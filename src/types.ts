--- conflicted
+++ resolved
@@ -482,7 +482,34 @@
     Fee = 'fee',
 }
 
-<<<<<<< HEAD
+export interface OrderRelevantState {
+    makerBalance: BigNumber;
+    makerProxyAllowance: BigNumber;
+    makerFeeBalance: BigNumber;
+    makerFeeProxyAllowance: BigNumber;
+    filledTakerTokenAmount: BigNumber;
+    canceledTakerTokenAmount: BigNumber;
+    remainingFillableMakerTokenAmount: BigNumber;
+}
+
+export interface OrderStateValid {
+    isValid: true;
+    orderHash: string;
+    orderRelevantState: OrderRelevantState;
+}
+
+export interface OrderStateInvalid {
+    isValid: false;
+    orderHash: string;
+    error: ExchangeContractErrs;
+}
+
+export type OrderState = OrderStateValid|OrderStateInvalid;
+
+export type OnOrderStateChangeCallbackSync = (orderState: OrderState) => void;
+export type OnOrderStateChangeCallbackAsync = (orderState: OrderState) => Promise<void>;
+export type OnOrderStateChangeCallback = OnOrderStateChangeCallbackAsync|OnOrderStateChangeCallbackSync;
+
 export interface TransactionReceipt {
     blockHash: string;
     blockNumber: number;
@@ -495,33 +522,4 @@
     gasUsed: number;
     contractAddress: string|null;
     logs: Web3.LogEntry[];
-}
-=======
-export interface OrderRelevantState {
-    makerBalance: BigNumber;
-    makerProxyAllowance: BigNumber;
-    makerFeeBalance: BigNumber;
-    makerFeeProxyAllowance: BigNumber;
-    filledTakerTokenAmount: BigNumber;
-    canceledTakerTokenAmount: BigNumber;
-    remainingFillableMakerTokenAmount: BigNumber;
-}
-
-export interface OrderStateValid {
-    isValid: true;
-    orderHash: string;
-    orderRelevantState: OrderRelevantState;
-}
-
-export interface OrderStateInvalid {
-    isValid: false;
-    orderHash: string;
-    error: ExchangeContractErrs;
-}
-
-export type OrderState = OrderStateValid|OrderStateInvalid;
-
-export type OnOrderStateChangeCallbackSync = (orderState: OrderState) => void;
-export type OnOrderStateChangeCallbackAsync = (orderState: OrderState) => Promise<void>;
-export type OnOrderStateChangeCallback = OnOrderStateChangeCallbackAsync|OnOrderStateChangeCallbackSync;
->>>>>>> b0be323e
+}
import {
    AffiliateFeeAmount,
    AffiliateFeeType,
    AltRfqMakerAssetOfferings,
    artifacts,
    AssetSwapperContractAddresses,
    BlockParamLiteral,
    ContractAddresses,
    ERC20BridgeSource,
    FakeTakerContract,
    GetMarketOrdersRfqOpts,
    Orderbook,
    RfqFirmQuoteValidator,
    SwapQuote,
    SwapQuoteConsumer,
    SwapQuoteGetOutputOpts,
    SwapQuoter,
    SwapQuoteRequestOpts,
    SwapQuoterOpts,
} from '@0x/asset-swapper';
import { NATIVE_FEE_TOKEN_BY_CHAIN_ID } from '@0x/asset-swapper/lib/src/utils/market_operation_utils/constants';
import { ChainId } from '@0x/contract-addresses';
import { WETH9Contract } from '@0x/contract-wrappers';
import { ETH_TOKEN_ADDRESS, RevertError } from '@0x/protocol-utils';
import { getTokenMetadataIfExists, TokenMetadatasForChains } from '@0x/token-metadata';
import { MarketOperation, PaginatedCollection } from '@0x/types';
import { BigNumber, decodeThrownErrorAsRevertError } from '@0x/utils';
import { TxData, Web3Wrapper } from '@0x/web3-wrapper';
import axios from 'axios';
import { SupportedProvider } from 'ethereum-types';
import * as _ from 'lodash';

import {
    ALT_RFQ_MM_API_KEY,
    ALT_RFQ_MM_ENDPOINT,
    ASSET_SWAPPER_MARKET_ORDERS_OPTS,
    ASSET_SWAPPER_MARKET_ORDERS_OPTS_NO_VIP,
    CHAIN_ID,
    RFQT_REQUEST_MAX_RESPONSE_MS,
    RFQ_PROXY_ADDRESS,
    RFQ_PROXY_PORT,
    SWAP_QUOTER_OPTS,
    UNWRAP_QUOTE_GAS,
    UNWRAP_WETH_GAS,
    WRAP_ETH_GAS,
    WRAP_QUOTE_GAS,
} from '../config';
import {
    DEFAULT_VALIDATION_GAS_LIMIT,
    GAS_LIMIT_BUFFER_MULTIPLIER,
    NULL_ADDRESS,
    NULL_BYTES,
    ONE,
    ONE_MINUTE_MS,
    ZERO,
} from '../constants';
import { GasEstimationError, InsufficientFundsError } from '../errors';
import { logger } from '../logger';
import {
    AffiliateFee,
    BucketedPriceDepth,
    CalaculateMarketDepthParams,
    GetSwapQuoteParams,
    GetSwapQuoteResponse,
    Price,
    SwapQuoteResponsePartialTransaction,
    TokenMetadata,
    TokenMetadataOptionalSymbol,
} from '../types';
import { altMarketResponseToAltOfferings } from '../utils/alt_mm_utils';
import { marketDepthUtils } from '../utils/market_depth_utils';
import { METRICS_PROXY } from '../utils/metrics_service';
import { paginationUtils } from '../utils/pagination_utils';
import { createResultCache } from '../utils/result_cache';
import { RfqDynamicBlacklist } from '../utils/rfq_dyanmic_blacklist';
import { serviceUtils } from '../utils/service_utils';
import { utils } from '../utils/utils';

export class SwapService {
    private readonly _provider: SupportedProvider;
    private readonly _fakeTaker: FakeTakerContract;
    private readonly _swapQuoter: SwapQuoter;
    private readonly _swapQuoteConsumer: SwapQuoteConsumer;
    private readonly _web3Wrapper: Web3Wrapper;
    private readonly _wethContract: WETH9Contract;
    private readonly _contractAddresses: ContractAddresses;
    private readonly _firmQuoteValidator: RfqFirmQuoteValidator | undefined;
    private _altRfqMarketsCache: any;

    private static _getSwapQuotePrice(
        buyAmount: BigNumber | undefined,
        buyTokenDecimals: number,
        sellTokenDecimals: number,
        swapQuote: SwapQuote,
        affiliateFee: AffiliateFee,
    ): { price: BigNumber; guaranteedPrice: BigNumber } {
        const { makerAmount, totalTakerAmount } = swapQuote.bestCaseQuoteInfo;
        const { totalTakerAmount: guaranteedTotalTakerAmount, makerAmount: guaranteedMakerAmount } =
            swapQuote.worstCaseQuoteInfo;
        const unitMakerAmount = Web3Wrapper.toUnitAmount(makerAmount, buyTokenDecimals);
        const unitTakerAmount = Web3Wrapper.toUnitAmount(totalTakerAmount, sellTokenDecimals);
        const guaranteedUnitMakerAmount = Web3Wrapper.toUnitAmount(guaranteedMakerAmount, buyTokenDecimals);
        const guaranteedUnitTakerAmount = Web3Wrapper.toUnitAmount(guaranteedTotalTakerAmount, sellTokenDecimals);
        const affiliateFeeUnitMakerAmount = guaranteedUnitMakerAmount.times(affiliateFee.buyTokenPercentageFee);

        const isSelling = buyAmount === undefined;
        // NOTE: In order to not communicate a price better than the actual quote we
        // should make sure to always round towards a worse price
        const roundingStrategy = isSelling ? BigNumber.ROUND_FLOOR : BigNumber.ROUND_CEIL;
        // Best price
        const price = isSelling
            ? unitMakerAmount
                  .minus(affiliateFeeUnitMakerAmount)
                  .dividedBy(unitTakerAmount)
                  .decimalPlaces(buyTokenDecimals, roundingStrategy)
            : unitTakerAmount
                  .dividedBy(unitMakerAmount.minus(affiliateFeeUnitMakerAmount))
                  .decimalPlaces(sellTokenDecimals, roundingStrategy);
        // Guaranteed price before revert occurs
        const guaranteedPrice = isSelling
            ? guaranteedUnitMakerAmount
                  .minus(affiliateFeeUnitMakerAmount)
                  .dividedBy(guaranteedUnitTakerAmount)
                  .decimalPlaces(buyTokenDecimals, roundingStrategy)
            : guaranteedUnitTakerAmount
                  .dividedBy(guaranteedUnitMakerAmount.minus(affiliateFeeUnitMakerAmount))
                  .decimalPlaces(sellTokenDecimals, roundingStrategy);
        return {
            price,
            guaranteedPrice,
        };
    }

    constructor(
        orderbook: Orderbook,
        provider: SupportedProvider,
        contractAddresses: AssetSwapperContractAddresses,
        firmQuoteValidator?: RfqFirmQuoteValidator | undefined,
        rfqDynamicBlacklist?: RfqDynamicBlacklist,
    ) {
        this._provider = provider;
        this._firmQuoteValidator = firmQuoteValidator;

        let axiosOpts = {};
        if (RFQ_PROXY_ADDRESS !== undefined && RFQ_PROXY_PORT !== undefined) {
            axiosOpts = {
                proxy: {
                    host: RFQ_PROXY_ADDRESS,
                    port: RFQ_PROXY_PORT,
                },
            };
        }
        const swapQuoterOpts: Partial<SwapQuoterOpts> = {
            ...SWAP_QUOTER_OPTS,
            rfqt: {
                ...SWAP_QUOTER_OPTS.rfqt!,
                warningLogger: logger.warn.bind(logger),
                infoLogger: logger.info.bind(logger),
                axiosInstanceOpts: axiosOpts,
                metricsProxy: METRICS_PROXY,
            },
            contractAddresses,
        };

        if (swapQuoterOpts.rfqt !== undefined && rfqDynamicBlacklist !== undefined) {
            swapQuoterOpts.rfqt.txOriginBlacklist = rfqDynamicBlacklist;
        }

        if (CHAIN_ID === ChainId.Ganache) {
            swapQuoterOpts.samplerOverrides = {
                block: BlockParamLiteral.Latest,
                overrides: {},
                to: contractAddresses.erc20BridgeSampler,
                ...(swapQuoterOpts.samplerOverrides || {}),
            };
        }
        this._swapQuoter = new SwapQuoter(this._provider, orderbook, swapQuoterOpts);
        this._swapQuoteConsumer = new SwapQuoteConsumer(swapQuoterOpts);
        this._web3Wrapper = new Web3Wrapper(this._provider);

        this._contractAddresses = contractAddresses;
        this._wethContract = new WETH9Contract(this._contractAddresses.etherToken, this._provider);
        this._fakeTaker = new FakeTakerContract(NULL_ADDRESS, this._provider);
    }

    public async calculateSwapQuoteAsync(params: GetSwapQuoteParams): Promise<GetSwapQuoteResponse> {
        const {
            takerAddress,
            sellAmount,
            buyAmount,
            buyToken,
            sellToken,
            slippagePercentage,
            gasPrice: providedGasPrice,
            isMetaTransaction,
            isETHSell,
            isETHBuy,
            excludedSources,
            includedSources,
            integrator,
            rfqt,
            affiliateAddress,
            affiliateFee,
            // tslint:disable:boolean-naming
            includePriceComparisons,
            skipValidation,
            // tslint:enable:boolean-naming
            shouldSellEntireBalance,
        } = params;

        let _rfqt: GetMarketOrdersRfqOpts | undefined;
        // Only enable RFQT if there's an API key and either (a) it's a
        // forwarder transaction (isETHSell===true), (b) there's a taker
        // address present, or (c) it's an indicative quote.
        const shouldEnableRfqt =
            integrator !== undefined && (isETHSell || takerAddress !== undefined || (rfqt && rfqt.isIndicative));

        // Check if integrator ID specifically whitelists a set of maker URIs. If whitelist is "undefined" then it
        // means all integrators will be enabled.
        if (shouldEnableRfqt) {
            // tslint:disable-next-line:custom-no-magic-numbers
            const altRfqAssetOfferings = await this._getAltMarketOfferingsAsync(1500);

            _rfqt = {
                ...rfqt,
                intentOnFilling: rfqt && rfqt.intentOnFilling ? true : false,
                integrator: integrator!,
                makerEndpointMaxResponseTimeMs: RFQT_REQUEST_MAX_RESPONSE_MS,
                // Note 0xAPI maps takerAddress query parameter to txOrigin as takerAddress is always Exchange Proxy or a VIP
                takerAddress: NULL_ADDRESS,
                txOrigin: takerAddress!,
                firmQuoteValidator: this._firmQuoteValidator,
                altRfqAssetOfferings,
            };
        }

        // only generate quote reports for rfqt firm quotes
        const shouldGenerateQuoteReport = rfqt && rfqt.intentOnFilling;

        let swapQuoteRequestOpts: Partial<SwapQuoteRequestOpts>;
        // tslint:disable-next-line:prefer-conditional-expression
        if (
            isMetaTransaction ||
            shouldSellEntireBalance ||
            // Note: We allow VIP to continue ahead when positive slippage fee is enabled
            affiliateFee.feeType === AffiliateFeeType.PercentageFee
        ) {
            swapQuoteRequestOpts = ASSET_SWAPPER_MARKET_ORDERS_OPTS_NO_VIP;
        } else {
            swapQuoteRequestOpts = ASSET_SWAPPER_MARKET_ORDERS_OPTS;
        }

        const assetSwapperOpts: Partial<SwapQuoteRequestOpts> = {
            ...swapQuoteRequestOpts,
            bridgeSlippage: slippagePercentage,
            gasPrice: providedGasPrice,
            excludedSources: swapQuoteRequestOpts.excludedSources?.concat(...(excludedSources || [])),
            includedSources,
            rfqt: _rfqt,
            shouldGenerateQuoteReport,
            shouldIncludePriceComparisonsReport: !!includePriceComparisons,
        };

        const marketSide = sellAmount !== undefined ? MarketOperation.Sell : MarketOperation.Buy;
        const amount =
            marketSide === MarketOperation.Sell
                ? sellAmount
                : buyAmount!.times(affiliateFee.buyTokenPercentageFee + 1).integerValue(BigNumber.ROUND_DOWN);

        // Fetch the Swap quote
        const swapQuote = await this._swapQuoter.getSwapQuoteAsync(
            buyToken,
            sellToken,
            amount!, // was validated earlier
            marketSide,
            assetSwapperOpts,
        );

        const {
            makerAmount,
            totalTakerAmount,
            protocolFeeInWeiAmount: bestCaseProtocolFee,
        } = swapQuote.bestCaseQuoteInfo;
        const { protocolFeeInWeiAmount: protocolFee, gas: worstCaseGas } = swapQuote.worstCaseQuoteInfo;
        const { gasPrice, sourceBreakdown, quoteReport, extendedQuoteReportSources, priceComparisonsReport } =
            swapQuote;

        const {
            gasCost: affiliateFeeGasCost,
            buyTokenFeeAmount,
            sellTokenFeeAmount,
        } = serviceUtils.getAffiliateFeeAmounts(swapQuote, affiliateFee);

        // Grab the encoded version of the swap quote
        const { to, value, data, decodedUniqueId, gasOverhead } = await this._getSwapQuotePartialTransactionAsync(
            swapQuote,
            isETHSell,
            isETHBuy,
            isMetaTransaction,
            shouldSellEntireBalance,
            affiliateAddress,
            {
                recipient: affiliateFee.recipient,
                feeType: affiliateFee.feeType,
                buyTokenFeeAmount,
                sellTokenFeeAmount,
            },
        );

        let conservativeBestCaseGasEstimate = new BigNumber(worstCaseGas)
            .plus(affiliateFeeGasCost)
            .plus(isETHSell ? WRAP_ETH_GAS : 0)
            .plus(isETHBuy ? UNWRAP_WETH_GAS : 0);

        // If the taker address is provided we can provide a more accurate gas estimate
        // using eth_gasEstimate
        // If an error occurs we attempt to provide a better message then "Transaction Reverted"
        if (takerAddress && !skipValidation) {
            let estimateGasCallResult = await this._estimateGasOrThrowRevertErrorAsync({
                to,
                data,
                from: takerAddress,
                value,
                gasPrice,
            });
            // Add any underterministic gas overhead the encoded transaction has detected
            estimateGasCallResult = estimateGasCallResult.plus(gasOverhead);
            // Take the max of the faux estimate or the real estimate
            conservativeBestCaseGasEstimate = BigNumber.max(
                // Add a little buffer to eth_estimateGas as it is not always correct
                estimateGasCallResult.times(GAS_LIMIT_BUFFER_MULTIPLIER).integerValue(),
                conservativeBestCaseGasEstimate,
            );
        }
        // If any sources can be undeterministic in gas costs, we add a buffer
        const hasUndeterministicFills = _.flatten(swapQuote.orders.map((order) => order.fills)).some((fill) =>
            [ERC20BridgeSource.Native, ERC20BridgeSource.MultiBridge].includes(fill.source),
        );
        const undeterministicMultiplier = hasUndeterministicFills ? GAS_LIMIT_BUFFER_MULTIPLIER : 1;
        // Add a buffer to get the worst case gas estimate
        const worstCaseGasEstimate = conservativeBestCaseGasEstimate.times(undeterministicMultiplier).integerValue();
        const { makerTokenDecimals, takerTokenDecimals } = swapQuote;
        const { price, guaranteedPrice } = SwapService._getSwapQuotePrice(
            buyAmount,
            makerTokenDecimals,
            takerTokenDecimals,
            swapQuote,
            affiliateFee,
        );

        let adjustedValue = value;

        adjustedValue = isETHSell ? protocolFee.plus(swapQuote.worstCaseQuoteInfo.takerAmount) : protocolFee;

        // No allowance target is needed if this is an ETH sell, so set to 0x000..
        const allowanceTarget = isETHSell ? NULL_ADDRESS : this._contractAddresses.exchangeProxy;

        const { takerAmountPerEth: takerTokenToEthRate, makerAmountPerEth: makerTokenToEthRate } = swapQuote;

        // Convert into unit amounts
        const wethToken = getTokenMetadataIfExists('WETH', CHAIN_ID)!;
        const sellTokenToEthRate = takerTokenToEthRate
            .times(new BigNumber(10).pow(wethToken.decimals - takerTokenDecimals))
            .decimalPlaces(takerTokenDecimals);
        const buyTokenToEthRate = makerTokenToEthRate
            .times(new BigNumber(10).pow(wethToken.decimals - makerTokenDecimals))
            .decimalPlaces(makerTokenDecimals);

<<<<<<< HEAD
        let apiSwapQuote: GetSwapQuoteResponse;
        switch(CHAIN_ID){
            case 42220:
                apiSwapQuote = {
                    chainId: CHAIN_ID,
                    price,
                    guaranteedPrice,
                    to,
                    data,
                    value: adjustedValue,
                    gas: worstCaseGasEstimate,
                    estimatedGas: conservativeBestCaseGasEstimate,
                    from: takerAddress,
                    gasPrice,
                    protocolFee,
                    minimumProtocolFee: BigNumber.min(protocolFee, bestCaseProtocolFee),
                    // NOTE: Internally all ETH trades are for WETH, we just wrap/unwrap automatically
                    buyTokenAddress: isETHBuy ? '0x471ece3750da237f93b8e339c536989b8978a438' : buyToken,
                    sellTokenAddress: isETHSell ? '0x471ece3750da237f93b8e339c536989b8978a438' : sellToken,
                    buyAmount: makerAmount.minus(buyTokenFeeAmount),
                    sellAmount: totalTakerAmount,
                    sources: serviceUtils.convertSourceBreakdownToArray(sourceBreakdown),
                    orders: swapQuote.orders,
                    allowanceTarget,
                    decodedUniqueId,
                    sellTokenToEthRate,
                    buyTokenToEthRate,
                    quoteReport,
                    priceComparisonsReport,
                };
                break;
            default:
            apiSwapQuote = {
                chainId: CHAIN_ID,
                price,
                guaranteedPrice,
                to,
                data,
                value: adjustedValue,
                gas: worstCaseGasEstimate,
                estimatedGas: conservativeBestCaseGasEstimate,
                from: takerAddress,
                gasPrice,
                protocolFee,
                minimumProtocolFee: BigNumber.min(protocolFee, bestCaseProtocolFee),
                // NOTE: Internally all ETH trades are for WETH, we just wrap/unwrap automatically
                buyTokenAddress: isETHBuy ? ETH_TOKEN_ADDRESS : buyToken,
                sellTokenAddress: isETHSell ? ETH_TOKEN_ADDRESS : sellToken,
                buyAmount: makerAmount.minus(buyTokenFeeAmount),
                sellAmount: totalTakerAmount,
                sources: serviceUtils.convertSourceBreakdownToArray(sourceBreakdown),
                orders: swapQuote.orders,
                allowanceTarget,
                decodedUniqueId,
                sellTokenToEthRate,
                buyTokenToEthRate,
                quoteReport,
                priceComparisonsReport,
            };
        }
=======
        const apiSwapQuote: GetSwapQuoteResponse = {
            chainId: CHAIN_ID,
            price,
            guaranteedPrice,
            to,
            data,
            value: adjustedValue,
            gas: worstCaseGasEstimate,
            estimatedGas: conservativeBestCaseGasEstimate,
            from: takerAddress,
            gasPrice,
            protocolFee,
            minimumProtocolFee: BigNumber.min(protocolFee, bestCaseProtocolFee),
            // NOTE: Internally all ETH trades are for WETH, we just wrap/unwrap automatically
            buyTokenAddress: isETHBuy ? ETH_TOKEN_ADDRESS : buyToken,
            sellTokenAddress: isETHSell ? ETH_TOKEN_ADDRESS : sellToken,
            buyAmount: makerAmount.minus(buyTokenFeeAmount),
            sellAmount: totalTakerAmount,
            sources: serviceUtils.convertSourceBreakdownToArray(sourceBreakdown),
            orders: swapQuote.orders,
            allowanceTarget,
            decodedUniqueId,
            sellTokenToEthRate,
            buyTokenToEthRate,
            quoteReport,
            extendedQuoteReportSources,
            priceComparisonsReport,
        };
>>>>>>> 26a46798
        return apiSwapQuote;
    }

    public async getSwapQuoteForWrapAsync(params: GetSwapQuoteParams): Promise<GetSwapQuoteResponse> {
        return this._getSwapQuoteForNativeWrappedAsync(params, false);
    }

    public async getSwapQuoteForUnwrapAsync(params: GetSwapQuoteParams): Promise<GetSwapQuoteResponse> {
        return this._getSwapQuoteForNativeWrappedAsync(params, true);
    }

    public async getTokenPricesAsync(
        sellToken: TokenMetadata,
        unitAmount: BigNumber,
        page: number,
        perPage: number,
    ): Promise<PaginatedCollection<Price>> {
        // Gets the price for buying 1 unit (not base unit as this is different between tokens with differing decimals)
        // returns price in sellToken units, e.g What is the price of 1 ZRX (in DAI)
        // Equivalent to performing multiple swap quotes selling sellToken and buying 1 whole buy token
        const takerToken = sellToken.tokenAddress;
        const queryTokenData = TokenMetadatasForChains.filter((m) => m.symbol !== sellToken.symbol).filter(
            (m) => m.tokenAddresses[CHAIN_ID] !== NULL_ADDRESS,
        );
        const paginatedTokens = paginationUtils.paginate(queryTokenData, page, perPage);
        const chunkSize = 20;
        const queryTokenChunks = _.chunk(paginatedTokens.records, chunkSize);
        const allResults = (
            await Promise.all(
                queryTokenChunks.map(async (tokens) => {
                    const makerTokens = tokens.map((t) => t.tokenAddresses[CHAIN_ID]);
                    const amounts = tokens.map((t) => Web3Wrapper.toBaseUnitAmount(unitAmount, t.decimals));
                    const quotes = await this._swapQuoter.getBatchMarketBuySwapQuoteAsync(
                        makerTokens,
                        takerToken,
                        amounts,
                        {
                            ...ASSET_SWAPPER_MARKET_ORDERS_OPTS,
                            bridgeSlippage: 0,
                            maxFallbackSlippage: 0,
                            numSamples: 1,
                        },
                    );
                    return quotes;
                }),
            )
        )
            .filter((x) => x !== undefined)
            .reduce((acc, x) => acc.concat(x), []); // flatten

        const prices = allResults
            .map((quote, i) => {
                const buyTokenDecimals = new BigNumber(quote.makerTokenDecimals).toNumber();
                const sellTokenDecimals = new BigNumber(quote.takerTokenDecimals).toNumber();
                const symbol = queryTokenData.find(
                    (data) => data.tokenAddresses[CHAIN_ID] === quote.makerToken,
                )?.symbol;
                const { makerAmount, totalTakerAmount } = quote.bestCaseQuoteInfo;
                const unitMakerAmount = Web3Wrapper.toUnitAmount(makerAmount, buyTokenDecimals);
                const unitTakerAmount = Web3Wrapper.toUnitAmount(totalTakerAmount, sellTokenDecimals);
                const price = unitTakerAmount
                    .dividedBy(unitMakerAmount)
                    .decimalPlaces(sellTokenDecimals, BigNumber.ROUND_CEIL);
                return {
                    symbol,
                    price,
                };
            })
            .filter((p) => p) as Price[];

        // Add ETH into the prices list as it is not a token
        const wethData = prices.find((p: Price) => p.symbol === 'WETH');
        if (wethData) {
            prices.push({ ...wethData, symbol: 'ETH' });
        }
        return { ...paginatedTokens, records: prices };
    }

    public async calculateMarketDepthAsync(params: CalaculateMarketDepthParams): Promise<{
        asks: { depth: BucketedPriceDepth[] };
        bids: { depth: BucketedPriceDepth[] };
        buyToken: TokenMetadataOptionalSymbol;
        sellToken: TokenMetadataOptionalSymbol;
    }> {
        const {
            buyToken: buyToken,
            sellToken: sellToken,
            sellAmount,
            numSamples,
            sampleDistributionBase,
            excludedSources,
            includedSources,
        } = params;

        const marketDepth = await this._swapQuoter.getBidAskLiquidityForMakerTakerAssetPairAsync(
            buyToken,
            sellToken,
            sellAmount,
            {
                numSamples,
                excludedSources: [
                    ...(excludedSources || []),
                    ERC20BridgeSource.MultiBridge,
                    ERC20BridgeSource.MultiHop,
                ],
                includedSources,
                sampleDistributionBase,
            },
        );

        const maxEndSlippagePercentage = 20;
        const scalePriceByDecimals = (priceDepth: BucketedPriceDepth[]) =>
            priceDepth.map((b) => ({
                ...b,
                price: b.price.times(
                    new BigNumber(10).pow(marketDepth.takerTokenDecimals - marketDepth.makerTokenDecimals),
                ),
            }));
        const askDepth = scalePriceByDecimals(
            marketDepthUtils.calculateDepthForSide(
                marketDepth.asks,
                MarketOperation.Sell,
                numSamples * 2,
                sampleDistributionBase,
                maxEndSlippagePercentage,
            ),
        );
        const bidDepth = scalePriceByDecimals(
            marketDepthUtils.calculateDepthForSide(
                marketDepth.bids,
                MarketOperation.Buy,
                numSamples * 2,
                sampleDistributionBase,
                maxEndSlippagePercentage,
            ),
        );
        return {
            // We're buying buyToken and SELLING sellToken (DAI) (50k)
            // Price goes from HIGH to LOW
            asks: { depth: askDepth },
            // We're BUYING sellToken (DAI) (50k) and selling buyToken
            // Price goes from LOW to HIGH
            bids: { depth: bidDepth },
            buyToken: {
                tokenAddress: buyToken,
                decimals: marketDepth.makerTokenDecimals,
            },
            sellToken: {
                tokenAddress: sellToken,
                decimals: marketDepth.takerTokenDecimals,
            },
        };
    }

    private async _getSwapQuoteForNativeWrappedAsync(
        params: GetSwapQuoteParams,
        isUnwrap: boolean,
    ): Promise<GetSwapQuoteResponse> {
        const {
            takerAddress,
            buyToken,
            sellToken,
            buyAmount,
            sellAmount,
            affiliateAddress,
            gasPrice: providedGasPrice,
        } = params;
        const amount = buyAmount || sellAmount;
        if (amount === undefined) {
            throw new Error('sellAmount or buyAmount required');
        }
        const data = (
            isUnwrap ? this._wethContract.withdraw(amount) : this._wethContract.deposit()
        ).getABIEncodedTransactionData();
        const value = isUnwrap ? ZERO : amount;
        const attributedCalldata = serviceUtils.attributeCallData(data, affiliateAddress);
        // TODO: consider not using protocol fee utils due to lack of need for an aggresive gas price for wrapping/unwrapping
        const gasPrice = providedGasPrice || (await this._swapQuoter.getGasPriceEstimationOrThrowAsync());
        const gasEstimate = isUnwrap ? UNWRAP_QUOTE_GAS : WRAP_QUOTE_GAS;
        const apiSwapQuote: GetSwapQuoteResponse = {
            chainId: CHAIN_ID,
            price: ONE,
            guaranteedPrice: ONE,
            to: NATIVE_FEE_TOKEN_BY_CHAIN_ID[CHAIN_ID],
            data: attributedCalldata.affiliatedData,
            decodedUniqueId: attributedCalldata.decodedUniqueId,
            value,
            gas: gasEstimate,
            estimatedGas: gasEstimate,
            from: takerAddress,
            gasPrice,
            protocolFee: ZERO,
            minimumProtocolFee: ZERO,
            buyTokenAddress: buyToken,
            sellTokenAddress: sellToken,
            buyAmount: amount,
            sellAmount: amount,
            sources: [],
            orders: [],
            sellTokenToEthRate: new BigNumber(1),
            buyTokenToEthRate: new BigNumber(1),
            allowanceTarget: NULL_ADDRESS,
        };
        return apiSwapQuote;
    }

    private async _estimateGasOrThrowRevertErrorAsync(txData: Partial<TxData>): Promise<BigNumber> {
        let revertError;
        let gasEstimate = ZERO;
        let callResult: {
            success: boolean;
            resultData: string;
            gasUsed: BigNumber;
        } = { success: false, resultData: NULL_BYTES, gasUsed: ZERO };
        let callResultGanacheRaw: string | undefined;
        try {
            // NOTE: Ganache does not support overrides
            if (CHAIN_ID === ChainId.Ganache) {
                // Default to true as ganache provides us less info and we cannot override
                callResult.success = true;
                const gas = await this._web3Wrapper.estimateGasAsync(txData).catch((_e) => {
                    // If an estimate error happens on ganache we say it failed
                    callResult.success = false;
                    return DEFAULT_VALIDATION_GAS_LIMIT;
                });
                callResultGanacheRaw = await this._web3Wrapper.callAsync({
                    ...txData,
                    gas,
                });
                callResult.resultData = callResultGanacheRaw;
                callResult.gasUsed = new BigNumber(gas);
                gasEstimate = new BigNumber(gas);
            } else {
                // Split out the `to` and `data` so it doesn't override
                const { data, to, ...rest } = txData;
                callResult = await this._fakeTaker.execute(to!, data!).callAsync({
                    ...rest,
                    // Set the `to` to be the user address with a fake contract at that address
                    to: txData.from!,
                    // TODO jacob this has issues with protocol fees, but a gas amount is needed to use gasPrice
                    gasPrice: 0,
                    overrides: {
                        // Override the user address with the Fake Taker contract
                        [txData.from!]: {
                            code: _.get(artifacts.FakeTaker, 'compilerOutput.evm.deployedBytecode.object'),
                        },
                    },
                });
            }
        } catch (e) {
            if (e.message && /insufficient funds/.test(e.message)) {
                throw new InsufficientFundsError();
            }
            // RPCSubprovider can throw if .error exists on the response payload
            // This `error` response occurs from Parity nodes (incl Alchemy) and Geth nodes >= 1.9.14
            // Geth 1.9.15
            if (e.message && /execution reverted/.test(e.message) && e.data) {
                try {
                    revertError = RevertError.decode(e.data, false);
                } catch (e) {
                    logger.error(`Could not decode revert error: ${e}`);
                    throw new Error(e.message);
                }
            } else {
                try {
                    revertError = decodeThrownErrorAsRevertError(e);
                } catch (e) {
                    // Could not decode the revert error
                }
            }
            if (revertError) {
                throw revertError;
            }
        }
        try {
            if (callResultGanacheRaw) {
                revertError = RevertError.decode(callResultGanacheRaw, false);
            } else if (callResult! && !callResult.success) {
                revertError = RevertError.decode(callResult.resultData, false);
            }
        } catch (e) {
            // No revert error
        }
        if (revertError) {
            throw revertError;
        }
        // Add in the overhead of call data
        gasEstimate = callResult.gasUsed.plus(utils.calculateCallDataGas(txData.data!));
        // If there's a revert and we still are unable to decode it, just throw it.
        // This can happen in VIPs where there are no real revert reasons
        if (!callResult.success) {
            throw new GasEstimationError();
        }
        return gasEstimate;
    }

    private async _getSwapQuotePartialTransactionAsync(
        swapQuote: SwapQuote,
        isFromETH: boolean,
        isToETH: boolean,
        isMetaTransaction: boolean,
        shouldSellEntireBalance: boolean,
        affiliateAddress: string | undefined,
        affiliateFee: AffiliateFeeAmount,
    ): Promise<SwapQuoteResponsePartialTransaction & { gasOverhead: BigNumber }> {
        const opts: Partial<SwapQuoteGetOutputOpts> = {
            extensionContractOpts: { isFromETH, isToETH, isMetaTransaction, shouldSellEntireBalance, affiliateFee },
        };

        const {
            calldataHexString: data,
            ethAmount: value,
            toAddress: to,
            gasOverhead,
        } = await this._swapQuoteConsumer.getCalldataOrThrowAsync(swapQuote, opts);

        const { affiliatedData, decodedUniqueId } = serviceUtils.attributeCallData(data, affiliateAddress);
        return {
            to,
            value,
            data: affiliatedData,
            decodedUniqueId,
            gasOverhead,
        };
    }

    private async _getAltMarketOfferingsAsync(timeoutMs: number): Promise<AltRfqMakerAssetOfferings> {
        if (!this._altRfqMarketsCache) {
            this._altRfqMarketsCache = createResultCache<AltRfqMakerAssetOfferings>(async () => {
                if (ALT_RFQ_MM_ENDPOINT === undefined || ALT_RFQ_MM_API_KEY === undefined) {
                    return {};
                }
                try {
                    const response = await axios.get(`${ALT_RFQ_MM_ENDPOINT}/markets`, {
                        headers: { Authorization: `Bearer ${ALT_RFQ_MM_API_KEY}` },
                        timeout: timeoutMs,
                    });

                    return altMarketResponseToAltOfferings(response.data, ALT_RFQ_MM_ENDPOINT);
                } catch (err) {
                    logger.warn(`error fetching alt RFQ markets: ${err}`);
                    return {};
                }
                // refresh cache every 6 hours
                // tslint:disable-next-line:custom-no-magic-numbers
            }, ONE_MINUTE_MS * 360);
        }

        return (await this._altRfqMarketsCache.getResultAsync()).result;
    }
}

// tslint:disable:max-file-line-count<|MERGE_RESOLUTION|>--- conflicted
+++ resolved
@@ -365,8 +365,6 @@
         const buyTokenToEthRate = makerTokenToEthRate
             .times(new BigNumber(10).pow(wethToken.decimals - makerTokenDecimals))
             .decimalPlaces(makerTokenDecimals);
-
-<<<<<<< HEAD
         let apiSwapQuote: GetSwapQuoteResponse;
         switch(CHAIN_ID){
             case 42220:
@@ -399,64 +397,34 @@
                 };
                 break;
             default:
-            apiSwapQuote = {
-                chainId: CHAIN_ID,
-                price,
-                guaranteedPrice,
-                to,
-                data,
-                value: adjustedValue,
-                gas: worstCaseGasEstimate,
-                estimatedGas: conservativeBestCaseGasEstimate,
-                from: takerAddress,
-                gasPrice,
-                protocolFee,
-                minimumProtocolFee: BigNumber.min(protocolFee, bestCaseProtocolFee),
-                // NOTE: Internally all ETH trades are for WETH, we just wrap/unwrap automatically
-                buyTokenAddress: isETHBuy ? ETH_TOKEN_ADDRESS : buyToken,
-                sellTokenAddress: isETHSell ? ETH_TOKEN_ADDRESS : sellToken,
-                buyAmount: makerAmount.minus(buyTokenFeeAmount),
-                sellAmount: totalTakerAmount,
-                sources: serviceUtils.convertSourceBreakdownToArray(sourceBreakdown),
-                orders: swapQuote.orders,
-                allowanceTarget,
-                decodedUniqueId,
-                sellTokenToEthRate,
-                buyTokenToEthRate,
-                quoteReport,
-                priceComparisonsReport,
-            };
-        }
-=======
-        const apiSwapQuote: GetSwapQuoteResponse = {
-            chainId: CHAIN_ID,
-            price,
-            guaranteedPrice,
-            to,
-            data,
-            value: adjustedValue,
-            gas: worstCaseGasEstimate,
-            estimatedGas: conservativeBestCaseGasEstimate,
-            from: takerAddress,
-            gasPrice,
-            protocolFee,
-            minimumProtocolFee: BigNumber.min(protocolFee, bestCaseProtocolFee),
-            // NOTE: Internally all ETH trades are for WETH, we just wrap/unwrap automatically
-            buyTokenAddress: isETHBuy ? ETH_TOKEN_ADDRESS : buyToken,
-            sellTokenAddress: isETHSell ? ETH_TOKEN_ADDRESS : sellToken,
-            buyAmount: makerAmount.minus(buyTokenFeeAmount),
-            sellAmount: totalTakerAmount,
-            sources: serviceUtils.convertSourceBreakdownToArray(sourceBreakdown),
-            orders: swapQuote.orders,
-            allowanceTarget,
-            decodedUniqueId,
-            sellTokenToEthRate,
-            buyTokenToEthRate,
-            quoteReport,
-            extendedQuoteReportSources,
-            priceComparisonsReport,
-        };
->>>>>>> 26a46798
+              apiSwapQuote = {
+                  chainId: CHAIN_ID,
+                  price,
+                  guaranteedPrice,
+                  to,
+                  data,
+                  value: adjustedValue,
+                  gas: worstCaseGasEstimate,
+                  estimatedGas: conservativeBestCaseGasEstimate,
+                  from: takerAddress,
+                  gasPrice,
+                  protocolFee,
+                  minimumProtocolFee: BigNumber.min(protocolFee, bestCaseProtocolFee),
+                  // NOTE: Internally all ETH trades are for WETH, we just wrap/unwrap automatically
+                  buyTokenAddress: isETHBuy ? ETH_TOKEN_ADDRESS : buyToken,
+                  sellTokenAddress: isETHSell ? ETH_TOKEN_ADDRESS : sellToken,
+                  buyAmount: makerAmount.minus(buyTokenFeeAmount),
+                  sellAmount: totalTakerAmount,
+                  sources: serviceUtils.convertSourceBreakdownToArray(sourceBreakdown),
+                  orders: swapQuote.orders,
+                  allowanceTarget,
+                  decodedUniqueId,
+                  sellTokenToEthRate,
+                  buyTokenToEthRate,
+                  quoteReport,
+                  priceComparisonsReport,
+              };
+        }
         return apiSwapQuote;
     }
 

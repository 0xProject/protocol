{
    "name": "@0x/typescript-typings",
<<<<<<< HEAD
    "version": "3.0.5",
=======
    "version": "3.0.6",
>>>>>>> 6d45becc
    "engines": {
        "node": ">=6.12"
    },
    "description": "0x project typescript type definitions",
    "scripts": {
        "build": "tsc -b",
        "build:ci": "yarn build",
        "clean": "shx rm -rf lib"
    },
    "repository": {
        "type": "git",
        "url": "git+https://github.com/0xProject/0x-monorepo.git"
    },
    "author": "Fabio Berger",
    "contributors": [
        "Leonid Logvinov <logvinov.leon@gmail.com>"
    ],
    "license": "Apache-2.0",
    "bugs": {
        "url": "https://github.com/0xProject/0x-monorepo/issues"
    },
    "homepage": "https://github.com/0xProject/0x-monorepo/packages/typescript-typings#readme",
    "dependencies": {
        "@types/bn.js": "^4.11.0",
        "@types/react": "*",
        "bignumber.js": "~4.1.0",
<<<<<<< HEAD
        "ethereum-types": "^1.1.3",
=======
        "ethereum-types": "^1.1.4",
>>>>>>> 6d45becc
        "popper.js": "1.14.3"
    },
    "devDependencies": {
        "shx": "^0.2.2",
        "typescript": "3.0.1"
    },
    "publishConfig": {
        "access": "public"
    }
}<|MERGE_RESOLUTION|>--- conflicted
+++ resolved
@@ -1,10 +1,6 @@
 {
     "name": "@0x/typescript-typings",
-<<<<<<< HEAD
-    "version": "3.0.5",
-=======
     "version": "3.0.6",
->>>>>>> 6d45becc
     "engines": {
         "node": ">=6.12"
     },
@@ -31,11 +27,7 @@
         "@types/bn.js": "^4.11.0",
         "@types/react": "*",
         "bignumber.js": "~4.1.0",
-<<<<<<< HEAD
-        "ethereum-types": "^1.1.3",
-=======
         "ethereum-types": "^1.1.4",
->>>>>>> 6d45becc
         "popper.js": "1.14.3"
     },
     "devDependencies": {

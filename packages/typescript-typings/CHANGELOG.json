--- conflicted
+++ resolved
@@ -3,13 +3,12 @@
         "version": "0.4.2",
         "changes": [
             {
-<<<<<<< HEAD
+                "note": "Improve 'web3-provider-engine' typings",
+                "pr": 768
+            },
+            {
                 "note": "Additional error type for `ethers.js`",
                 "pr": 763
-=======
-                "note": "Improve 'web3-provider-engine' typings",
-                "pr": 768
->>>>>>> 8fca2a81
             }
         ]
     },

--- conflicted
+++ resolved
@@ -13,12 +13,8 @@
 
 import { SlideAnimationState } from './animations/slide_animation';
 import { SlidingPanel } from './sliding_panel';
-<<<<<<< HEAD
-import { Container, Flex } from './ui';
-=======
 import { Container } from './ui/container';
 import { Flex } from './ui/flex';
->>>>>>> ce4081bb
 
 export interface ZeroExInstantContainerProps {}
 export interface ZeroExInstantContainerState {

import { AffiliateInfo, Asset, Network, OrderSource, ProviderState } from '../types';

import { EventProperties, heapUtil } from './heap';

let isDisabled = false;
export const disableAnalytics = (shouldDisableAnalytics: boolean) => {
    isDisabled = shouldDisableAnalytics;
};
export const evaluateIfEnabled = (fnCall: () => void) => {
    if (isDisabled) {
        return;
    }
    fnCall();
};

enum EventNames {
    INSTANT_OPENED = 'Instant - Opened',
    ACCOUNT_LOCKED = 'Account - Locked',
    ACCOUNT_READY = 'Account - Ready',
    ACCOUNT_UNLOCK_REQUESTED = 'Account - Unlock Requested',
    ACCOUNT_UNLOCK_DENIED = 'Account - Unlock Denied',
    ACCOUNT_ADDRESS_CHANGED = 'Account - Address Changed',
<<<<<<< HEAD
    PAYMENT_METHOD_DROPDOWN_OPENED = 'Payment Method - Dropdown Opened',
    PAYMENT_METHOD_OPENED_ETHERSCAN = 'Payment Method - Opened Etherscan',
    PAYMENT_METHOD_COPIED_ADDRESS = 'Payment Method - Copied Address',
=======
    TOKEN_SELECTOR_OPENED = 'Token Selector - Opened',
    TOKEN_SELECTOR_CLOSED = 'Token Selector - Closed',
    TOKEN_SELECTOR_CHOSE = 'Token Selector - Chose',
    TOKEN_SELECTOR_SEARCHED = 'Token Selector - Searched',
>>>>>>> d23fd23e
}

const track = (eventName: EventNames, eventProperties: EventProperties = {}): void => {
    evaluateIfEnabled(() => {
        heapUtil.evaluateHeapCall(heap => heap.track(eventName, eventProperties));
    });
};
function trackingEventFnWithoutPayload(eventName: EventNames): () => void {
    return () => {
        track(eventName);
    };
}
// tslint:disable-next-line:no-unused-variable
function trackingEventFnWithPayload(eventName: EventNames): (eventProperties: EventProperties) => void {
    return (eventProperties: EventProperties) => {
        track(eventName, eventProperties);
    };
}

export interface AnalyticsUserOptions {
    lastKnownEthAddress?: string;
    ethBalanceInUnitAmount?: string;
}
export interface AnalyticsEventOptions {
    embeddedHost?: string;
    embeddedUrl?: string;
    networkId?: number;
    providerName?: string;
    gitSha?: string;
    npmVersion?: string;
    orderSource?: string;
    affiliateAddress?: string;
    affiliateFeePercent?: number;
    numberAvailableAssets?: number;
    selectedAssetName?: string;
    selectedAssetData?: string;
}
export enum TokenSelectorClosedVia {
    ClickedX = 'Clicked X',
    TokenChose = 'Token Chose',
}
export const analytics = {
    addUserProperties: (properties: AnalyticsUserOptions): void => {
        evaluateIfEnabled(() => {
            heapUtil.evaluateHeapCall(heap => heap.addUserProperties(properties));
        });
    },
    addEventProperties: (properties: AnalyticsEventOptions): void => {
        evaluateIfEnabled(() => {
            heapUtil.evaluateHeapCall(heap => heap.addEventProperties(properties));
        });
    },
    generateEventProperties: (
        network: Network,
        orderSource: OrderSource,
        providerState: ProviderState,
        window: Window,
        selectedAsset?: Asset,
        affiliateInfo?: AffiliateInfo,
    ): AnalyticsEventOptions => {
        const affiliateAddress = affiliateInfo ? affiliateInfo.feeRecipient : 'none';
        const affiliateFeePercent = affiliateInfo ? parseFloat(affiliateInfo.feePercentage.toFixed(4)) : 0;
        const orderSourceName = typeof orderSource === 'string' ? orderSource : 'provided';
        const eventOptions: AnalyticsEventOptions = {
            embeddedHost: window.location.host,
            embeddedUrl: window.location.href,
            networkId: network,
            providerName: providerState.name,
            gitSha: process.env.GIT_SHA,
            npmVersion: process.env.NPM_PACKAGE_VERSION,
            orderSource: orderSourceName,
            affiliateAddress,
            affiliateFeePercent,
            selectedAssetName: selectedAsset ? selectedAsset.metaData.name : 'none',
            selectedAssetData: selectedAsset ? selectedAsset.assetData : 'none',
        };
        return eventOptions;
    },
    trackInstantOpened: trackingEventFnWithoutPayload(EventNames.INSTANT_OPENED),
    trackAccountLocked: trackingEventFnWithoutPayload(EventNames.ACCOUNT_LOCKED),
    trackAccountReady: (address: string) => trackingEventFnWithPayload(EventNames.ACCOUNT_READY)({ address }),
    trackAccountUnlockRequested: trackingEventFnWithoutPayload(EventNames.ACCOUNT_UNLOCK_REQUESTED),
    trackAccountUnlockDenied: trackingEventFnWithoutPayload(EventNames.ACCOUNT_UNLOCK_DENIED),
    trackAccountAddressChanged: (address: string) =>
        trackingEventFnWithPayload(EventNames.ACCOUNT_ADDRESS_CHANGED)({ address }),
<<<<<<< HEAD
    trackPaymentMethodDropdownOpened: trackingEventFnWithoutPayload(EventNames.PAYMENT_METHOD_DROPDOWN_OPENED),
    trackPaymentMethodOpenedEtherscan: trackingEventFnWithoutPayload(EventNames.PAYMENT_METHOD_OPENED_ETHERSCAN),
    trackPaymentMethodCopiedAddress: trackingEventFnWithoutPayload(EventNames.PAYMENT_METHOD_COPIED_ADDRESS),
=======
    trackTokenSelectorOpened: trackingEventFnWithoutPayload(EventNames.TOKEN_SELECTOR_OPENED),
    trackTokenSelectorClosed: (closedVia: TokenSelectorClosedVia) =>
        trackingEventFnWithPayload(EventNames.TOKEN_SELECTOR_CLOSED)({ closedVia }),
    trackTokenSelectorChose: (payload: { assetName: string; assetData: string }) =>
        trackingEventFnWithPayload(EventNames.TOKEN_SELECTOR_CHOSE)(payload),
    trackTokenSelectorSearched: (searchText: string) =>
        trackingEventFnWithPayload(EventNames.TOKEN_SELECTOR_SEARCHED)({ searchText }),
>>>>>>> d23fd23e
};<|MERGE_RESOLUTION|>--- conflicted
+++ resolved
@@ -20,16 +20,13 @@
     ACCOUNT_UNLOCK_REQUESTED = 'Account - Unlock Requested',
     ACCOUNT_UNLOCK_DENIED = 'Account - Unlock Denied',
     ACCOUNT_ADDRESS_CHANGED = 'Account - Address Changed',
-<<<<<<< HEAD
     PAYMENT_METHOD_DROPDOWN_OPENED = 'Payment Method - Dropdown Opened',
     PAYMENT_METHOD_OPENED_ETHERSCAN = 'Payment Method - Opened Etherscan',
     PAYMENT_METHOD_COPIED_ADDRESS = 'Payment Method - Copied Address',
-=======
     TOKEN_SELECTOR_OPENED = 'Token Selector - Opened',
     TOKEN_SELECTOR_CLOSED = 'Token Selector - Closed',
     TOKEN_SELECTOR_CHOSE = 'Token Selector - Chose',
     TOKEN_SELECTOR_SEARCHED = 'Token Selector - Searched',
->>>>>>> d23fd23e
 }
 
 const track = (eventName: EventNames, eventProperties: EventProperties = {}): void => {
@@ -115,11 +112,9 @@
     trackAccountUnlockDenied: trackingEventFnWithoutPayload(EventNames.ACCOUNT_UNLOCK_DENIED),
     trackAccountAddressChanged: (address: string) =>
         trackingEventFnWithPayload(EventNames.ACCOUNT_ADDRESS_CHANGED)({ address }),
-<<<<<<< HEAD
     trackPaymentMethodDropdownOpened: trackingEventFnWithoutPayload(EventNames.PAYMENT_METHOD_DROPDOWN_OPENED),
     trackPaymentMethodOpenedEtherscan: trackingEventFnWithoutPayload(EventNames.PAYMENT_METHOD_OPENED_ETHERSCAN),
     trackPaymentMethodCopiedAddress: trackingEventFnWithoutPayload(EventNames.PAYMENT_METHOD_COPIED_ADDRESS),
-=======
     trackTokenSelectorOpened: trackingEventFnWithoutPayload(EventNames.TOKEN_SELECTOR_OPENED),
     trackTokenSelectorClosed: (closedVia: TokenSelectorClosedVia) =>
         trackingEventFnWithPayload(EventNames.TOKEN_SELECTOR_CLOSED)({ closedVia }),
@@ -127,5 +122,4 @@
         trackingEventFnWithPayload(EventNames.TOKEN_SELECTOR_CHOSE)(payload),
     trackTokenSelectorSearched: (searchText: string) =>
         trackingEventFnWithPayload(EventNames.TOKEN_SELECTOR_SEARCHED)({ searchText }),
->>>>>>> d23fd23e
 };
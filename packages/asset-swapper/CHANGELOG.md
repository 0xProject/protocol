--- conflicted
+++ resolved
@@ -5,9 +5,6 @@
 
 CHANGELOG
 
-<<<<<<< HEAD
-## v6.8.0 - _October 19, 2021_
-=======
 ## v16.32.0 - _November 9, 2021_
 
     * Extended Quote Report (#361)
@@ -21,7 +18,6 @@
     * Dependencies updated
 
 ## v16.30.0 - _October 19, 2021_
->>>>>>> 4b3d98f4
 
     * Fantom deployment (#347)
 

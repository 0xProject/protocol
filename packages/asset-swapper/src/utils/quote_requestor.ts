import { schemas, SchemaValidator } from '@0x/json-schemas';
import { FillQuoteTransformerOrderType, Signature } from '@0x/protocol-utils';
import { TakerRequestQueryParams, V4RFQFirmQuote, V4RFQIndicativeQuote, V4SignedRfqOrder } from '@0x/quote-server';
import { BigNumber, NULL_ADDRESS } from '@0x/utils';
import axios, { AxiosInstance } from 'axios';

import { constants } from '../constants';
import {
    AltQuoteModel,
    AltRfqMakerAssetOfferings,
    LogFunction,
    MarketOperation,
    RfqPairType,
    RfqMakerAssetOfferings,
    RfqRequestOpts,
    SignedNativeOrder,
    TypedMakerUrl,
} from '../types';

import { returnQuoteFromAltMMAsync } from './alt_mm_implementation_utils';
import { RfqMakerBlacklist } from './rfq_maker_blacklist';

const MAKER_TIMEOUT_STREAK_LENGTH = 10;
const MAKER_TIMEOUT_BLACKLIST_DURATION_MINUTES = 10;
const rfqMakerBlacklist = new RfqMakerBlacklist(MAKER_TIMEOUT_STREAK_LENGTH, MAKER_TIMEOUT_BLACKLIST_DURATION_MINUTES);

interface RfqQuote<T> {
    response: T;
    makerUri: string;
}

/**
 * Request quotes from RFQ-T providers
 */

function hasExpectedAddresses(comparisons: Array<[string, string]>): boolean {
    return comparisons.every(c => c[0].toLowerCase() === c[1].toLowerCase());
}

function convertIfAxiosError(error: any): Error | object /* axios' .d.ts has AxiosError.toJSON() returning object */ {
    if (error.hasOwnProperty('isAxiosError') && error.isAxiosError) {
        const { message, name, config } = error;
        const { headers, timeout, httpsAgent } = config;
        const { keepAlive, keepAliveMsecs, sockets } = httpsAgent;

        const socketCounts: { [key: string]: number } = {};
        for (const socket of Object.keys(sockets)) {
            socketCounts[socket] = sockets[socket].length;
        }

        return {
            message,
            name,
            config: {
                headers,
                timeout,
                httpsAgent: {
                    keepAlive,
                    keepAliveMsecs,
                    socketCounts,
                },
            },
        };
    } else {
        return error;
    }
}

function nativeDataToId(data: { signature: Signature }): string {
    const { v, r, s } = data.signature;
    return `${v}${r}${s}`;
}

export class QuoteRequestor {
    private readonly _schemaValidator: SchemaValidator = new SchemaValidator();
    private readonly _orderSignatureToMakerUri: { [signature: string]: string } = {};

    public static makeQueryParameters(
        txOrigin: string,
        takerAddress: string,
        marketOperation: MarketOperation,
        buyTokenAddress: string, // maker token
        sellTokenAddress: string, // taker token
        assetFillAmount: BigNumber,
        comparisonPrice?: BigNumber,
    ): TakerRequestQueryParams {
        const { buyAmountBaseUnits, sellAmountBaseUnits } =
            marketOperation === MarketOperation.Buy
                ? {
                      buyAmountBaseUnits: assetFillAmount,
                      sellAmountBaseUnits: undefined,
                  }
                : {
                      sellAmountBaseUnits: assetFillAmount,
                      buyAmountBaseUnits: undefined,
                  };

        const requestParamsWithBigNumbers: Pick<
            TakerRequestQueryParams,
            'buyTokenAddress' | 'sellTokenAddress' | 'txOrigin' | 'comparisonPrice' | 'protocolVersion' | 'takerAddress'
        > = {
            txOrigin,
            takerAddress,
            comparisonPrice: comparisonPrice === undefined ? undefined : comparisonPrice.toString(),
            buyTokenAddress,
            sellTokenAddress,
            protocolVersion: '4',
        };

        // convert BigNumbers to strings
        // so they are digestible by axios
        if (sellAmountBaseUnits) {
            return {
                ...requestParamsWithBigNumbers,
                sellAmountBaseUnits: sellAmountBaseUnits.toString(),
            };
        } else if (buyAmountBaseUnits) {
            return {
                ...requestParamsWithBigNumbers,
                buyAmountBaseUnits: buyAmountBaseUnits.toString(),
            };
        } else {
            throw new Error('Neither "buyAmountBaseUnits" or "sellAmountBaseUnits" were defined');
        }
    }

    constructor(
        private readonly _rfqtAssetOfferings: RfqMakerAssetOfferings,
        private readonly _quoteRequestorHttpClient: AxiosInstance,
        private readonly _altRfqCreds?: { altRfqApiKey: string; altRfqProfile: string },
        private readonly _warningLogger: LogFunction = constants.DEFAULT_WARNING_LOGGER,
        private readonly _infoLogger: LogFunction = constants.DEFAULT_INFO_LOGGER,
        private readonly _expiryBufferMs: number = constants.DEFAULT_SWAP_QUOTER_OPTS.expiryBufferMs,
    ) {
        rfqMakerBlacklist.infoLogger = this._infoLogger;
    }

    public async requestRfqtFirmQuotesAsync(
        makerToken: string, // maker token
        takerToken: string, // taker token
        assetFillAmount: BigNumber,
        marketOperation: MarketOperation,
        comparisonPrice: BigNumber | undefined,
        options: RfqRequestOpts,
    ): Promise<SignedNativeOrder[]> {
        const _opts: RfqRequestOpts = { ...constants.DEFAULT_RFQT_REQUEST_OPTS, ...options };
        if (!_opts.txOrigin || [undefined, '', '0x', NULL_ADDRESS].includes(_opts.txOrigin)) {
            throw new Error('RFQ-T firm quotes require the presence of a tx origin');
        }

        const quotesRaw = await this._getQuotesAsync<V4RFQFirmQuote>(
            makerToken,
            takerToken,
            assetFillAmount,
            marketOperation,
            comparisonPrice,
            _opts,
            'firm',
        );
        const quotes = quotesRaw.map(result => ({ ...result, response: result.response.signedOrder }));

        // validate
        const validationFunction = (o: V4SignedRfqOrder) => {
            try {
                // Handle the validate throwing, i.e if it isn't an object or json response
                return this._schemaValidator.isValid(o, schemas.v4RfqSignedOrderSchema);
            } catch (e) {
                return false;
            }
        };
        const validQuotes = quotes.filter(result => {
            const order = result.response;
            if (!validationFunction(order)) {
                this._warningLogger(result, 'Invalid RFQ-T firm quote received, filtering out');
                return false;
            }
            if (
                !hasExpectedAddresses([
                    [makerToken, order.makerToken],
                    [takerToken, order.takerToken],
                    [_opts.takerAddress, order.taker],
                    [_opts.txOrigin, order.txOrigin],
                ])
            ) {
                this._warningLogger(
                    order,
                    'Unexpected token, tx origin or taker address in RFQ-T order, filtering out',
                );
                return false;
            }
            if (this._isExpirationTooSoon(new BigNumber(order.expiry))) {
                this._warningLogger(order, 'Expiry too soon in RFQ-T firm quote, filtering out');
                return false;
            } else {
                return true;
            }
        });

        // Save the maker URI for later and return just the order
        const rfqQuotes = validQuotes.map(result => {
            const { signature, ...rest } = result.response;
            const order: SignedNativeOrder = {
                order: {
                    ...rest,
                    makerAmount: new BigNumber(result.response.makerAmount),
                    takerAmount: new BigNumber(result.response.takerAmount),
                    expiry: new BigNumber(result.response.expiry),
                    salt: new BigNumber(result.response.salt),
                },
                type: FillQuoteTransformerOrderType.Rfq,
                signature,
            };
            this._orderSignatureToMakerUri[nativeDataToId(result.response)] = result.makerUri;
            return order;
        });
        return rfqQuotes;
    }

    public async requestRfqtIndicativeQuotesAsync(
        makerToken: string,
        takerToken: string,
        assetFillAmount: BigNumber,
        marketOperation: MarketOperation,
        comparisonPrice: BigNumber | undefined,
        options: RfqRequestOpts,
    ): Promise<V4RFQIndicativeQuote[]> {
        const _opts: RfqRequestOpts = { ...constants.DEFAULT_RFQT_REQUEST_OPTS, ...options };
        // Originally a takerAddress was required for indicative quotes, but
        // now we've eliminated that requirement.  @0x/quote-server, however,
        // is still coded to expect a takerAddress.  So if the client didn't
        // send one, just use the null address to satisfy the quote server's
        // expectations.
        if (!_opts.takerAddress) {
            _opts.takerAddress = constants.NULL_ADDRESS;
        }
        if (!_opts.txOrigin) {
            _opts.txOrigin = constants.NULL_ADDRESS;
        }
        const rawQuotes = await this._getQuotesAsync<V4RFQIndicativeQuote>(
            makerToken,
            takerToken,
            assetFillAmount,
            marketOperation,
            comparisonPrice,
            _opts,
            'indicative',
        );

        // validate
        const validationFunction = (o: V4RFQIndicativeQuote) => this._isValidRfqtIndicativeQuoteResponse(o);
        const validQuotes = rawQuotes.filter(result => {
            const order = result.response;
            if (!validationFunction(order)) {
                this._warningLogger(result, 'Invalid RFQ-T indicative quote received, filtering out');
                return false;
            }
            if (!hasExpectedAddresses([[makerToken, order.makerToken], [takerToken, order.takerToken]])) {
                this._warningLogger(order, 'Unexpected token or taker address in RFQ-T order, filtering out');
                return false;
            }
            if (this._isExpirationTooSoon(new BigNumber(order.expiry))) {
                this._warningLogger(order, 'Expiry too soon in RFQ-T indicative quote, filtering out');
                return false;
            } else {
                return true;
            }
        });
        const quotes = validQuotes.map(r => r.response);
        quotes.forEach(q => {
            q.makerAmount = new BigNumber(q.makerAmount);
            q.takerAmount = new BigNumber(q.takerAmount);
            q.expiry = new BigNumber(q.expiry);
        });
        return quotes;
    }

    /**
     * Given an order signature, returns the makerUri that the order originated from
     */
    public getMakerUriForSignature(signature: Signature): string | undefined {
        return this._orderSignatureToMakerUri[nativeDataToId({ signature })];
    }

    private _isValidRfqtIndicativeQuoteResponse(response: V4RFQIndicativeQuote): boolean {
        const requiredKeys: Array<keyof V4RFQIndicativeQuote> = [
            'makerAmount',
            'takerAmount',
            'makerToken',
            'takerToken',
            'expiry',
        ];

        for (const k of requiredKeys) {
            if (response[k] === undefined) {
                return false;
            }
        }
        // TODO (jacob): I have a feeling checking 5 schemas is slower then checking one
        const hasValidMakerAssetAmount = this._schemaValidator.isValid(response.makerAmount, schemas.wholeNumberSchema);
        const hasValidTakerAssetAmount = this._schemaValidator.isValid(response.takerAmount, schemas.wholeNumberSchema);
        const hasValidMakerToken = this._schemaValidator.isValid(response.makerToken, schemas.hexSchema);
        const hasValidTakerToken = this._schemaValidator.isValid(response.takerToken, schemas.hexSchema);
        const hasValidExpirationTimeSeconds = this._schemaValidator.isValid(response.expiry, schemas.wholeNumberSchema);
        if (
            !hasValidMakerAssetAmount ||
            !hasValidTakerAssetAmount ||
            !hasValidMakerToken ||
            !hasValidTakerToken ||
            !hasValidExpirationTimeSeconds
        ) {
            return false;
        }
        return true;
    }

    private _makerSupportsPair(
        typedMakerUrl: TypedMakerUrl,
        makerToken: string,
        takerToken: string,
        altMakerAssetOfferings: AltRfqMakerAssetOfferings | undefined,
    ): boolean {
        if (typedMakerUrl.pairType === RfqPairType.Standard) {
            for (const assetPair of this._rfqtAssetOfferings[typedMakerUrl.url]) {
                if (
                    (assetPair[0] === makerToken && assetPair[1] === takerToken) ||
                    (assetPair[0] === takerToken && assetPair[1] === makerToken)
                ) {
                    return true;
                }
            }
        } else if (typedMakerUrl.pairType === RfqPairType.Alt && altMakerAssetOfferings) {
            for (const altAssetPair of altMakerAssetOfferings[typedMakerUrl.url]) {
                if (
                    (altAssetPair.baseAsset === makerToken && altAssetPair.quoteAsset === takerToken) ||
                    (altAssetPair.baseAsset === takerToken && altAssetPair.quoteAsset === makerToken)
                ) {
                    return true;
                }
            }
        }
        return false;
    }

    private _isExpirationTooSoon(expirationTimeSeconds: BigNumber): boolean {
        const expirationTimeMs = expirationTimeSeconds.times(constants.ONE_SECOND_MS);
        const currentTimeMs = new BigNumber(Date.now());
        return expirationTimeMs.isLessThan(currentTimeMs.plus(this._expiryBufferMs));
    }

    private async _getQuotesAsync<ResponseT>(
        makerToken: string,
        takerToken: string,
        assetFillAmount: BigNumber,
        marketOperation: MarketOperation,
        comparisonPrice: BigNumber | undefined,
        options: RfqRequestOpts,
        quoteType: 'firm' | 'indicative',
    ): Promise<Array<RfqQuote<ResponseT>>> {
        const requestParams = QuoteRequestor.makeQueryParameters(
            options.txOrigin,
            options.takerAddress,
            marketOperation,
            makerToken,
            takerToken,
            assetFillAmount,
            comparisonPrice,
        );

        const quotePath = (() => {
            switch (quoteType) {
                case 'firm':
                    return 'quote';
                case 'indicative':
                    return 'price';
                default:
                    throw new Error(`Unexpected quote type ${quoteType}`);
            }
        })();

        const standardUrls = Object.keys(this._rfqtAssetOfferings).map(
            (mm: string): TypedMakerUrl => {
                return { pairType: RfqPairType.Standard, url: mm };
            },
        );
        const altUrls = options.altRfqAssetOfferings
            ? Object.keys(options.altRfqAssetOfferings).map(
                  (mm: string): TypedMakerUrl => {
                      return { pairType: RfqPairType.Alt, url: mm };
                  },
              )
            : [];

        const typedMakerUrls = standardUrls.concat(altUrls);

        const timeoutMs =
            options.makerEndpointMaxResponseTimeMs ||
            constants.DEFAULT_RFQT_REQUEST_OPTS.makerEndpointMaxResponseTimeMs!;
        const bufferMs = 20;

        // Set Timeout on CancelToken
        const cancelTokenSource = axios.CancelToken.source();
        setTimeout(() => {
            cancelTokenSource.cancel('timeout via cancel token');
        }, timeoutMs + bufferMs);

        const quotePromises = typedMakerUrls.map(async typedMakerUrl => {
            // filter out requests to skip
            const isBlacklisted = rfqMakerBlacklist.isMakerBlacklisted(typedMakerUrl.url);
            const partialLogEntry = { url: typedMakerUrl.url, quoteType, requestParams, isBlacklisted };
            if (isBlacklisted) {
                this._infoLogger({ rfqtMakerInteraction: { ...partialLogEntry } });
                return;
            } else if (!this._makerSupportsPair(typedMakerUrl, makerToken, takerToken, options.altRfqAssetOfferings)) {
                return;
            } else {
                // make request to MM
                const timeBeforeAwait = Date.now();
                try {
                    if (typedMakerUrl.pairType === RfqPairType.Standard) {
                        const response = await this._quoteRequestorHttpClient.get(`${typedMakerUrl.url}/${quotePath}`, {
                            headers: { '0x-api-key': options.apiKey },
                            params: requestParams,
                            timeout: timeoutMs,
                            cancelToken: cancelTokenSource.token,
                        });
                        const latencyMs = Date.now() - timeBeforeAwait;
                        this._infoLogger({
                            rfqtMakerInteraction: {
                                ...partialLogEntry,
                                response: {
                                    included: true,
                                    apiKey: options.apiKey,
                                    takerAddress: requestParams.takerAddress,
                                    txOrigin: requestParams.txOrigin,
                                    statusCode: response.status,
                                    latencyMs,
                                },
                            },
                        });
                        rfqMakerBlacklist.logTimeoutOrLackThereof(typedMakerUrl.url, latencyMs >= timeoutMs);
                        return { response: response.data, makerUri: typedMakerUrl.url };
                    } else {
                        if (this._altRfqCreds === undefined) {
                            throw new Error(`don't have credentials for alt MM`);
                        }
                        const quote = await returnQuoteFromAltMMAsync<ResponseT>(
                            typedMakerUrl.url,
                            this._altRfqCreds.altRfqApiKey,
                            this._altRfqCreds.altRfqProfile,
                            options.apiKey,
                            quoteType === 'firm' ? AltQuoteModel.Firm : AltQuoteModel.Indicative,
                            makerToken,
                            takerToken,
                            timeoutMs,
                            options.altRfqAssetOfferings || {},
                            requestParams,
                            this._quoteRequestorHttpClient,
<<<<<<< HEAD
                            this._warningLogger,
=======
                            cancelTokenSource.token,
>>>>>>> 06b34647
                        );

                        const latencyMs = Date.now() - timeBeforeAwait;
                        this._infoLogger({
                            rfqtMakerInteraction: {
                                ...partialLogEntry,
                                response: {
                                    included: true,
                                    apiKey: options.apiKey,
                                    takerAddress: requestParams.takerAddress,
                                    txOrigin: requestParams.txOrigin,
                                    statusCode: quote.status,
                                    latencyMs,
                                },
                            },
                        });
                        rfqMakerBlacklist.logTimeoutOrLackThereof(typedMakerUrl.url, latencyMs >= timeoutMs);
                        return { response: quote.data, makerUri: typedMakerUrl.url };
                    }
                } catch (err) {
                    // log error if any
                    const latencyMs = Date.now() - timeBeforeAwait;
                    this._infoLogger({
                        rfqtMakerInteraction: {
                            ...partialLogEntry,
                            response: {
                                included: false,
                                apiKey: options.apiKey,
                                takerAddress: requestParams.takerAddress,
                                txOrigin: requestParams.txOrigin,
                                statusCode: err.response ? err.response.status : undefined,
                                latencyMs,
                            },
                        },
                    });
                    rfqMakerBlacklist.logTimeoutOrLackThereof(typedMakerUrl.url, latencyMs >= timeoutMs);
                    this._warningLogger(
                        convertIfAxiosError(err),
                        `Failed to get RFQ-T ${quoteType} quote from market maker endpoint ${
                            typedMakerUrl.url
                        } for API key ${options.apiKey} for taker address ${options.takerAddress} and tx origin ${
                            options.txOrigin
                        }`,
                    );
                    return;
                }
            }
        });

        const results = (await Promise.all(quotePromises)).filter(x => x !== undefined);
        return results as Array<RfqQuote<ResponseT>>;
    }
}<|MERGE_RESOLUTION|>--- conflicted
+++ resolved
@@ -10,8 +10,8 @@
     AltRfqMakerAssetOfferings,
     LogFunction,
     MarketOperation,
+    RfqMakerAssetOfferings,
     RfqPairType,
-    RfqMakerAssetOfferings,
     RfqRequestOpts,
     SignedNativeOrder,
     TypedMakerUrl,
@@ -455,11 +455,8 @@
                             options.altRfqAssetOfferings || {},
                             requestParams,
                             this._quoteRequestorHttpClient,
-<<<<<<< HEAD
                             this._warningLogger,
-=======
                             cancelTokenSource.token,
->>>>>>> 06b34647
                         );
 
                         const latencyMs = Date.now() - timeBeforeAwait;

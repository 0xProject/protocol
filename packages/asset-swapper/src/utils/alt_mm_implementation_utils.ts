import { Web3Wrapper } from '@0x/dev-utils';
import { TakerRequestQueryParams, V4RFQFirmQuote, V4RFQIndicativeQuote } from '@0x/quote-server';
import { BigNumber } from '@0x/utils';
import { AxiosInstance, CancelToken } from 'axios';

import { constants } from '../constants';
import {
    AltFirmQuoteResponse,
    AltIndicativeQuoteResponse,
    AltOffering,
    AltQuoteModel,
    AltQuoteRequestData,
    AltQuoteSide,
<<<<<<< HEAD
    AltRfqtMakerAssetOfferings,
    LogFunction,
=======
    AltRfqMakerAssetOfferings,
>>>>>>> 06b34647
} from '../types';

const SUCCESS_CODE = 201;

function getAltMarketInfo(
    offerings: AltOffering[],
    buyTokenAddress: string,
    sellTokenAddress: string,
): AltOffering | undefined {
    for (const offering of offerings) {
        if (
            (buyTokenAddress.toLowerCase() === offering.baseAsset.toLowerCase() &&
                sellTokenAddress.toLowerCase() === offering.quoteAsset.toLowerCase()) ||
            (sellTokenAddress.toLowerCase() === offering.baseAsset.toLowerCase() &&
                buyTokenAddress.toLowerCase() === offering.quoteAsset.toLowerCase())
        ) {
            return offering;
        }
    }
    return undefined;
}

function parseFirmQuoteResponseFromAltMM(altFirmQuoteReponse: AltFirmQuoteResponse): V4RFQFirmQuote {
    return {
        signedOrder: altFirmQuoteReponse.data['0xv4order'],
    };
}

function parseIndicativeQuoteResponseFromAltMM(
    altIndicativeQuoteResponse: AltIndicativeQuoteResponse,
    altPair: AltOffering,
    makerToken: string,
    takerToken: string,
): V4RFQIndicativeQuote {
    let makerAmount: BigNumber;
    let takerAmount: BigNumber;
    let quoteAmount: BigNumber;
    let baseAmount: BigNumber;

    if (!altIndicativeQuoteResponse.price) {
        throw new Error('Price not returned by alt MM');
    }
    if (altIndicativeQuoteResponse.amount) {
        // if amount is specified, amount is the base token amount
        baseAmount = Web3Wrapper.toBaseUnitAmount(
            new BigNumber(altIndicativeQuoteResponse.amount),
            altPair.baseAssetDecimals,
        );
        // if amount is specified, use the price (quote/base) to get the quote amount
        quoteAmount = Web3Wrapper.toBaseUnitAmount(
            new BigNumber(altIndicativeQuoteResponse.amount)
                .times(new BigNumber(altIndicativeQuoteResponse.price))
                .decimalPlaces(altPair.quoteAssetDecimals, BigNumber.ROUND_DOWN),
            altPair.quoteAssetDecimals,
        );
    } else if (altIndicativeQuoteResponse.value) {
        // if value is specified, value is the quote token amount
        quoteAmount = Web3Wrapper.toBaseUnitAmount(
            new BigNumber(altIndicativeQuoteResponse.value),
            altPair.quoteAssetDecimals,
        );
        // if value is specified, use the price (quote/base) to get the base amount
        baseAmount = Web3Wrapper.toBaseUnitAmount(
            new BigNumber(altIndicativeQuoteResponse.value)
                .dividedBy(new BigNumber(altIndicativeQuoteResponse.price))
                .decimalPlaces(altPair.baseAssetDecimals, BigNumber.ROUND_DOWN),
            altPair.baseAssetDecimals,
        );
    } else {
        throw new Error('neither amount or value were specified');
    }
    if (makerToken.toLowerCase() === altPair.baseAsset.toLowerCase()) {
        makerAmount = baseAmount;
        takerAmount = quoteAmount;
    } else if (makerToken.toLowerCase() === altPair.quoteAsset.toLowerCase()) {
        makerAmount = quoteAmount;
        takerAmount = baseAmount;
    } else {
        throw new Error(`Base, quote tokens don't align with maker, taker tokens`);
    }

    return {
        makerToken,
        makerAmount,
        takerToken,
        takerAmount,
        // HACK: alt implementation does not return an expiration with indicative quotes
        // return now + { IMPUTED EXPIRY SECONDS } to have it included after order checks
        expiry:
            // tslint:disable-next-line:custom-no-magic-numbers
            new BigNumber(Date.now() / 1000)
                .integerValue(BigNumber.ROUND_DOWN)
                .plus(constants.ALT_MM_IMPUTED_INDICATIVE_EXPIRY_SECONDS),
    };
}

/**
 * Turn a standard quote request into an alt quote request
 * and return the appropriate standard quote response
 */
export async function returnQuoteFromAltMMAsync<ResponseT>(
    url: string,
    apiKey: string,
    profile: string,
    integratorKey: string,
    quoteModel: AltQuoteModel,
    makerToken: string,
    takerToken: string,
    maxResponseTimeMs: number,
    altRfqAssetOfferings: AltRfqMakerAssetOfferings,
    takerRequestQueryParams: TakerRequestQueryParams,
    axiosInstance: AxiosInstance,
<<<<<<< HEAD
    warningLogger: LogFunction,
=======
    cancelToken: CancelToken,
>>>>>>> 06b34647
): Promise<{ data: ResponseT; status: number }> {
    const altPair = getAltMarketInfo(
        altRfqAssetOfferings[url],
        takerRequestQueryParams.buyTokenAddress,
        takerRequestQueryParams.sellTokenAddress,
    );

    if (!altPair) {
        throw new Error(`Alt pair not found`);
    }
    const side = altPair.baseAsset === takerRequestQueryParams.buyTokenAddress ? AltQuoteSide.Sell : AltQuoteSide.Buy;

    // comparison price needs to be quote/base
    // in the standard implementation, it's maker/taker
    let altComparisonPrice: string | undefined;
    if (altPair.quoteAsset === makerToken) {
        altComparisonPrice = takerRequestQueryParams.comparisonPrice
            ? takerRequestQueryParams.comparisonPrice
            : undefined;
    } else {
        altComparisonPrice = takerRequestQueryParams.comparisonPrice
            ? new BigNumber(takerRequestQueryParams.comparisonPrice).pow(-1).toString()
            : undefined;
    }

    let data: AltQuoteRequestData;
    data = {
        market: `${altPair.id}`,
        model: quoteModel,
        profile,
        side,
        meta: {
            txOrigin: takerRequestQueryParams.txOrigin!,
            taker: takerRequestQueryParams.takerAddress,
            client: integratorKey,
        },
    };

    // specify a comparison price if it exists
    if (altComparisonPrice) {
        data.meta.existingOrder = {
            price: altComparisonPrice,
        };
    }

    // need to specify amount or value
    // amount is units of the base asset
    // value is units of the quote asset
    let requestSize: string;
    if (takerRequestQueryParams.buyAmountBaseUnits) {
        requestSize = Web3Wrapper.toUnitAmount(
            new BigNumber(takerRequestQueryParams.buyAmountBaseUnits),
            takerRequestQueryParams.buyTokenAddress === altPair.baseAsset
                ? altPair.baseAssetDecimals
                : altPair.quoteAssetDecimals,
        ).toString();
        if (takerRequestQueryParams.buyTokenAddress === altPair.baseAsset) {
            data.amount = requestSize;
            // add to 'existing order' if there is a comparison price
            if (data.meta.existingOrder) {
                data.meta.existingOrder.amount = requestSize;
            }
        } else {
            data.value = requestSize;
            // add to 'existing order' if there is a comparison price
            if (data.meta.existingOrder) {
                data.meta.existingOrder.value = requestSize;
            }
        }
    } else if (takerRequestQueryParams.sellAmountBaseUnits) {
        requestSize = Web3Wrapper.toUnitAmount(
            new BigNumber(takerRequestQueryParams.sellAmountBaseUnits),
            takerRequestQueryParams.sellTokenAddress === altPair.baseAsset
                ? altPair.baseAssetDecimals
                : altPair.quoteAssetDecimals,
        ).toString();
        if (takerRequestQueryParams.sellTokenAddress === altPair.baseAsset) {
            data.amount = requestSize;
            if (data.meta.existingOrder) {
                data.meta.existingOrder.amount = requestSize;
            }
        } else {
            data.value = requestSize;
            if (data.meta.existingOrder) {
                data.meta.existingOrder.value = requestSize;
            }
        }
    }

<<<<<<< HEAD
    // let response: AxiosResponse<any>;
    const response = await axiosInstance
        .post(`${url}/quotes`, data, {
            headers: { Authorization: `Bearer ${apiKey}` },
            timeout: maxResponseTimeMs,
        })
        .catch(err => {
            warningLogger(err, `Alt RFQ MM request failed`);
            throw new Error(`Alt RFQ MM request failed`);
        });

    // empty response will get filtered out in validation
    const emptyResponse = {};
=======
    const response = await axiosInstance.post(`${url}/quotes`, data, {
        headers: { Authorization: `Bearer ${apiKey}` },
        timeout: maxResponseTimeMs,
        cancelToken,
    });
>>>>>>> 06b34647

    // tslint:disable-next-line:custom-no-magic-numbers
    if (response.status !== SUCCESS_CODE) {
        const rejectedRequestInfo = {
            status: response.status,
            message: response.data,
        };
        warningLogger(rejectedRequestInfo, `Alt RFQ MM did not return a status of ${SUCCESS_CODE}`);
        return {
            data: (emptyResponse as unknown) as ResponseT,
            status: response.status,
        };
    }
    // successful handling but no quote is indicated by status = 'rejected'
    if (response.data.status === 'rejected') {
        return {
            data: (emptyResponse as unknown) as ResponseT,
            // hack: set the http status to 204 no content so we can more
            // easily track when no quote is returned
            status: 204,
        };
    }

    const parsedResponse =
        quoteModel === 'firm'
            ? parseFirmQuoteResponseFromAltMM(response.data)
            : parseIndicativeQuoteResponseFromAltMM(response.data, altPair, makerToken, takerToken);

    return {
        // hack to appease type checking
        data: (parsedResponse as unknown) as ResponseT,
        status: response.status,
    };
}<|MERGE_RESOLUTION|>--- conflicted
+++ resolved
@@ -11,12 +11,8 @@
     AltQuoteModel,
     AltQuoteRequestData,
     AltQuoteSide,
-<<<<<<< HEAD
-    AltRfqtMakerAssetOfferings,
+    AltRfqMakerAssetOfferings,
     LogFunction,
-=======
-    AltRfqMakerAssetOfferings,
->>>>>>> 06b34647
 } from '../types';
 
 const SUCCESS_CODE = 201;
@@ -129,11 +125,8 @@
     altRfqAssetOfferings: AltRfqMakerAssetOfferings,
     takerRequestQueryParams: TakerRequestQueryParams,
     axiosInstance: AxiosInstance,
-<<<<<<< HEAD
     warningLogger: LogFunction,
-=======
     cancelToken: CancelToken,
->>>>>>> 06b34647
 ): Promise<{ data: ResponseT; status: number }> {
     const altPair = getAltMarketInfo(
         altRfqAssetOfferings[url],
@@ -223,12 +216,12 @@
         }
     }
 
-<<<<<<< HEAD
     // let response: AxiosResponse<any>;
     const response = await axiosInstance
         .post(`${url}/quotes`, data, {
             headers: { Authorization: `Bearer ${apiKey}` },
             timeout: maxResponseTimeMs,
+            cancelToken,
         })
         .catch(err => {
             warningLogger(err, `Alt RFQ MM request failed`);
@@ -237,13 +230,6 @@
 
     // empty response will get filtered out in validation
     const emptyResponse = {};
-=======
-    const response = await axiosInstance.post(`${url}/quotes`, data, {
-        headers: { Authorization: `Bearer ${apiKey}` },
-        timeout: maxResponseTimeMs,
-        cancelToken,
-    });
->>>>>>> 06b34647
 
     // tslint:disable-next-line:custom-no-magic-numbers
     if (response.status !== SUCCESS_CODE) {

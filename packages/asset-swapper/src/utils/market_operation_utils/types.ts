import {
    FillQuoteTransformerLimitOrderInfo,
    FillQuoteTransformerOrderType,
    FillQuoteTransformerRfqOrderInfo,
} from '@0x/protocol-utils';
import { MarketOperation } from '@0x/types';
import { BigNumber } from '@0x/utils';

import { NativeOrderWithFillableAmounts, RfqFirmQuoteValidator, RfqRequestOpts } from '../../types';
import { QuoteRequestor, V4RFQIndicativeQuoteMM } from '../../utils/quote_requestor';
import { ExtendedQuoteReportSources, PriceComparisonsReport, QuoteReport } from '../quote_report_generator';

import { SourceFilters } from './source_filters';

/**
 * Order domain keys: chainId and exchange
 */
export interface OrderDomain {
    chainId: number;
    exchangeAddress: string;
}

/**
 * Common exception messages thrown by aggregation logic.
 */
export enum AggregationError {
    NoOptimalPath = 'NO_OPTIMAL_PATH',
    EmptyOrders = 'EMPTY_ORDERS',
    NotERC20AssetData = 'NOT_ERC20ASSET_DATA',
    NoBridgeForSource = 'NO_BRIDGE_FOR_SOURCE',
}

/**
 * DEX sources to aggregate.
 */
export enum ERC20BridgeSource {
    Native = 'Native',
    Uniswap = 'Uniswap',
    UniswapV2 = 'Uniswap_V2',
    Eth2Dai = 'Eth2Dai',
    Kyber = 'Kyber',
    Curve = 'Curve',
    LiquidityProvider = 'LiquidityProvider',
    MultiBridge = 'MultiBridge',
    Balancer = 'Balancer',
    BalancerV2 = 'Balancer_V2',
    Cream = 'CREAM',
    Bancor = 'Bancor',
    MakerPsm = 'MakerPsm',
    MStable = 'mStable',
    Mooniswap = 'Mooniswap',
    MultiHop = 'MultiHop',
    Shell = 'Shell',
<<<<<<< HEAD
    SnowSwap = 'SnowSwap',
=======
    Swerve = 'Swerve',
>>>>>>> 09413c0e
    SushiSwap = 'SushiSwap',
    Dodo = 'DODO',
    DodoV2 = 'DODO_V2',
    CryptoCom = 'CryptoCom',
    KyberDmm = 'KyberDMM',
    Smoothy = 'Smoothy',
    Component = 'Component',
    Saddle = 'Saddle',
    XSigma = 'xSigma',
    UniswapV3 = 'Uniswap_V3',
    CurveV2 = 'Curve_V2',
    Lido = 'Lido',
    ShibaSwap = 'ShibaSwap',
    AaveV2 = 'Aave_V2',
    Compound = 'Compound',
    Synapse = 'Synapse',
    // BSC only
    PancakeSwap = 'PancakeSwap',
    PancakeSwapV2 = 'PancakeSwap_V2',
    BakerySwap = 'BakerySwap',
    Nerve = 'Nerve',
    Belt = 'Belt',
    Ellipsis = 'Ellipsis',
    ApeSwap = 'ApeSwap',
    CafeSwap = 'CafeSwap',
    CheeseSwap = 'CheeseSwap',
    JulSwap = 'JulSwap',
    ACryptos = 'ACryptoS',
    // Polygon only
    QuickSwap = 'QuickSwap',
    ComethSwap = 'ComethSwap',
    Dfyn = 'Dfyn',
    WaultSwap = 'WaultSwap',
    Polydex = 'Polydex',
    FirebirdOneSwap = 'FirebirdOneSwap',
    JetSwap = 'JetSwap',
    IronSwap = 'IronSwap',
    // Avalanche
    Pangolin = 'Pangolin',
    TraderJoe = 'TraderJoe',
    // Celo only
    UbeSwap = 'UbeSwap',
    MobiusMoney = 'MobiusMoney',
    // Fantom
    SpiritSwap = 'SpiritSwap',
    SpookySwap = 'SpookySwap',
    Beethovenx = 'Beethovenx',
    MorpheusSwap = 'MorpheusSwap',
    Geist = 'Geist',
}
export type SourcesWithPoolsCache =
    | ERC20BridgeSource.Balancer
    | ERC20BridgeSource.BalancerV2
    | ERC20BridgeSource.Beethovenx
    | ERC20BridgeSource.Cream;

// tslint:disable: enum-naming
/**
 * Curve contract function selectors.
 */
export enum CurveFunctionSelectors {
    None = '0x00000000',
    exchange = '0x3df02124',
    exchange_underlying = '0xa6417ed6', // exchange_underlying(int128 i, int128 j, uint256 dx, uint256 min_dy)
    get_dy_underlying = '0x07211ef7',
    get_dx_underlying = '0x0e71d1b9',
    get_dy = '0x5e0d443f', // get_dy(int128,int128,uint256)
    get_dx = '0x67df02ca',
    get_dy_uint256 = '0x556d6e9f', // get_dy(uint256,uint256,uint256)
    exchange_underlying_uint256 = '0x65b2489b', // exchange_underlying(uint256,uint256,uint256,uint256)
    // Curve V2
    exchange_v2 = '0x5b41b908',
    exchange_underlying_v2 = '0x65b2489b',
    get_dy_v2 = '0x556d6e9f',
    get_dy_underlying_v2 = '0x85f11d1e',
    // Smoothy
    swap_uint256 = '0x5673b02d', // swap(uint256,uint256,uint256,uint256)
    get_swap_amount = '0x45cf2ef6', // getSwapAmount(uint256,uint256,uint256)
    // Nerve BSC, Saddle Mainnet, Synapse
    swap = '0x91695586', // swap(uint8,uint8,uint256,uint256,uint256)
    calculateSwap = '0xa95b089f', // calculateSwap(uint8,uint8,uint256)
}
// tslint:enable: enum-naming

/**
 * Configuration info on a Curve pool.
 */
export interface CurveInfo {
    exchangeFunctionSelector: CurveFunctionSelectors;
    sellQuoteFunctionSelector: CurveFunctionSelectors;
    buyQuoteFunctionSelector: CurveFunctionSelectors;
    poolAddress: string;
    tokens: string[];
    metaTokens: string[] | undefined;
    gasSchedule: number;
}

/**
 * Configuration for a specific PSM vault
 */
export interface PsmInfo {
    psmAddress: string;
    ilkIdentifier: string;
    gemTokenAddress: string;
}

/**
 * Configuration for a Lido deployment
 */
export interface LidoInfo {
    stEthToken: string;
    wethToken: string;
}

/**
 * Configuration info for a Balancer V2 pool.
 */
export interface BalancerV2PoolInfo {
    poolId: string;
    vault: string;
}

export interface AaveV2Info {
    lendingPool: string;
    aToken: string;
    underlyingToken: string;
}

export interface GeistInfo {
    lendingPool: string;
    gToken: string;
    underlyingToken: string;
}

// Internal `fillData` field for `Fill` objects.
export interface FillData {}

// `FillData` for native fills. Represents a single native order
export type NativeRfqOrderFillData = FillQuoteTransformerRfqOrderInfo;
export type NativeLimitOrderFillData = FillQuoteTransformerLimitOrderInfo;
export type NativeFillData = NativeRfqOrderFillData | NativeLimitOrderFillData;

// Represents an individual DEX sample from the sampler contract
export interface DexSample<TFillData extends FillData = FillData> {
    source: ERC20BridgeSource;
    fillData: TFillData;
    input: BigNumber;
    output: BigNumber;
}
export interface CurveFillData extends FillData {
    fromTokenIdx: number;
    toTokenIdx: number;
    pool: CurveInfo;
}

export interface BalancerBatchSwapStep {
    poolId: string;
    assetInIndex: number;
    assetOutIndex: number;
    amount: BigNumber;
    userData: string;
}

export interface BalancerSwaps {
    swapInfoExactIn: BalancerSwapInfo[];
    swapInfoExactOut: BalancerSwapInfo[];
}
export interface BalancerSwapInfo {
    assets: string[];
    swapSteps: BalancerBatchSwapStep[];
}

export interface BalancerFillData extends FillData {
    poolAddress: string;
}

export interface BalancerV2FillData extends FillData {
    vault: string;
    poolId: string;
}

export interface BalancerV2BatchSwapFillData extends FillData {
    vault: string;
    swapSteps: BalancerBatchSwapStep[];
    assets: string[];
}

export interface UniswapV2FillData extends FillData {
    tokenAddressPath: string[];
    router: string;
}

export interface ShellFillData extends FillData {
    poolAddress: string;
}

export interface LiquidityProviderFillData extends FillData {
    poolAddress: string;
    gasCost: number;
}

export interface BancorFillData extends FillData {
    path: string[];
    networkAddress: string;
}

export interface KyberFillData extends FillData {
    hint: string;
    reserveId: string;
    networkProxy: string;
}

export interface MooniswapFillData extends FillData {
    poolAddress: string;
}

export interface DODOFillData extends FillData {
    poolAddress: string;
    isSellBase: boolean;
    helperAddress: string;
}

export interface GenericRouterFillData extends FillData {
    router: string;
}

export interface MultiHopFillData extends FillData {
    firstHopSource: SourceQuoteOperation;
    secondHopSource: SourceQuoteOperation;
    intermediateToken: string;
}

export interface MakerPsmExtendedData {
    isSellOperation: boolean;
    takerToken: string;
}

export type MakerPsmFillData = FillData & MakerPsmExtendedData & PsmInfo;

export interface HopInfo {
    sourceIndex: BigNumber;
    returnData: string;
}

export interface UniswapV3PathAmount {
    uniswapPath: string;
    inputAmount: BigNumber;
    gasUsed: number;
}
export interface UniswapV3FillData extends FillData {
    tokenAddressPath: string[];
    router: string;
    pathAmounts: UniswapV3PathAmount[];
}

export interface KyberDmmFillData extends UniswapV2FillData {
    poolsPath: string[];
}

/**
 * Determines whether FillData is UniswapV3FillData or FinalUniswapV3FillData
 */
export function isFinalUniswapV3FillData(
    data: UniswapV3FillData | FinalUniswapV3FillData,
): data is FinalUniswapV3FillData {
    return !!(data as FinalUniswapV3FillData).uniswapPath;
}

export interface FinalUniswapV3FillData extends Omit<UniswapV3FillData, 'pathAmounts'> {
    // The uniswap-encoded path that can fll the maximum input amount.
    uniswapPath: string;
    gasUsed: number;
}

export interface LidoFillData extends FillData {
    stEthTokenAddress: string;
    takerToken: string;
}

export interface AaveV2FillData extends FillData {
    lendingPool: string;
    aToken: string;
    underlyingToken: string;
    takerToken: string;
}

export interface CompoundFillData extends FillData {
    cToken: string;
    takerToken: string;
    makerToken: string;
}

export interface GeistFillData extends FillData {
    lendingPool: string;
    gToken: string;
    underlyingToken: string;
    takerToken: string;
}

/**
 * Represents a node on a fill path.
 */
export interface Fill<TFillData extends FillData = FillData> {
    // basic data for every fill
    source: ERC20BridgeSource;
    // TODO jacob people seem to agree  that orderType here is more readable
    type: FillQuoteTransformerOrderType; // should correspond with TFillData
    fillData: TFillData;
    // Unique ID of the original source path this fill belongs to.
    // This is generated when the path is generated and is useful to distinguish
    // paths that have the same `source` IDs but are distinct (e.g., Curves).
    sourcePathId: string;
    // See `SOURCE_FLAGS`.
    flags: bigint;
    // Input fill amount (taker asset amount in a sell, maker asset amount in a buy).
    input: BigNumber;
    // Output fill amount (maker asset amount in a sell, taker asset amount in a buy).
    output: BigNumber;
    // The output fill amount, ajdusted by fees.
    adjustedOutput: BigNumber;
    // Fill that must precede this one. This enforces certain fills to be contiguous.
    parent?: Fill;
    // The index of the fill in the original path.
    index: number;
}

/**
 * Represents continguous fills on a path that have been merged together.
 */
export interface CollapsedFill<TFillData extends FillData = FillData> {
    source: ERC20BridgeSource;
    type: FillQuoteTransformerOrderType; // should correspond with TFillData
    fillData: TFillData;
    // Unique ID of the original source path this fill belongs to.
    // This is generated when the path is generated and is useful to distinguish
    // paths that have the same `source` IDs but are distinct (e.g., Curves).
    sourcePathId: string;
    /**
     * Total input amount (sum of `subFill`s)
     */
    input: BigNumber;
    /**
     * Total output amount (sum of `subFill`s)
     */
    output: BigNumber;
    /**
     * Quantities of all the fills that were collapsed.
     */
    subFills: Array<{
        input: BigNumber;
        output: BigNumber;
    }>;
}

/**
 * A `CollapsedFill` wrapping a native order.
 */
export interface NativeCollapsedFill extends CollapsedFill<NativeFillData> {}

export interface OptimizedMarketOrderBase<TFillData extends FillData = FillData> {
    source: ERC20BridgeSource;
    fillData: TFillData;
    type: FillQuoteTransformerOrderType; // should correspond with TFillData
    makerToken: string;
    takerToken: string;
    makerAmount: BigNumber; // The amount we wish to buy from this order, e.g inclusive of any previous partial fill
    takerAmount: BigNumber; // The amount we wish to fill this for, e.g inclusive of any previous partial fill
    fills: CollapsedFill[];
}

export interface OptimizedMarketBridgeOrder<TFillData extends FillData = FillData>
    extends OptimizedMarketOrderBase<TFillData> {
    type: FillQuoteTransformerOrderType.Bridge;
    fillData: TFillData;
    sourcePathId: string;
}

export interface OptimizedLimitOrder extends OptimizedMarketOrderBase<NativeLimitOrderFillData> {
    type: FillQuoteTransformerOrderType.Limit;
    fillData: NativeLimitOrderFillData;
}

export interface OptimizedRfqOrder extends OptimizedMarketOrderBase<NativeRfqOrderFillData> {
    type: FillQuoteTransformerOrderType.Rfq;
    fillData: NativeRfqOrderFillData;
}

/**
 * Optimized orders to fill.
 */
export type OptimizedMarketOrder =
    | OptimizedMarketBridgeOrder<FillData>
    | OptimizedMarketOrderBase<NativeLimitOrderFillData>
    | OptimizedMarketOrderBase<NativeRfqOrderFillData>;

export interface GetMarketOrdersRfqOpts extends RfqRequestOpts {
    quoteRequestor?: QuoteRequestor;
    firmQuoteValidator?: RfqFirmQuoteValidator;
}

export type FeeEstimate = (fillData: FillData) => number | BigNumber;
export type FeeSchedule = Partial<{ [key in ERC20BridgeSource]: FeeEstimate }>;
export type ExchangeProxyOverhead = (sourceFlags: bigint) => BigNumber;

/**
 * Options for `getMarketSellOrdersAsync()` and `getMarketBuyOrdersAsync()`.
 */
export interface GetMarketOrdersOpts {
    /**
     * Liquidity sources to exclude. Default is none.
     */
    excludedSources: ERC20BridgeSource[];
    /**
     * Liquidity sources to exclude when used to calculate the cost of the route.
     * Default is none.
     */
    excludedFeeSources: ERC20BridgeSource[];
    /**
     * Liquidity sources to include. Default is none, which allows all supported
     * sources that aren't excluded by `excludedSources`.
     */
    includedSources: ERC20BridgeSource[];
    /**
     * Complexity limit on the search algorithm, i.e., maximum number of
     * nodes to visit. Default is 1024.
     */
    runLimit: number;
    /**
     * When generating bridge orders, we use
     * sampled rate * (1 - bridgeSlippage)
     * as the rate for calculating maker/taker asset amounts.
     * This should be a small positive number (e.g., 0.0005) to make up for
     * small discrepancies between samples and truth.
     * Default is 0.0005 (5 basis points).
     */
    bridgeSlippage: number;
    /**
     * The maximum price slippage allowed in the fallback quote. If the slippage
     * between the optimal quote and the fallback quote is greater than this
     * percentage, no fallback quote will be provided.
     */
    maxFallbackSlippage: number;
    /**
     * Number of samples to take for each DEX quote.
     */
    numSamples: number;
    /**
     * The exponential sampling distribution base.
     * A value of 1 will result in evenly spaced samples.
     * > 1 will result in more samples at lower sizes.
     * < 1 will result in more samples at higher sizes.
     * Default: 1.25.
     */
    sampleDistributionBase: number;
    /**
     * Number of samples to use when creating fill curves with neon-router
     */
    neonRouterNumSamples: number;
    /**
     * Fees for each liquidity source, expressed in gas.
     */
    feeSchedule: FeeSchedule;
    /**
     * Estimated gas consumed by each liquidity source.
     */
    gasSchedule: FeeSchedule;
    exchangeProxyOverhead: ExchangeProxyOverhead;
    /**
     * Whether to pad the quote with a redundant fallback quote using different
     * sources. Defaults to `true`.
     */
    allowFallback: boolean;
    /**
     * Options for RFQT such as takerAddress, intent on filling
     */
    rfqt?: GetMarketOrdersRfqOpts;
    /**
     * Whether to generate a quote report
     */
    shouldGenerateQuoteReport: boolean;

    /**
     * Whether to include price comparison data in the quote
     */
    shouldIncludePriceComparisonsReport: boolean;
    /**
     * Token addresses with a list of adjacent intermediary tokens to consider
     * hopping to. E.g DAI->USDC via an adjacent token WETH
     */
    tokenAdjacencyGraph: TokenAdjacencyGraph;

    /**
     * Gas price to use for quote
     */
    gasPrice: BigNumber;

    /**
     * Sampler metrics for recording data on the sampler service and operations
     */
    samplerMetrics?: SamplerMetrics;
}

export interface SamplerMetrics {
    /**
     * Logs the gas information performed during a sampler call.
     *
     * @param data.gasBefore The gas remaining measured before any operations have been performed
     * @param data.gasAfter The gas remaining measured after all operations have been performed
     */
    logGasDetails(data: { gasBefore: BigNumber; gasAfter: BigNumber }): void;

    /**
     * Logs the block number
     *
     * @param blockNumber block number of the sampler call
     */
    logBlockNumber(blockNumber: BigNumber): void;

    /**
     * Logs the routing timings
     *
     * @param data.router The router type (neon-router or js)
     * @param data.type The type of timing being recorded (e.g total timing, all sources timing or vip timing)
     * @param data.timingMs The timing in milliseconds
     */
    logRouterDetails(data: { router: 'neon-router' | 'js'; type: 'all' | 'vip' | 'total'; timingMs: number }): void;
}

/**
 * A composable operation the be run in `DexOrderSampler.executeAsync()`.
 */
export interface BatchedOperation<TResult> {
    encodeCall(): string;
    handleCallResults(callResults: string): TResult;
    handleRevert(callResults: string): TResult;
}

export interface SourceQuoteOperation<TFillData extends FillData = FillData> extends BatchedOperation<BigNumber[]> {
    readonly source: ERC20BridgeSource;
    fillData: TFillData;
}

export interface OptimizerResult {
    optimizedOrders: OptimizedMarketOrder[];
    sourceFlags: bigint;
    liquidityDelivered: CollapsedFill[] | DexSample<MultiHopFillData>;
    marketSideLiquidity: MarketSideLiquidity;
    adjustedRate: BigNumber;
    takerAmountPerEth: BigNumber;
    makerAmountPerEth: BigNumber;
}

export interface OptimizerResultWithReport extends OptimizerResult {
    quoteReport?: QuoteReport;
    extendedQuoteReportSources?: ExtendedQuoteReportSources;
    priceComparisonsReport?: PriceComparisonsReport;
}

export type MarketDepthSide = Array<Array<DexSample<FillData>>>;

export interface MarketDepth {
    bids: MarketDepthSide;
    asks: MarketDepthSide;
    makerTokenDecimals: number;
    takerTokenDecimals: number;
}

export interface MarketSideLiquidity {
    side: MarketOperation;
    inputAmount: BigNumber;
    inputToken: string;
    outputToken: string;
    outputAmountPerEth: BigNumber;
    inputAmountPerEth: BigNumber;
    quoteSourceFilters: SourceFilters;
    makerTokenDecimals: number;
    takerTokenDecimals: number;
    quotes: RawQuotes;
    isRfqSupported: boolean;
    blockNumber: number;
}

export interface RawQuotes {
    nativeOrders: NativeOrderWithFillableAmounts[];
    rfqtIndicativeQuotes: V4RFQIndicativeQuoteMM[];
    twoHopQuotes: Array<DexSample<MultiHopFillData>>;
    dexQuotes: Array<Array<DexSample<FillData>>>;
}

export interface TokenAdjacencyGraph {
    [token: string]: string[];
    default: string[];
}

export interface LiquidityProviderRegistry {
    [address: string]: {
        tokens: string[];
        gasCost: number | ((takerToken: string, makerToken: string) => number);
    };
}

export interface GenerateOptimizedOrdersOpts {
    runLimit?: number;
    bridgeSlippage?: number;
    maxFallbackSlippage?: number;
    excludedSources?: ERC20BridgeSource[];
    feeSchedule: FeeSchedule;
    exchangeProxyOverhead?: ExchangeProxyOverhead;
    allowFallback?: boolean;
    shouldBatchBridgeOrders?: boolean;
    gasPrice: BigNumber;
    neonRouterNumSamples: number;
    samplerMetrics?: SamplerMetrics;
}

export interface ComparisonPrice {
    wholeOrder: BigNumber | undefined;
}

export interface KyberSamplerOpts {
    networkProxy: string;
    hintHandler: string;
    weth: string;
}<|MERGE_RESOLUTION|>--- conflicted
+++ resolved
@@ -51,11 +51,6 @@
     Mooniswap = 'Mooniswap',
     MultiHop = 'MultiHop',
     Shell = 'Shell',
-<<<<<<< HEAD
-    SnowSwap = 'SnowSwap',
-=======
-    Swerve = 'Swerve',
->>>>>>> 09413c0e
     SushiSwap = 'SushiSwap',
     Dodo = 'DODO',
     DodoV2 = 'DODO_V2',

import { RFQTIndicativeQuote } from '@0x/quote-server';
import { MarketOperation, SignedOrder } from '@0x/types';
import { BigNumber } from '@0x/utils';

import { RfqtRequestOpts, SignedOrderWithFillableAmounts } from '../../types';
import { QuoteRequestor } from '../../utils/quote_requestor';
import { QuoteReport } from '../quote_report_generator';

import { SourceFilters } from './source_filters';

/**
 * Order domain keys: chainId and exchange
 */
export interface OrderDomain {
    chainId: number;
    exchangeAddress: string;
}

/**
 * Common exception messages thrown by aggregation logic.
 */
export enum AggregationError {
    NoOptimalPath = 'NO_OPTIMAL_PATH',
    EmptyOrders = 'EMPTY_ORDERS',
    NotERC20AssetData = 'NOT_ERC20ASSET_DATA',
    NoBridgeForSource = 'NO_BRIDGE_FOR_SOURCE',
}

/**
 * DEX sources to aggregate.
 */
export enum ERC20BridgeSource {
    Native = 'Native',
    Uniswap = 'Uniswap',
    UniswapV2 = 'Uniswap_V2',
    Eth2Dai = 'Eth2Dai',
    Kyber = 'Kyber',
    Curve = 'Curve',
    LiquidityProvider = 'LiquidityProvider',
    MultiBridge = 'MultiBridge',
    Balancer = 'Balancer',
    Cream = 'CREAM',
    Bancor = 'Bancor',
    MStable = 'mStable',
    Mooniswap = 'Mooniswap',
    MultiHop = 'MultiHop',
    Shell = 'Shell',
    Swerve = 'Swerve',
    SnowSwap = 'SnowSwap',
    SushiSwap = 'SushiSwap',
    Dodo = 'DODO',
}

// tslint:disable: enum-naming
/**
 * Curve contract function selectors.
 */
export enum CurveFunctionSelectors {
    None = '0x00000000',
    exchange = '0x3df02124',
    exchange_underlying = '0xa6417ed6',
    get_dy_underlying = '0x07211ef7',
    get_dx_underlying = '0x0e71d1b9',
    get_dy = '0x5e0d443f',
    get_dx = '0x67df02ca',
}
// tslint:enable: enum-naming

/**
 * Configuration info on a Curve pool.
 */
export interface CurveInfo {
    exchangeFunctionSelector: CurveFunctionSelectors;
    sellQuoteFunctionSelector: CurveFunctionSelectors;
    buyQuoteFunctionSelector: CurveFunctionSelectors;
    poolAddress: string;
    tokens: string[];
    metaToken: string | undefined;
}

export interface SwerveInfo extends CurveInfo {}
export interface SnowSwapInfo extends CurveInfo {}

// Internal `fillData` field for `Fill` objects.
export interface FillData {}

export interface SourceInfo<TFillData extends FillData = FillData> {
    source: ERC20BridgeSource;
    fillData?: TFillData;
}

// `FillData` for native fills.
export interface NativeFillData extends FillData {
    order: SignedOrderWithFillableAmounts;
}

export interface CurveFillData extends FillData {
    fromTokenIdx: number;
    toTokenIdx: number;
    pool: CurveInfo;
}

export interface SwerveFillData extends FillData {
    fromTokenIdx: number;
    toTokenIdx: number;
    pool: SwerveInfo;
}

export interface SnowSwapFillData extends FillData {
    fromTokenIdx: number;
    toTokenIdx: number;
    pool: SnowSwapInfo;
}

export interface BalancerFillData extends FillData {
    poolAddress: string;
}

export interface UniswapV2FillData extends FillData {
    tokenAddressPath: string[];
}

export interface SushiSwapFillData extends UniswapV2FillData {
    router: string;
}

export interface ShellFillData extends FillData {
    poolAddress: string;
}

export interface LiquidityProviderFillData extends FillData {
    poolAddress: string;
}

export interface BancorFillData extends FillData {
    path: string[];
    networkAddress: string;
}

export interface KyberFillData extends FillData {
    hint: string;
    reserveId: string;
}

export interface MooniswapFillData extends FillData {
    poolAddress: string;
}

export interface DODOFillData extends FillData {
    poolAddress: string;
    isSellBase: boolean;
}

export interface Quote<TFillData = FillData> {
    amount: BigNumber;
    fillData?: TFillData;
}

export interface HopInfo {
    sourceIndex: BigNumber;
    returnData: string;
}

export interface MultiHopFillData extends FillData {
    firstHopSource: SourceQuoteOperation;
    secondHopSource: SourceQuoteOperation;
    intermediateToken: string;
}

/**
 * Represents an individual DEX sample from the sampler contract.
 */
export interface DexSample<TFillData extends FillData = FillData> extends SourceInfo<TFillData> {
    input: BigNumber;
    output: BigNumber;
}

/**
 * Represents a node on a fill path.
 */
export interface Fill<TFillData extends FillData = FillData> extends SourceInfo<TFillData> {
    // Unique ID of the original source path this fill belongs to.
    // This is generated when the path is generated and is useful to distinguish
    // paths that have the same `source` IDs but are distinct (e.g., Curves).
    sourcePathId: string;
    // See `SOURCE_FLAGS`.
    flags: number;
    // Input fill amount (taker asset amount in a sell, maker asset amount in a buy).
    input: BigNumber;
    // Output fill amount (maker asset amount in a sell, taker asset amount in a buy).
    output: BigNumber;
    // The output fill amount, ajdusted by fees.
    adjustedOutput: BigNumber;
    // Fill that must precede this one. This enforces certain fills to be contiguous.
    parent?: Fill;
    // The index of the fill in the original path.
    index: number;
}

/**
 * Represents continguous fills on a path that have been merged together.
 */
export interface CollapsedFill<TFillData extends FillData = FillData> extends SourceInfo<TFillData> {
    // Unique ID of the original source path this fill belongs to.
    // This is generated when the path is generated and is useful to distinguish
    // paths that have the same `source` IDs but are distinct (e.g., Curves).
    sourcePathId: string;
    /**
     * Total input amount (sum of `subFill`s)
     */
    input: BigNumber;
    /**
     * Total output amount (sum of `subFill`s)
     */
    output: BigNumber;
    /**
     * Quantities of all the fills that were collapsed.
     */
    subFills: Array<{
        input: BigNumber;
        output: BigNumber;
    }>;
}

/**
 * A `CollapsedFill` wrapping a native order.
 */
export interface NativeCollapsedFill extends CollapsedFill<NativeFillData> {}

/**
 * Optimized orders to fill.
 */
export interface OptimizedMarketOrder extends SignedOrderWithFillableAmounts {
    /**
     * The optimized fills that generated this order.
     */
    fills: CollapsedFill[];
}

export interface GetMarketOrdersRfqtOpts extends RfqtRequestOpts {
    quoteRequestor?: QuoteRequestor;
}

export type FeeEstimate = (fillData?: FillData) => number | BigNumber;
export type FeeSchedule = Partial<{ [key in ERC20BridgeSource]: FeeEstimate }>;
export type ExchangeProxyOverhead = (sourceFlags: number) => BigNumber;

/**
 * Options for `getMarketSellOrdersAsync()` and `getMarketBuyOrdersAsync()`.
 */
export interface GetMarketOrdersOpts {
    /**
     * Liquidity sources to exclude. Default is none.
     */
    excludedSources: ERC20BridgeSource[];
    /**
     * Liquidity sources to exclude when used to calculate the cost of the route.
     * Default is none.
     */
    excludedFeeSources: ERC20BridgeSource[];
    /**
     * Liquidity sources to include. Default is none, which allows all supported
     * sources that aren't excluded by `excludedSources`.
     */
    includedSources: ERC20BridgeSource[];
    /**
     * Complexity limit on the search algorithm, i.e., maximum number of
     * nodes to visit. Default is 1024.
     */
    runLimit: number;
    /**
     * When generating bridge orders, we use
     * sampled rate * (1 - bridgeSlippage)
     * as the rate for calculating maker/taker asset amounts.
     * This should be a small positive number (e.g., 0.0005) to make up for
     * small discrepancies between samples and truth.
     * Default is 0.0005 (5 basis points).
     */
    bridgeSlippage: number;
    /**
     * The maximum price slippage allowed in the fallback quote. If the slippage
     * between the optimal quote and the fallback quote is greater than this
     * percentage, no fallback quote will be provided.
     */
    maxFallbackSlippage: number;
    /**
     * Number of samples to take for each DEX quote.
     */
    numSamples: number;
    /**
     * The exponential sampling distribution base.
     * A value of 1 will result in evenly spaced samples.
     * > 1 will result in more samples at lower sizes.
     * < 1 will result in more samples at higher sizes.
     * Default: 1.25.
     */
    sampleDistributionBase: number;
    /**
     * Fees for each liquidity source, expressed in gas.
     */
    feeSchedule: FeeSchedule;
    /**
     * Estimated gas consumed by each liquidity source.
     */
    gasSchedule: FeeSchedule;
    exchangeProxyOverhead: ExchangeProxyOverhead;
    /**
     * Whether to pad the quote with a redundant fallback quote using different
     * sources. Defaults to `true`.
     */
    allowFallback: boolean;
    rfqt?: GetMarketOrdersRfqtOpts;
    /**
     * Whether to generate a quote report
     */
    shouldGenerateQuoteReport: boolean;
    /**
     * Token addresses with a list of adjacent intermediary tokens to consider
     * hopping to. E.g DAI->USDC via an adjacent token WETH
     */
    tokenAdjacencyGraph: TokenAdjacencyGraph;
}

/**
 * A composable operation the be run in `DexOrderSampler.executeAsync()`.
 */
export interface BatchedOperation<TResult> {
    encodeCall(): string;
    handleCallResults(callResults: string): TResult;
}

export interface SourceQuoteOperation<TFillData extends FillData = FillData>
    extends BatchedOperation<BigNumber[]>,
        SourceInfo<TFillData> {
    readonly source: ERC20BridgeSource;
}

export interface OptimizerResult {
    optimizedOrders: OptimizedMarketOrder[];
    sourceFlags: number;
    liquidityDelivered: CollapsedFill[] | DexSample<MultiHopFillData>;
<<<<<<< HEAD
    adjustedRate: BigNumber;
=======
    marketSideLiquidity: MarketSideLiquidity;
>>>>>>> 561b60a2
}

export interface OptimizerResultWithReport extends OptimizerResult {
    quoteReport?: QuoteReport;
}

export type MarketDepthSide = Array<Array<DexSample<FillData>>>;

export interface MarketDepth {
    bids: MarketDepthSide;
    asks: MarketDepthSide;
    makerTokenDecimals: number;
    takerTokenDecimals: number;
}

export interface MarketSideLiquidity {
    side: MarketOperation;
    inputAmount: BigNumber;
    inputToken: string;
    outputToken: string;
    dexQuotes: Array<Array<DexSample<FillData>>>;
    nativeOrders: SignedOrder[];
    orderFillableAmounts: BigNumber[];
    ethToOutputRate: BigNumber;
    ethToInputRate: BigNumber;
    rfqtIndicativeQuotes: RFQTIndicativeQuote[];
    twoHopQuotes: Array<DexSample<MultiHopFillData>>;
    quoteSourceFilters: SourceFilters;
    makerTokenDecimals: number;
    takerTokenDecimals: number;
}

export interface TokenAdjacencyGraph {
    [token: string]: string[];
    default: string[];
}

export interface LiquidityProviderRegistry {
    [address: string]: [string, string];
}

export interface GenerateOptimizedOrdersOpts {
    runLimit?: number;
    bridgeSlippage?: number;
    maxFallbackSlippage?: number;
    excludedSources?: ERC20BridgeSource[];
    feeSchedule?: FeeSchedule;
    exchangeProxyOverhead?: ExchangeProxyOverhead;
    allowFallback?: boolean;
    shouldBatchBridgeOrders?: boolean;
}

export interface ComparisonPrice {
    wholeOrder: BigNumber | undefined;
}<|MERGE_RESOLUTION|>--- conflicted
+++ resolved
@@ -339,11 +339,8 @@
     optimizedOrders: OptimizedMarketOrder[];
     sourceFlags: number;
     liquidityDelivered: CollapsedFill[] | DexSample<MultiHopFillData>;
-<<<<<<< HEAD
+    marketSideLiquidity: MarketSideLiquidity;
     adjustedRate: BigNumber;
-=======
-    marketSideLiquidity: MarketSideLiquidity;
->>>>>>> 561b60a2
 }
 
 export interface OptimizerResultWithReport extends OptimizerResult {

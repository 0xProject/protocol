--- conflicted
+++ resolved
@@ -659,13 +659,6 @@
     gCRV: '0x690754a168b022331caa2467207c61919b3f8a98',
     gMIM: '0xc664fc7b8487a3e10824cda768c1d239f2403bbe',
     WOO: '0x6626c47c00f1d87902fc13eecfac3ed06d5e8d8a',
-<<<<<<< HEAD
-=======
-};
-
-export const GEIST_FANTOM_POOLS = {
-    lendingPool: '0x9fad24f572045c7869117160a571b2e50b10d068',
->>>>>>> afb929cc
 };
 
 export const OPTIMISM_TOKENS = {
@@ -1516,6 +1509,7 @@
         gasSchedule: 150e3,
     }),
 };
+
 export const CURVE_V2_AVALANCHE_INFOS: { [name: string]: CurveInfo } = {
     [CURVE_V2_AVALANCHE_POOLS.atricrypto]: {
         exchangeFunctionSelector: CurveFunctionSelectors.exchange_underlying_v2,

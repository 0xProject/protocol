import { ChainId, getContractAddressesForChainOrThrow } from '@0x/contract-addresses';
import { FillQuoteTransformerOrderType } from '@0x/protocol-utils';
import { BigNumber } from '@0x/utils';
import { formatBytes32String, parseBytes32String } from '@ethersproject/strings';

import { TokenAdjacencyGraph, TokenAdjacencyGraphBuilder } from '../token_adjacency_graph';

import { IdentityFillAdjustor } from './identity_fill_adjustor';
import { SourceFilters } from './source_filters';
import {
    AaveV2FillData,
    BalancerV2BatchSwapFillData,
    BancorFillData,
    CompoundFillData,
    CurveFillData,
    CurveFunctionSelectors,
    CurveInfo,
    DODOFillData,
    ERC20BridgeSource,
    FeeSchedule,
    FillData,
    FinalUniswapV3FillData,
    GasSchedule,
    GeistFillData,
    GetMarketOrdersOpts,
    isFinalUniswapV3FillData,
    LidoFillData,
    LidoInfo,
    LiquidityProviderFillData,
    LiquidityProviderRegistry,
    MakerPsmFillData,
    MultiHopFillData,
    PlatypusInfo,
    PsmInfo,
    SynthetixFillData,
    UniswapV2FillData,
    UniswapV3FillData,
    WOOFiFillData,
} from './types';

// tslint:disable: no-bitwise

export const ERC20_PROXY_ID = '0xf47261b0';
export const WALLET_SIGNATURE = '0x04';
export const ONE_ETHER = new BigNumber(1e18);
export const NEGATIVE_INF = new BigNumber('-Infinity');
export const POSITIVE_INF = new BigNumber('Infinity');
export const ZERO_AMOUNT = new BigNumber(0);
export const MAX_UINT256 = new BigNumber(2).pow(256).minus(1);
export const ONE_HOUR_IN_SECONDS = 60 * 60;
export const ONE_SECOND_MS = 1000;
export const NULL_BYTES = '0x';
export const NULL_ADDRESS = '0x0000000000000000000000000000000000000000';
export const SAMPLER_ADDRESS = '0x5555555555555555555555555555555555555555';
export const COMPARISON_PRICE_DECIMALS = 10;

// TODO(kimpers): Consolidate this implementation with the one in @0x/token-metadata
function valueByChainId<T>(rest: Partial<{ [key in ChainId]: T }>, defaultValue: T): { [key in ChainId]: T } {
    // TODO I don't like this but iterating through enums is weird
    return {
        [ChainId.Mainnet]: defaultValue,
        [ChainId.Ropsten]: defaultValue,
        [ChainId.Rinkeby]: defaultValue,
        [ChainId.Goerli]: defaultValue,
        [ChainId.Kovan]: defaultValue,
        [ChainId.Ganache]: defaultValue,
        [ChainId.BSC]: defaultValue,
        [ChainId.Polygon]: defaultValue,
        [ChainId.PolygonMumbai]: defaultValue,
        [ChainId.Avalanche]: defaultValue,
        [ChainId.Fantom]: defaultValue,
        [ChainId.Celo]: defaultValue,
        [ChainId.Optimism]: defaultValue,
<<<<<<< HEAD
        [ChainId.ArbitrumRinkeby]: defaultValue,
=======
        [ChainId.Arbitrum]: defaultValue,

>>>>>>> 2be10bc7
        ...(rest || {}),
    };
}

/**
 * Valid sources for market sell.
 */
export const SELL_SOURCE_FILTER_BY_CHAIN_ID = valueByChainId<SourceFilters>(
    {
        [ChainId.Mainnet]: new SourceFilters([
            ERC20BridgeSource.Native,
            ERC20BridgeSource.Uniswap,
            ERC20BridgeSource.UniswapV2,
            ERC20BridgeSource.Curve,
            ERC20BridgeSource.Balancer,
            ERC20BridgeSource.BalancerV2,
            ERC20BridgeSource.Bancor,
            ERC20BridgeSource.BancorV3,
            ERC20BridgeSource.MStable,
            ERC20BridgeSource.SushiSwap,
            ERC20BridgeSource.Shell,
            ERC20BridgeSource.MultiHop,
            ERC20BridgeSource.Dodo,
            ERC20BridgeSource.DodoV2,
            ERC20BridgeSource.LiquidityProvider,
            ERC20BridgeSource.CryptoCom,
            ERC20BridgeSource.Lido,
            ERC20BridgeSource.MakerPsm,
            ERC20BridgeSource.KyberDmm,
            ERC20BridgeSource.Component,
            ERC20BridgeSource.Saddle,
            ERC20BridgeSource.XSigma,
            ERC20BridgeSource.UniswapV3,
            ERC20BridgeSource.CurveV2,
            ERC20BridgeSource.ShibaSwap,
            ERC20BridgeSource.Synapse,
            ERC20BridgeSource.Synthetix,
            // TODO: enable after FQT has been redeployed on Ethereum mainnet
            // ERC20BridgeSource.AaveV2,
            // ERC20BridgeSource.Compound,
        ]),
        [ChainId.Ropsten]: new SourceFilters([
            ERC20BridgeSource.Native,
            ERC20BridgeSource.SushiSwap,
            ERC20BridgeSource.Uniswap,
            ERC20BridgeSource.UniswapV2,
            ERC20BridgeSource.UniswapV3,
            ERC20BridgeSource.Curve,
        ]),
        [ChainId.Rinkeby]: new SourceFilters([ERC20BridgeSource.Native]),
        [ChainId.Kovan]: new SourceFilters([ERC20BridgeSource.Native]),
        [ChainId.Goerli]: new SourceFilters([
            ERC20BridgeSource.Native,
            ERC20BridgeSource.SushiSwap,
            ERC20BridgeSource.Uniswap,
            ERC20BridgeSource.UniswapV2,
            ERC20BridgeSource.UniswapV3,
        ]),
        [ChainId.PolygonMumbai]: new SourceFilters([ERC20BridgeSource.Native, ERC20BridgeSource.UniswapV3]),
        [ChainId.Ganache]: new SourceFilters([ERC20BridgeSource.Native]),
        [ChainId.BSC]: new SourceFilters([
            ERC20BridgeSource.BakerySwap,
            ERC20BridgeSource.Belt,
            ERC20BridgeSource.Dodo,
            ERC20BridgeSource.DodoV2,
            ERC20BridgeSource.Ellipsis,
            ERC20BridgeSource.Mooniswap,
            ERC20BridgeSource.MultiHop,
            ERC20BridgeSource.Nerve,
            ERC20BridgeSource.Synapse,
            ERC20BridgeSource.PancakeSwap,
            ERC20BridgeSource.PancakeSwapV2,
            ERC20BridgeSource.SushiSwap,
            ERC20BridgeSource.ApeSwap,
            ERC20BridgeSource.CheeseSwap,
            ERC20BridgeSource.LiquidityProvider,
            ERC20BridgeSource.WaultSwap,
            ERC20BridgeSource.FirebirdOneSwap,
            ERC20BridgeSource.ACryptos,
            ERC20BridgeSource.KyberDmm,
            ERC20BridgeSource.BiSwap,
            ERC20BridgeSource.MDex,
            ERC20BridgeSource.KnightSwap,
            ERC20BridgeSource.WOOFi,
        ]),
        [ChainId.Polygon]: new SourceFilters([
            ERC20BridgeSource.SushiSwap,
            ERC20BridgeSource.QuickSwap,
            ERC20BridgeSource.Dfyn,
            ERC20BridgeSource.MStable,
            ERC20BridgeSource.Curve,
            ERC20BridgeSource.DodoV2,
            ERC20BridgeSource.Dodo,
            ERC20BridgeSource.CurveV2,
            ERC20BridgeSource.WaultSwap,
            ERC20BridgeSource.ApeSwap,
            ERC20BridgeSource.FirebirdOneSwap,
            ERC20BridgeSource.BalancerV2,
            ERC20BridgeSource.KyberDmm,
            ERC20BridgeSource.LiquidityProvider,
            ERC20BridgeSource.MultiHop,
            ERC20BridgeSource.IronSwap,
            ERC20BridgeSource.AaveV2,
            ERC20BridgeSource.UniswapV3,
            ERC20BridgeSource.Synapse,
            ERC20BridgeSource.MeshSwap,
            ERC20BridgeSource.WOOFi,
        ]),
        [ChainId.Avalanche]: new SourceFilters([
            ERC20BridgeSource.MultiHop,
            ERC20BridgeSource.Pangolin,
            ERC20BridgeSource.TraderJoe,
            ERC20BridgeSource.SushiSwap,
            ERC20BridgeSource.Curve,
            ERC20BridgeSource.CurveV2,
            ERC20BridgeSource.KyberDmm,
            ERC20BridgeSource.AaveV2,
            ERC20BridgeSource.Synapse,
            ERC20BridgeSource.GMX,
            ERC20BridgeSource.Platypus,
            ERC20BridgeSource.WOOFi,
        ]),
        [ChainId.Fantom]: new SourceFilters([
            ERC20BridgeSource.MultiHop,
            ERC20BridgeSource.Beethovenx,
            ERC20BridgeSource.Curve,
            ERC20BridgeSource.CurveV2,
            ERC20BridgeSource.Geist,
            ERC20BridgeSource.MorpheusSwap,
            ERC20BridgeSource.SpiritSwap,
            ERC20BridgeSource.SpookySwap,
            ERC20BridgeSource.SushiSwap,
            ERC20BridgeSource.Synapse,
            ERC20BridgeSource.Yoshi,
            ERC20BridgeSource.WOOFi,
        ]),
        [ChainId.Celo]: new SourceFilters([
            ERC20BridgeSource.UbeSwap,
            ERC20BridgeSource.SushiSwap,
            ERC20BridgeSource.MultiHop,
            ERC20BridgeSource.MobiusMoney,
        ]),
        [ChainId.Optimism]: new SourceFilters([
            ERC20BridgeSource.UniswapV3,
            ERC20BridgeSource.Synapse,
            ERC20BridgeSource.Curve,
            ERC20BridgeSource.CurveV2,
            ERC20BridgeSource.MultiHop,
            ERC20BridgeSource.Velodrome,
            ERC20BridgeSource.Synthetix,
        ]),
        [ChainId.ArbitrumRinkeby]: new SourceFilters([
            ERC20BridgeSource.Native,
            ERC20BridgeSource.UniswapV3,
        ]),
    },
    new SourceFilters([]),
);

/**
 * Valid sources for market buy.
 */
export const BUY_SOURCE_FILTER_BY_CHAIN_ID = valueByChainId<SourceFilters>(
    {
        [ChainId.Mainnet]: new SourceFilters([
            ERC20BridgeSource.Native,
            ERC20BridgeSource.Uniswap,
            ERC20BridgeSource.UniswapV2,
            ERC20BridgeSource.Curve,
            ERC20BridgeSource.Balancer,
            ERC20BridgeSource.BalancerV2,
            // ERC20BridgeSource.Bancor, // FIXME: Bancor Buys not implemented in Sampler
            ERC20BridgeSource.BancorV3,
            ERC20BridgeSource.MStable,
            ERC20BridgeSource.Shell,
            ERC20BridgeSource.SushiSwap,
            ERC20BridgeSource.MultiHop,
            ERC20BridgeSource.Dodo,
            ERC20BridgeSource.DodoV2,
            ERC20BridgeSource.Lido,
            ERC20BridgeSource.LiquidityProvider,
            ERC20BridgeSource.CryptoCom,
            ERC20BridgeSource.MakerPsm,
            ERC20BridgeSource.KyberDmm,
            ERC20BridgeSource.Component,
            ERC20BridgeSource.Saddle,
            ERC20BridgeSource.XSigma,
            ERC20BridgeSource.UniswapV3,
            ERC20BridgeSource.CurveV2,
            ERC20BridgeSource.ShibaSwap,
            ERC20BridgeSource.Synapse,
            ERC20BridgeSource.Synthetix,
            // TODO: enable after FQT has been redeployed on Ethereum mainnet
            // ERC20BridgeSource.AaveV2,
            // ERC20BridgeSource.Compound,
        ]),
        [ChainId.Ropsten]: new SourceFilters([
            ERC20BridgeSource.Native,
            ERC20BridgeSource.SushiSwap,
            ERC20BridgeSource.Uniswap,
            ERC20BridgeSource.UniswapV2,
            ERC20BridgeSource.UniswapV3,
            ERC20BridgeSource.Curve,
        ]),
        [ChainId.Goerli]: new SourceFilters([
            ERC20BridgeSource.Native,
            ERC20BridgeSource.SushiSwap,
            ERC20BridgeSource.Uniswap,
            ERC20BridgeSource.UniswapV2,
            ERC20BridgeSource.UniswapV3,
        ]),
        [ChainId.PolygonMumbai]: new SourceFilters([ERC20BridgeSource.Native, ERC20BridgeSource.UniswapV3]),
        [ChainId.Rinkeby]: new SourceFilters([ERC20BridgeSource.Native]),
        [ChainId.Kovan]: new SourceFilters([ERC20BridgeSource.Native]),
        [ChainId.Ganache]: new SourceFilters([ERC20BridgeSource.Native]),
        [ChainId.BSC]: new SourceFilters([
            ERC20BridgeSource.BakerySwap,
            ERC20BridgeSource.Belt,
            ERC20BridgeSource.Dodo,
            ERC20BridgeSource.DodoV2,
            ERC20BridgeSource.Ellipsis,
            ERC20BridgeSource.Mooniswap,
            ERC20BridgeSource.MultiHop,
            ERC20BridgeSource.Nerve,
            ERC20BridgeSource.Synapse,
            ERC20BridgeSource.PancakeSwap,
            ERC20BridgeSource.PancakeSwapV2,
            ERC20BridgeSource.SushiSwap,
            ERC20BridgeSource.ApeSwap,
            ERC20BridgeSource.CheeseSwap,
            ERC20BridgeSource.LiquidityProvider,
            ERC20BridgeSource.WaultSwap,
            ERC20BridgeSource.FirebirdOneSwap,
            ERC20BridgeSource.ACryptos,
            ERC20BridgeSource.KyberDmm,
            ERC20BridgeSource.BiSwap,
            ERC20BridgeSource.MDex,
            ERC20BridgeSource.KnightSwap,
            ERC20BridgeSource.WOOFi,
        ]),
        [ChainId.Polygon]: new SourceFilters([
            ERC20BridgeSource.SushiSwap,
            ERC20BridgeSource.QuickSwap,
            ERC20BridgeSource.Dfyn,
            ERC20BridgeSource.MStable,
            ERC20BridgeSource.Curve,
            ERC20BridgeSource.DodoV2,
            ERC20BridgeSource.Dodo,
            ERC20BridgeSource.CurveV2,
            ERC20BridgeSource.WaultSwap,
            ERC20BridgeSource.ApeSwap,
            ERC20BridgeSource.FirebirdOneSwap,
            ERC20BridgeSource.BalancerV2,
            ERC20BridgeSource.KyberDmm,
            ERC20BridgeSource.LiquidityProvider,
            ERC20BridgeSource.MultiHop,
            ERC20BridgeSource.IronSwap,
            ERC20BridgeSource.AaveV2,
            ERC20BridgeSource.UniswapV3,
            ERC20BridgeSource.Synapse,
            ERC20BridgeSource.MeshSwap,
            ERC20BridgeSource.WOOFi,
        ]),
        [ChainId.Avalanche]: new SourceFilters([
            ERC20BridgeSource.MultiHop,
            ERC20BridgeSource.Pangolin,
            ERC20BridgeSource.TraderJoe,
            ERC20BridgeSource.SushiSwap,
            ERC20BridgeSource.Curve,
            ERC20BridgeSource.CurveV2,
            ERC20BridgeSource.KyberDmm,
            ERC20BridgeSource.AaveV2,
            ERC20BridgeSource.Synapse,
            ERC20BridgeSource.GMX,
            ERC20BridgeSource.Platypus,
            ERC20BridgeSource.WOOFi,
        ]),
        [ChainId.Fantom]: new SourceFilters([
            ERC20BridgeSource.MultiHop,
            ERC20BridgeSource.Beethovenx,
            ERC20BridgeSource.Curve,
            ERC20BridgeSource.CurveV2,
            ERC20BridgeSource.Geist,
            ERC20BridgeSource.MorpheusSwap,
            ERC20BridgeSource.SpiritSwap,
            ERC20BridgeSource.SpookySwap,
            ERC20BridgeSource.SushiSwap,
            ERC20BridgeSource.Synapse,
            ERC20BridgeSource.Yoshi,
            ERC20BridgeSource.WOOFi,
        ]),
        [ChainId.Celo]: new SourceFilters([
            ERC20BridgeSource.UbeSwap,
            ERC20BridgeSource.SushiSwap,
            ERC20BridgeSource.MultiHop,
            ERC20BridgeSource.MobiusMoney,
        ]),
        [ChainId.Optimism]: new SourceFilters([
            ERC20BridgeSource.UniswapV3,
            ERC20BridgeSource.Synapse,
            ERC20BridgeSource.Curve,
            ERC20BridgeSource.CurveV2,
            ERC20BridgeSource.MultiHop,
            ERC20BridgeSource.Velodrome,
            ERC20BridgeSource.Synthetix,
        ]),
        [ChainId.ArbitrumRinkeby]: new SourceFilters([
            ERC20BridgeSource.Native,
            ERC20BridgeSource.UniswapV3,
        ]),
    },
    new SourceFilters([]),
);

/**
 *  0x Protocol Fee Multiplier
 */
export const PROTOCOL_FEE_MULTIPLIER = new BigNumber(0);

/**
 * Sources to poll for ETH fee price estimates.
 */
export const FEE_QUOTE_SOURCES_BY_CHAIN_ID = valueByChainId<ERC20BridgeSource[]>(
    {
        [ChainId.Mainnet]: [ERC20BridgeSource.UniswapV2, ERC20BridgeSource.SushiSwap, ERC20BridgeSource.UniswapV3],
        [ChainId.BSC]: [ERC20BridgeSource.PancakeSwap, ERC20BridgeSource.Mooniswap, ERC20BridgeSource.SushiSwap],
        [ChainId.Ropsten]: [ERC20BridgeSource.UniswapV2, ERC20BridgeSource.SushiSwap],
        [ChainId.Goerli]: [ERC20BridgeSource.UniswapV2, ERC20BridgeSource.SushiSwap],
        [ChainId.PolygonMumbai]: [ERC20BridgeSource.UniswapV3],
        [ChainId.Polygon]: [ERC20BridgeSource.QuickSwap, ERC20BridgeSource.SushiSwap, ERC20BridgeSource.UniswapV3],
        [ChainId.Avalanche]: [ERC20BridgeSource.Pangolin, ERC20BridgeSource.TraderJoe, ERC20BridgeSource.SushiSwap],
        [ChainId.Fantom]: [ERC20BridgeSource.SpiritSwap, ERC20BridgeSource.SpookySwap, ERC20BridgeSource.SushiSwap],
        [ChainId.Celo]: [ERC20BridgeSource.UbeSwap, ERC20BridgeSource.SushiSwap],
        [ChainId.Optimism]: [ERC20BridgeSource.UniswapV3],
        [ChainId.ArbitrumRinkeby]: [ERC20BridgeSource.UniswapV3],
    },
    [],
);

// HACK(mzhu25): Limit and RFQ orders need to be treated as different sources
//               when computing the exchange proxy gas overhead.
export const SOURCE_FLAGS: { [key in ERC20BridgeSource]: bigint } & {
    RfqOrder: bigint;
    LimitOrder: bigint;
} = Object.assign(
    {},
    ...['RfqOrder', 'LimitOrder', ...Object.values(ERC20BridgeSource)].map((source, index) => ({
        [source]: source === ERC20BridgeSource.Native ? BigInt(0) : BigInt(1) << BigInt(index),
    })),
);

// Mainnet tokens
// Not an exhaustive list, just enough so we don't repeat ourselves
export const MAINNET_TOKENS = {
    WETH: '0xc02aaa39b223fe8d0a0e5c4f27ead9083c756cc2',
    // Stable Coins
    DAI: '0x6b175474e89094c44da98b954eedeac495271d0f',
    USDC: '0xa0b86991c6218b36c1d19d4a2e9eb0ce3606eb48',
    USDT: '0xdac17f958d2ee523a2206206994597c13d831ec7',
    sUSD: '0x57ab1ec28d129707052df4df418d58a2d46d5f51',
    BUSD: '0x4fabb145d64652a948d72533023f6e7a623c7c53',
    TUSD: '0x0000000000085d4780b73119b644ae5ecd22b376',
    PAX: '0x8e870d67f660d95d5be530380d0ec0bd388289e1',
    GUSD: '0x056fd409e1d7a124bd7017459dfea2f387b6d5cd',
    HUSD: '0xdf574c24545e5ffecb9a659c229253d4111d87e1',
    mUSD: '0xe2f2a5c287993345a840db3b0845fbc70f5935a5',
    USDN: '0x674c6ad92fd080e4004b2312b45f796a192d27a0',
    dUSD: '0x5bc25f649fc4e26069ddf4cf4010f9f706c23831',
    USDP: '0x1456688345527be1f37e9e627da0837d6f08c925',
    // Bitcoins
    WBTC: '0x2260fac5e5542a773aa44fbcfedf7c193bc2c599',
    RenBTC: '0xeb4c2781e4eba804ce9a9803c67d0893436bb27d',
    sBTC: '0xfe18be6b3bd88a2d2a7f928d00292e7a9963cfc6',
    tBTC: '0x8daebade922df735c38c80c7ebd708af50815faa',
    tBTCv2: '0x18084fbA666a33d37592fA2633fD49a74DD93a88',
    hBTC: '0x0316eb71485b0ab14103307bf65a021042c6d380',
    pBTC: '0x5228a22e72ccc52d415ecfd199f99d0665e7733b',
    bBTC: '0x9be89d2a4cd102d8fecc6bf9da793be995c22541',
    oBTC: '0x8064d9ae6cdf087b1bcd5bdf3531bd5d8c537a68',
    // aTokens (Aave)
    aDAI: '0x028171bca77440897b824ca71d1c56cac55b68a3',
    aUSDC: '0xbcca60bb61934080951369a648fb03df4f96263c',
    aUSDT: '0x3ed3b47dd13ec9a98b44e6204a523e766b225811',
    aSUSD: '0x6c5024cd4f8a59110119c56f8933403a539555eb',
    // Other
    MKR: '0x9f8f72aa9304c8b593d555f12ef6589cc3a579a2',
    EURS: '0xdb25f211ab05b1c97d595516f45794528a807ad8',
    sEUR: '0xd71ecff9342a5ced620049e616c5035f1db98620',
    sETH: '0x5e74c9036fb86bd7ecdcb084a0673efc32ea31cb',
    sJPY: '0xf6b1c627e95bfc3c1b4c9b825a032ff0fbf3e07d',
    sGBP: '0x97fe22e7341a0cd8db6f6c021a24dc8f4dad855f',
    sAUD: '0xf48e200eaf9906362bb1442fca31e0835773b8b4',
    sKRW: '0x269895a3df4d73b077fc823dd6da1b95f72aaf9b',
    sCHF: '0x0f83287ff768d1c1e17a42f44d644d7f22e8ee1d',
    stETH: '0xae7ab96520de3a18e5e111b5eaab095312d7fe84',
    wstETH: '0x7f39c581f595b53c5cb19bd0b3f8da6c935e2ca0',
    LINK: '0x514910771af9ca656af840dff83e8264ecf986ca',
    MANA: '0x0f5d2fb29fb7d3cfee444a200298f468908cc942',
    KNC: '0xdefa4e8a7bcba345f687a2f1456f5edd9ce97202',
    AAVE: '0x7fc66500c84a76ad7e9c93437bfc5ac33e2ddae9',
    sLINK: '0xbbc455cb4f1b9e4bfc4b73970d360c8f032efee6',
    yUSD: '0x5dbcf33d8c2e976c6b560249878e6f1491bca25c',
    ybCRV: '0x2994529c0652d127b7842094103715ec5299bbed',
    yCRV: '0xdf5e0e81dff6faf3a7e52ba697820c5e32d806a8',
    bCRV: '0x3b3ac5386837dc563660fb6a0937dfaa5924333b',
    yDAI: '0xacd43e627e64355f1861cec6d3a6688b31a6f952',
    yUSDC: '0x597ad1e0c13bfe8025993d9e79c69e1c0233522e',
    yUSDT: '0x2f08119c6f07c006695e079aafc638b8789faf18',
    yTUSD: '0x37d19d1c4e1fa9dc47bd1ea12f742a0887eda74a',
    crETH: '0xcbc1065255cbc3ab41a6868c22d1f1c573ab89fd',
    ankrETH: '0xe95a203b1a91a908f9b9ce46459d101078c2c3cb',
    vETH: '0x898bad2774eb97cf6b94605677f43b41871410b1',
    alETH: '0x0100546f2cd4c9d97f798ffc9755e47865ff7ee6',
    HT: '0x6f259637dcD74C767781E37Bc6133cd6A68aa161',
    UST: '0xa47c8bf37f92abed4a126bda807a7b7498661acd',
    // StableSwap "open pools" (crv.finance)
    STABLEx: '0xcd91538b91b4ba7797d39a2f66e63810b50a33d0',
    alUSD: '0xbc6da0fe9ad5f3b0d58160288917aa56653660e9',
    // Frax ecosystem
    FRAX: '0x853d955acef822db058eb8505911ed77f175b99e',
    cvxFXS: '0xfeef77d3f69374f66429c91d732a244f074bdf74',
    FXS: '0x3432b6a60d23ca0dfca7761b7ab56459d9c964d0',
    OHM: '0x383518188c0c6d7730d91b2c03a03c837814a899',
    OHMV2: '0x64aa3364f17a4d01c6f1751fd97c2bd3d7e7f1d5',
    BTRFLY: '0xc0d4ceb216b3ba9c3701b291766fdcba977cec3a',
    // Stargate
    STG: '0xaf5191b0de278c7286d6c7cc6ab6bb8a73ba2cd6',
    //
    LUSD: '0x5f98805a4e8be255a32880fdec7f6728c6568ba0',
    // Fei Ecosystem
    FEI: '0x956f47f50a910163d8bf957cf5846d573e7f87ca',
    TRIBE: '0xc7283b66eb1eb5fb86327f08e1b5816b0720212b',
    //
    DSU: '0x605d26fbd5be761089281d5cec2ce86eea667109',
    ESS: '0x24ae124c4cc33d6791f8e8b63520ed7107ac8b3e',
    cvxCRV: '0x62b9c7356a2dc64a1969e19c23e4f579f9810aa7',
    CRV: '0xd533a949740bb3306d119cc777fa900ba034cd52',
    MIM: '0x99d8a9c45b2eca8864373a26d1459e3dff1e17f3',
    EURT: '0xc581b735a1688071a1746c968e0798d642ede491',
    // Synapse ecosystem
    nUSD: '0x1b84765de8b7566e4ceaf4d0fd3c5af52d3dde4f',
    CVX: '0x4e3fbd56cd56c3e72c1403e103b45db9da5b9d2b',
    UST_WORMHOLE: '0xa693b19d2931d498c5b318df961919bb4aee87a5',
    RAI: '0x03ab458634910aad20ef5f1c8ee96f1d6ac54919',
    DOLA: '0x865377367054516e17014ccded1e7d814edc9ce4',
    OUSD: '0x2a8e1e676ec238d8a992307b495b45b3feaa5e86',
    agEUR: '0x1a7e4e63778b4f12a199c062f3efdd288afcbce8',
    ibEUR: '0x96e61422b6a9ba0e068b6c5add4ffabc6a4aae27',
    YFI: '0x0bc529c00c6401aef6d220be8c6ea1667f6ad93e',
};

export const BSC_TOKENS = {
    WBNB: '0xbb4cdb9cbd36b01bd1cbaebf2de08d9173bc095c',
    BUSD: '0xe9e7cea3dedca5984780bafc599bd69add087d56',
    USDT: '0x55d398326f99059ff775485246999027b3197955',
    USDC: '0x8ac76a51cc950d9822d68b83fe1ad97b32cd580d',
    DAI: '0x1af3f329e8be154074d8769d1ffa4ee058b1dbc3',
    PAX: '0xb7f8cd00c5a06c0537e2abff0b58033d02e5e094',
    UST: '0x23396cf899ca06c4472205fc903bdb4de249d6fc',
    VAI: '0x4bd17003473389a42daf6a0a729f6fdb328bbbd7',
    WEX: '0xa9c41a46a6b3531d28d5c32f6633dd2ff05dfb90',
    WETH: '0x2170ed0880ac9a755fd29b2688956bd959f933f8',
    BTCB: '0x7130d2a12b9bcbfae4f2634d864a1ee1ce3ead9c',
    renBTC: '0xfce146bf3146100cfe5db4129cf6c82b0ef4ad8c',
    pBTC: '0xed28a457a5a76596ac48d87c0f577020f6ea1c4c',
    nUSD: '0x23b891e5c62e0955ae2bd185990103928ab817b3',
    BSW: '0x965F527D9159dCe6288a2219DB51fc6Eef120dD1',
    WOO: '0x4691937a7508860f876c9c0a2a617e7d9e945d4b',
};

export const POLYGON_TOKENS = {
    DAI: '0x8f3cf7ad23cd3cadbd9735aff958023239c6a063',
    USDC: '0x2791bca1f2de4661ed88a30c99a7a9449aa84174',
    USDT: '0xc2132d05d31c914a87c6611c10748aeb04b58e8f',
    amDAI: '0x27f8d03b3a2196956ed754badc28d73be8830a6e',
    amUSDC: '0x1a13f4ca1d028320a707d99520abfefca3998b7f',
    amUSDT: '0x60d55f02a771d515e077c9c2403a1ef324885cec',
    WBTC: '0x1bfd67037b42cf73acf2047067bd4f2c47d9bfd6',
    WMATIC: '0x0d500b1d8e8ef31e21c99d1db9a6444d3adf1270',
    WETH: '0x7ceb23fd6bc0add59e62ac25578270cff1b9f619',
    renBTC: '0xdbf31df14b66535af65aac99c32e9ea844e14501',
    QUICK: '0x831753dd7087cac61ab5644b308642cc1c33dc13',
    DFYN: '0xc168e40227e4ebd8c1cae80f7a55a4f0e6d66c97',
    BANANA: '0x5d47baba0d66083c52009271faf3f50dcc01023c',
    WEXPOLY: '0x4c4bf319237d98a30a929a96112effa8da3510eb',
    nUSD: '0xb6c473756050de474286bed418b77aeac39b02af',
    ANY: '0x6aB6d61428fde76768D7b45D8BFeec19c6eF91A8',
    WOO: '0x1b815d120b3ef02039ee11dc2d33de7aa4a8c603',
};

export const AVALANCHE_TOKENS = {
    WAVAX: '0xb31f66aa3c1e785363f0875a1b74e27b85fd66c7',
    WETH: '0x49d5c2bdffac6ce2bfdb6640f4f80f226bc10bab',
    WBTC: '0x50b7545627a5162f82a992c33b87adc75187b218',
    DAI: '0xd586e7f844cea2f87f50152665bcbc2c279d8d70',
    // bridged USDC
    USDC: '0xa7d7079b0fead91f3e65f86e8915cb59c1a4c664',
    // native USDC on Avalanche usdc.e
    nUSDC: '0xb97ef9ef8734c71904d8002f8b6bc66dd9c48a6e',
    // usdt.e
    USDt: '0x9702230a8ea53601f5cd2dc00fdbc13d4df4a8c7',
    USDT: '0xc7198437980c041c805a1edcba50c1ce5db95118',
    aDAI: '0x47afa96cdc9fab46904a55a6ad4bf6660b53c38a',
    aUSDC: '0x46a51127c3ce23fb7ab1de06226147f446e4a857',
    aUSDT: '0x532e6537fea298397212f09a61e03311686f548e',
    nETH: '0x19e1ae0ee35c0404f835521146206595d37981ae',
    nUSD: '0xcfc37a6ab183dd4aed08c204d1c2773c0b1bdf46',
    aWETH: '0x53f7c5869a859f0aec3d334ee8b4cf01e3492f21',
    MIM: '0x130966628846bfd36ff31a822705796e8cb8c18d',
    MAG: '0x1d60109178C48E4A937D8AB71699D8eBb6F7c5dE',
    sAVAX: '0x2b2c81e08f1af8835a78bb2a90ae924ace0ea4be',
    UST: '0xb599c3590f42f8f995ecfa0f85d2980b76862fc1',
    FRAX: '0xd24c2ad096400b6fbcd2ad8b24e7acbc21a1da64',
    YUSD: '0x111111111111ed1d73f860f57b2798b683f2d325',
    WOO: '0xabc9547b534519ff73921b1fba6e672b5f58d083',
};

export const CELO_TOKENS = {
    WCELO: '0x471ece3750da237f93b8e339c536989b8978a438',
    // Some of these tokens are Optics bridge? tokens which
    // had an issue and migrated from v1 to v2
    WETHv1: '0xe919f65739c26a42616b7b8eedc6b5524d1e3ac4',
    oWETH: '0x122013fd7df1c6f636a5bb8f03108e876548b455',
    WBTC: '0xbaab46e28388d2779e6e31fd00cf0e5ad95e327b',
    cUSD: '0x765de816845861e75a25fca122bb6898b8b1282a',
    // ??
    cBTC: '0xd629eb00deced2a080b7ec630ef6ac117e614f1b',
    cETH: '0x2def4285787d58a2f811af24755a8150622f4361',
    UBE: '0x00be915b9dcf56a3cbe739d9b9c202ca692409ec',
    // Moolah
    mCELO: '0x7d00cd74ff385c955ea3d79e47bf06bd7386387d',
    mCUSD: '0x918146359264c492bd6934071c6bd31c854edbc3',
    mCEUR: '0xe273ad7ee11dcfaa87383ad5977ee1504ac07568',
    amCUSD: '0x64defa3544c695db8c535d289d843a189aa26b98',
    MOO: '0x17700282592d6917f6a73d0bf8accf4d578c131e',

    //
    wBTC: '0x2260fac5e5542a773aa44fbcfedf7c193bc2c599',
    wETH: '0xc02aaa39b223fe8d0a0e5c4f27ead9083c756cc2',
    wBTCO: '0xbe50a3013a1c94768a1abb78c3cb79ab28fc1ace',
    pUSDC: '0xcc82628f6a8defa1e2b0ad7ed448bef3647f7941',
    cUSDC: '0x2a3684e9dc20b857375ea04235f2f7edbe818fa7',
    cUSDC_V2: '0xef4229c8c3250c675f21bcefa42f58efbff6002a',
    pUSDC_V2: '0x1bfc26ce035c368503fae319cc2596716428ca44',
    pUSD: '0xeadf4a7168a82d30ba0619e64d5bcf5b30b45226',
    pCELO: '0x301a61d01a63c8d670c2b8a43f37d12ef181f997',
    aaUSDC: '0xb70e0a782b058bfdb0d109a3599bec1f19328e36',
    asUSDC: '0xcd7d7ff64746c1909e44db8e95331f9316478817',
    mcUSDT: '0xcfffe0c89a779c09df3df5624f54cdf7ef5fdd5d',
    mcUSDC: '0x93db49be12b864019da9cb147ba75cdc0506190e',
    DAI: '0x90ca507a5d4458a4c6c6249d186b6dcb02a5bccd',
};

export const FANTOM_TOKENS = {
    WFTM: '0x21be370d5312f44cb42ce377bc9b8a0cef1a4c83',
    WETH: '0x74b23882a30290451a17c44f4f05243b6b58c76d',
    USDC: '0x04068da6c83afcfa0e13ba15a6696662335d5b75',
    DAI: '0x8d11ec38a3eb5e956b052f67da8bdc9bef8abf3e',
    fUSDT: '0x049d68029688eabf473097a2fc38ef61633a3c7a',
    WBTC: '0x321162cd933e2be498cd2267a90534a804051b11',
    WCRV: '0x1e4f97b9f9f913c46f1632781732927b9019c68b',
    renBTC: '0xdbf31df14b66535af65aac99c32e9ea844e14501',
    MIM: '0x82f0b8b456c1a451378467398982d4834b6829c1',
    nUSD: '0xed2a7edd7413021d440b09d654f3b87712abab66',
    nETH: '0x67c10c397dd0ba417329543c1a40eb48aaa7cd00',
    gfUSDT: '0x940f41f0ec9ba1a34cf001cc03347ac092f5f6b5',
    gUSDC: '0xe578c856933d8e1082740bf7661e379aa2a30b26',
    gDAI: '0x07e6332dd090d287d3489245038daf987955dcfb',
    FRAX: '0xdc301622e621166bd8e82f2ca0a26c13ad0be355',
    gFTM: '0x39b3bd37208cbade74d0fcbdbb12d606295b430a',
    gETH: '0x25c130b2624cf12a4ea30143ef50c5d68cefa22f',
    gWBTC: '0x38aca5484b8603373acc6961ecd57a6a594510a3',
    gCRV: '0x690754a168b022331caa2467207c61919b3f8a98',
    gMIM: '0xc664fc7b8487a3e10824cda768c1d239f2403bbe',
    WOO: '0x6626c47c00f1d87902fc13eecfac3ed06d5e8d8a',
};

export const OPTIMISM_TOKENS = {
    WETH: '0x4200000000000000000000000000000000000006',
    USDC: '0x7f5c764cbc14f9669b88837ca1490cca17c31607',
    USDT: '0x94b008aa00579c1307b0ef2c499ad98a8ce58e58',
    DAI: '0xda10009cbd5d07dd0cecc66161fc93d7c9000da1',
    WBTC: '0x68f180fcce6836688e9084f035309e29bf0a2095',
    nETH: '0x809dc529f07651bd43a172e8db6f4a7a0d771036',
    sWETH: '0x121ab82b49b2bc4c7901ca46b8277962b4350204',
    // Synthetix synths:
    sAAVE: '0x00b8d5a5e1ac97cb4341c4bc4367443c8776e8d9',
    sAVAX: '0xb2b42b231c68cbb0b4bf2ffebf57782fd97d3da4',
    sBTC: '0x298b9b95708152ff6968aafd889c6586e9169f1d',
    sETH: '0xe405de8f52ba7559f9df3c368500b6e6ae6cee49',
    sEUR: '0xfbc4198702e81ae77c06d58f81b629bdf36f0a71',
    sLINK: '0xc5db22719a06418028a40a9b5e9a7c02959d0d08',
    sMATIC: '0x81ddfac111913d3d5218dea999216323b7cd6356',
    sSOL: '0x8b2f7ae8ca8ee8428b6d76de88326bb413db2766',
    sUNI: '0xf5a6115aa582fd1beea22bc93b7dc7a785f60d03',
    sUSD: '0x8c6f28f2f1a3c87f0f938b96d27520d9751ec8d9',
};

export const GEIST_FANTOM_POOLS = {
    lendingPool: '0x9fad24f572045c7869117160a571b2e50b10d068',
};

export const CURVE_POOLS = {
    compound: '0xa2b47e3d5c44877cca798226b7b8118f9bfb7a56', // 0.Compound
    // 1.USDT is dead
    PAX: '0x06364f10b501e868329afbc005b3492902d6c763', // 2.PAX
    // 3.y is dead
    // 3.bUSD is dead
    sUSD: '0xa5407eae9ba41422680e2e00537571bcc53efbfd', // 5.sUSD
    renBTC: '0x93054188d876f558f4a66b2ef1d97d16edf0895b', // 6.ren
    sBTC: '0x7fc77b5c7614e1533320ea6ddc2eb61fa00a9714', // 7.sbtc
    HBTC: '0x4ca9b3063ec5866a4b82e437059d2c43d1be596f', // 8.hbtc
    TRI: '0xbebc44782c7db0a1a60cb6fe97d0b483032ff1c7', // 9.3pool
    GUSD: '0x4f062658eaaf2c1ccf8c8e36d6824cdf41167956', // 10.gusd
    HUSD: '0x3ef6a01a0f81d6046290f3e2a8c5b843e738e604', // 11.husd
    // 12.usdk is dead
    USDN: '0x0f9cb53ebe405d49a0bbdbd291a65ff571bc83e1', // 13.usdn
    // 14.linkusd is dead
    mUSD: '0x8474ddbe98f5aa3179b3b3f5942d724afcdec9f6', // 15.musd
    // 16.rsv is dead
    dUSD: '0x8038c01a0390a8c547446a0b2c18fc9aefecc10c', // 17.dusd
    tBTC: '0xc25099792e9349c7dd09759744ea681c7de2cb66', // 18.tbtc
    pBTC: '0x7f55dde206dbad629c080068923b36fe9d6bdbef', // 19.pbtc
    bBTC: '0x071c661b4deefb59e2a3ddb20db036821eee8f4b', // 20.bbtc
    oBTC: '0xd81da8d904b52208541bade1bd6595d8a251f8dd', // 21.obtc
    UST: '0x890f4e345b1daed0367a877a1612f86a1f86985f', // 22.ust
    eurs: '0x0ce6a5ff5217e38315f87032cf90686c96627caa', // 23.eurs
    seth: '0xc5424b857f758e906013f3555dad202e4bdb4567', // 24.seth
    aave: '0xdebf20617708857ebe4f679508e7b7863a8a8eee', // 25.aave
    steth: '0xdc24316b9ae028f1497c275eb9192a3ea0f67022', // 26.stETH
    saave: '0xeb16ae0052ed37f479f7fe63849198df1765a733', // saave
    ankreth: '0xa96a65c051bf88b4095ee1f2451c2a9d43f53ae2', // ankreth
    USDP: '0x42d7025938bec20b69cbae5a77421082407f053a', // usdp
    ib: '0x2dded6da1bf5dbdf597c45fcfaa3194e53ecfeaf', // iron bank
    link: '0xf178c0b5bb7e7abf4e12a4838c7b7c5ba2c623c0', // link
    btrflyweth: '0xf43b15ab692fde1f9c24a9fce700adcc809d5391', // redacted cartel
    stgusdc: '0x3211c6cbef1429da3d0d58494938299c92ad5860', // stargate
    // StableSwap "open pools" (crv.finance)
    TUSD: '0xecd5e75afb02efa118af914515d6521aabd189f1',
    STABLEx: '0x3252efd4ea2d6c78091a1f43982ee2c3659cc3d1',
    alUSD: '0x43b4fdfd4ff969587185cdb6f0bd875c5fc83f8c',
    FRAX: '0xd632f22692fac7611d2aa1c0d552930d43caed3b',
    LUSD: '0xed279fdd11ca84beef15af5d39bb4d4bee23f0ca',
    BUSD: '0x4807862aa8b2bf68830e4c8dc86d0e9a998e085a',
    DSU3CRV: '0x6ec80df362d7042c50d4469bcfbc174c9dd9109a',
    cvxcrv: '0x9d0464996170c6b9e75eed71c68b99ddedf279e8',
    cvxfxs: '0xd658a338613198204dca1143ac3f01a722b5d94a',
    mim: '0x5a6a4d54456819380173272a5e8e9b9904bdf41b',
    eurt: '0xfd5db7463a3ab53fd211b4af195c5bccc1a03890',
    ethcrv: '0x8301ae4fc9c624d1d396cbdaa1ed877821d7c511',
    ethcvx: '0xb576491f1e6e5e62f1d8f26062ee822b40b0e0d4',
    fei_tri: '0x06cb22615ba53e60d67bf6c341a0fd5e718e1655',
    rai_tri: '0x618788357d0ebd8a37e763adab3bc575d54c2c7d',
    DOLA_tri: '0xaa5a67c256e27a5d80712c51971408db3370927d',
    OUSD_tri: '0x87650d7bbfc3a9f10587d7778206671719d9910d',
    d3pool: '0xbaaa1f5dba42c3389bdbc2c9d2de134f5cd0dc89',
    triEURpool: '0xb9446c4ef5ebe66268da6700d26f96273de3d571',
    ibEURsEUR: '0x19b080fe1ffa0553469d20ca36219f17fcf03859',
    wethyfi: '0xc26b89a667578ec7b3f11b2f98d6fd15c07c54ba',
};

export const CURVE_V2_POOLS = {
    tricrypto: '0x80466c64868e1ab14a1ddf27a676c3fcbe638fe5',
    tricrypto2: '0xd51a44d3fae010294c616388b506acda1bfaae46',
};

export const CURVE_POLYGON_POOLS = {
    aave: '0x445fe580ef8d70ff569ab36e80c647af338db351',
    ren: '0xc2d95eef97ec6c17551d45e77b590dc1f9117c67',
};

export const CURVE_V2_POLYGON_POOLS = {
    atricrypto3: '0x1d8b86e3d88cdb2d34688e87e72f388cb541b7c8',
};

export const CURVE_AVALANCHE_POOLS = {
    aave: '0x7f90122bf0700f9e7e1f688fe926940e8839f353',
    mim: '0xaea2e71b631fa93683bcf256a8689dfa0e094fcd',
    USDC: '0x3a43a5851a3e3e0e25a3c1089670269786be1577',
};

export const CURVE_V2_AVALANCHE_POOLS = {
    atricrypto: '0x58e57ca18b7a47112b877e31929798cd3d703b0f',
};

export const CURVE_FANTOM_POOLS = {
    fUSDT: '0x92d5ebf3593a92888c25c0abef126583d4b5312e',
    twoPool: '0x27e611fd27b276acbd5ffd632e5eaebec9761e40',
    ren: '0x3ef6a01a0f81d6046290f3e2a8c5b843e738e604',
    tri_v2: '0x2dd7c9371965472e5a5fd28fbe165007c61439e1',
    geist: '0x0fa949783947bf6c1b171db13aeacbb488845b3f',
    FRAX_twoPool: '0x7a656b342e14f745e2b164890e88017e27ae7320',
};

export const CURVE_V2_FANTOM_POOLS = {
    tricrypto: '0x3a1659ddcf2339be3aea159ca010979fb49155ff',
};

export const CURVE_OPTIMISM_POOLS = {
    tri: '0x1337bedc9d22ecbe766df105c9623922a27963ec',
};

export const SADDLE_POOLS = {
    stablesV2: '0xaCb83E0633d6605c5001e2Ab59EF3C745547C8C7',
    bitcoinsV2: '0xdf3309771d2BF82cb2B6C56F9f5365C8bD97c4f2',
    alETH: '0xa6018520eaacc06c30ff2e1b3ee2c7c22e64196a',
    d4: '0xc69ddcd4dfef25d8a793241834d4cc4b3668ead6',
};

export const IRONSWAP_POOLS = {
    is3usd: '0x837503e8a8753ae17fb8c8151b8e6f586defcb57',
};

export const NERVE_POOLS = {
    threePool: '0x1b3771a66ee31180906972580ade9b81afc5fcdc',
};

export const SYNAPSE_MAINNET_POOLS = {
    nUSDLP: '0x1116898dda4015ed8ddefb84b6e8bc24528af2d8',
};

export const SYNAPSE_OPTIMISM_POOLS = {
    nETHLP: '0xe27bff97ce92c3e1ff7aa9f86781fdd6d48f5ee9',
};

export const SYNAPSE_BSC_POOLS = {
    nUSDLP: '0x28ec0b36f0819ecb5005cab836f4ed5a2eca4d13',
};

export const SYNAPSE_POLYGON_POOLS = {
    nUSDLP: '0x85fcd7dd0a1e1a9fcd5fd886ed522de8221c3ee5',
};

export const SYNAPSE_FANTOM_POOLS = {
    nUSDLP: '0x2913e812cf0dcca30fb28e6cac3d2dcff4497688',
    nETHLP: '0x8d9ba570d6cb60c7e3e0f31343efe75ab8e65fb1',
};

export const SYNAPSE_AVALANCHE_POOLS = {
    nUSDLP: '0xed2a7edd7413021d440b09d654f3b87712abab66',
    nETHLP: '0x77a7e60555bc18b4be44c181b2575eee46212d44',
};

export const SYNAPSE_ARBITRUM_POOLS = {
    nUSDLP: '0x0db3fe3b770c95a0b99d1ed6f2627933466c0dd8',
    nETHLP: '0xd70a52248e546a3b260849386410c7170c7bd1e9',
};

export const BELT_POOLS = {
    vPool: '0xf16d312d119c13dd27fd0dc814b0bcdcaaa62dfd',
};

export const ELLIPSIS_POOLS = {
    threePool: '0x160caed03795365f3a589f10c379ffa7d75d4e76',
};

export const XSIGMA_POOLS = {
    stable: '0x3333333ACdEdBbC9Ad7bda0876e60714195681c5',
};

export const FIREBIRDONESWAP_BSC_POOLS = {
    oneswap: '0x01c9475dbd36e46d1961572c8de24b74616bae9e',
};

export const FIREBIRDONESWAP_POLYGON_POOLS = {
    oneswap: '0x01c9475dbd36e46d1961572c8de24b74616bae9e',
};
export const MOBIUSMONEY_CELO_POOLS = {
    usdc_optics_v2: '0x9906589ea8fd27504974b7e8201df5bbde986b03',
    dai_optics_v2: '0xf3f65dfe0c8c8f2986da0fec159abe6fd4e700b4',
    weth_optics_v2: '0x74ef28d635c6c5800dd3cd62d4c4f8752daacb09',
    pusdc_optics_v2: '0xcce0d62ce14fb3e4363eb92db37ff3630836c252',
    usdc_allbridge_solana: '0x63c1914bf00a9b395a2bf89aada55a5615a3656e',
    usdc_poly_optics: '0xa2f0e57d4ceacf025e81c76f28b9ad6e9fbe8735',
};

export const ACRYPTOS_POOLS = {
    acs4usd: '0xb3f0c9ea1f05e312093fdb031e789a756659b0ac',
    acs4vai: '0x191409d5a4effe25b0f4240557ba2192d18a191e',
    acs4ust: '0x99c92765efc472a9709ced86310d64c4573c4b77',
    acs3btc: '0xbe7caa236544d1b9a0e7f91e94b9f5bfd3b5ca81',
};

export const PLATYPUS_AVALANCHE_POOLS = {
    usd: '0x66357dcace80431aee0a7507e2e361b7e2402370',
    yusd: '0xc828d995c686aaba78a4ac89dfc8ec0ff4c5be83',
    frax: '0xb8e567fc23c39c94a1f6359509d7b43d1fbed824',
    mim: '0x30c30d826be87cd0a4b90855c2f38f7fcfe4eaa7',
    sAVAX: '0x4658ea7e9960d6158a261104aaa160cc953bb6ba',
};

export const WOOFI_POOL_BY_CHAIN_ID = valueByChainId<string>(
    {
        [ChainId.BSC]: '0xbf365ce9cfcb2d5855521985e351ba3bcf77fd3f',
        [ChainId.Fantom]: '0x9503e7517d3c5bc4f9e4a1c6ae4f8b33ac2546f2',
        [ChainId.Avalanche]: '0x1df3009c57a8b143c6246149f00b090bce3b8f88',
        [ChainId.Polygon]: '0x7400b665c8f4f3a951a99f1ee9872efb8778723d',
    },
    NULL_ADDRESS,
);

export const WOOFI_SUPPORTED_TOKENS = new Set([
    BSC_TOKENS.USDT,
    BSC_TOKENS.WBNB,
    BSC_TOKENS.WOO,
    BSC_TOKENS.WETH,
    BSC_TOKENS.BTCB,
    AVALANCHE_TOKENS.nUSDC,
    AVALANCHE_TOKENS.WAVAX,
    AVALANCHE_TOKENS.WBTC,
    AVALANCHE_TOKENS.WETH,
    AVALANCHE_TOKENS.WOO,
    FANTOM_TOKENS.USDC,
    FANTOM_TOKENS.WFTM,
    FANTOM_TOKENS.WETH,
    FANTOM_TOKENS.WBTC,
    FANTOM_TOKENS.WOO,
    POLYGON_TOKENS.USDC,
    POLYGON_TOKENS.WMATIC,
    POLYGON_TOKENS.WBTC,
    POLYGON_TOKENS.WETH,
    POLYGON_TOKENS.WOO,
]);

export const DEFAULT_INTERMEDIATE_TOKENS_BY_CHAIN_ID = valueByChainId<string[]>(
    {
        [ChainId.Mainnet]: [
            MAINNET_TOKENS.WETH,
            MAINNET_TOKENS.USDT,
            MAINNET_TOKENS.DAI,
            MAINNET_TOKENS.USDC,
            MAINNET_TOKENS.WBTC,
        ],
        [ChainId.BSC]: [
            BSC_TOKENS.WBNB,
            BSC_TOKENS.BUSD,
            BSC_TOKENS.DAI,
            BSC_TOKENS.USDC,
            BSC_TOKENS.WETH,
            BSC_TOKENS.USDT,
            BSC_TOKENS.WEX,
        ],
        [ChainId.Ropsten]: [
            getContractAddressesForChainOrThrow(ChainId.Ropsten).etherToken,
            '0xad6d458402f60fd3bd25163575031acdce07538d', // DAI
            '0x07865c6e87b9f70255377e024ace6630c1eaa37f', // USDC
        ],
        [ChainId.Goerli]: [
            getContractAddressesForChainOrThrow(ChainId.Goerli).etherToken,
            '0x11fE4B6AE13d2a6055C8D9cF65c55bac32B5d844', // DAI
            '0x07865c6E87B9F70255377e024ace6630C1Eaa37F', // USDC
        ],
        [ChainId.ArbitrumRinkeby]: [
            getContractAddressesForChainOrThrow(ChainId.ArbitrumRinkeby).etherToken,
            '0x237b3B5238D2022aA80cAd1f67dAE53f353F74bF', // USDT
            '0xF61Cffd6071a8DB7cD5E8DF1D3A5450D9903cF1c', // USDC
        ],
        [ChainId.PolygonMumbai]: [
            getContractAddressesForChainOrThrow(ChainId.PolygonMumbai).etherToken,
            '0xe6b8a5CF854791412c1f6EFC7CAf629f5Df1c747', // USDC
        ],
        [ChainId.Polygon]: [
            POLYGON_TOKENS.WMATIC,
            POLYGON_TOKENS.WETH,
            POLYGON_TOKENS.USDC,
            POLYGON_TOKENS.DAI,
            POLYGON_TOKENS.USDT,
            POLYGON_TOKENS.WBTC,
        ],
        [ChainId.Avalanche]: [
            AVALANCHE_TOKENS.WAVAX,
            AVALANCHE_TOKENS.WETH,
            AVALANCHE_TOKENS.DAI,
            AVALANCHE_TOKENS.USDT,
            AVALANCHE_TOKENS.USDC,
            AVALANCHE_TOKENS.nUSD,
            AVALANCHE_TOKENS.nETH,
            AVALANCHE_TOKENS.aWETH,
            AVALANCHE_TOKENS.MIM,
        ],
        [ChainId.Fantom]: [
            FANTOM_TOKENS.WFTM,
            FANTOM_TOKENS.WETH,
            FANTOM_TOKENS.DAI,
            FANTOM_TOKENS.USDC,
            FANTOM_TOKENS.nUSD,
            FANTOM_TOKENS.nETH,
            FANTOM_TOKENS.MIM,
        ],
        [ChainId.Celo]: [
            CELO_TOKENS.WCELO,
            CELO_TOKENS.mCUSD,
            CELO_TOKENS.WETHv1,
            CELO_TOKENS.amCUSD,
            CELO_TOKENS.WBTC,
        ],
        [ChainId.Optimism]: [
            OPTIMISM_TOKENS.WETH,
            OPTIMISM_TOKENS.DAI,
            OPTIMISM_TOKENS.USDC,
            OPTIMISM_TOKENS.USDT,
            OPTIMISM_TOKENS.nETH,
            OPTIMISM_TOKENS.sWETH,
        ],
    },
    [],
);

// Note be careful here as a UNION is performed when finding intermediary tokens
// attaching to a default intermediary token (stables or ETH etc) can have a large impact
export const DEFAULT_TOKEN_ADJACENCY_GRAPH_BY_CHAIN_ID = valueByChainId<TokenAdjacencyGraph>(
    {
        [ChainId.Mainnet]: new TokenAdjacencyGraphBuilder(DEFAULT_INTERMEDIATE_TOKENS_BY_CHAIN_ID[ChainId.Mainnet])
            .tap(builder => {
                // Convex and Curve
                builder.addBidirectional(MAINNET_TOKENS.cvxCRV, MAINNET_TOKENS.CRV);
                // Convex and FXS
                builder.addBidirectional(MAINNET_TOKENS.cvxFXS, MAINNET_TOKENS.FXS);
                // FEI TRIBE liquid in UniV2
                builder.addBidirectional(MAINNET_TOKENS.FEI, MAINNET_TOKENS.TRIBE);
                // FRAX ecosystem
                builder.addBidirectional(MAINNET_TOKENS.FRAX, MAINNET_TOKENS.FXS);
                builder.addBidirectional(MAINNET_TOKENS.FRAX, MAINNET_TOKENS.OHM);
                // REDACTED CARTEL
                builder.addBidirectional(MAINNET_TOKENS.OHMV2, MAINNET_TOKENS.BTRFLY);
                // Lido
                builder.addBidirectional(MAINNET_TOKENS.stETH, MAINNET_TOKENS.wstETH);
                // Synthetix Atomic Swap
                builder.addCompleteSubgraph([
                    MAINNET_TOKENS.sBTC,
                    MAINNET_TOKENS.sETH,
                    MAINNET_TOKENS.sUSD,
                    MAINNET_TOKENS.sEUR,
                    MAINNET_TOKENS.sJPY,
                    MAINNET_TOKENS.sGBP,
                    MAINNET_TOKENS.sAUD,
                    MAINNET_TOKENS.sKRW,
                    MAINNET_TOKENS.sCHF,
                ]);
            })
            .build(),
        [ChainId.BSC]: new TokenAdjacencyGraphBuilder(DEFAULT_INTERMEDIATE_TOKENS_BY_CHAIN_ID[ChainId.BSC]).build(),
        [ChainId.Polygon]: new TokenAdjacencyGraphBuilder(DEFAULT_INTERMEDIATE_TOKENS_BY_CHAIN_ID[ChainId.Polygon])
            .tap(builder => {
                builder.addBidirectional(POLYGON_TOKENS.QUICK, POLYGON_TOKENS.ANY);
            })
            .build(),
        [ChainId.Avalanche]: new TokenAdjacencyGraphBuilder(DEFAULT_INTERMEDIATE_TOKENS_BY_CHAIN_ID[ChainId.Avalanche])
            .tap(builder => {
                // Synapse nETH/aWETH pool
                builder.addBidirectional(AVALANCHE_TOKENS.aWETH, AVALANCHE_TOKENS.nETH);
                // Trader Joe MAG/MIM pool
                builder.addBidirectional(AVALANCHE_TOKENS.MIM, AVALANCHE_TOKENS.MAG);
            })
            .build(),
        [ChainId.Fantom]: new TokenAdjacencyGraphBuilder(
            DEFAULT_INTERMEDIATE_TOKENS_BY_CHAIN_ID[ChainId.Fantom],
        ).build(),
        [ChainId.Celo]: new TokenAdjacencyGraphBuilder(DEFAULT_INTERMEDIATE_TOKENS_BY_CHAIN_ID[ChainId.Celo]).build(),
        [ChainId.Optimism]: new TokenAdjacencyGraphBuilder(DEFAULT_INTERMEDIATE_TOKENS_BY_CHAIN_ID[ChainId.Optimism])
            .tap(builder => {
                // Synthetix Atomic Swap
                builder.addCompleteSubgraph([
                    OPTIMISM_TOKENS.sAAVE,
                    OPTIMISM_TOKENS.sAVAX,
                    OPTIMISM_TOKENS.sBTC,
                    OPTIMISM_TOKENS.sETH,
                    OPTIMISM_TOKENS.sEUR,
                    OPTIMISM_TOKENS.sLINK,
                    OPTIMISM_TOKENS.sMATIC,
                    OPTIMISM_TOKENS.sSOL,
                    OPTIMISM_TOKENS.sUNI,
                    OPTIMISM_TOKENS.sUSD,
                ]);
            })
            .build(),
    },
    TokenAdjacencyGraph.getEmptyGraph(),
);

export const NATIVE_FEE_TOKEN_BY_CHAIN_ID = valueByChainId<string>(
    {
        [ChainId.Mainnet]: getContractAddressesForChainOrThrow(ChainId.Mainnet).etherToken,
        [ChainId.BSC]: getContractAddressesForChainOrThrow(ChainId.BSC).etherToken,
        [ChainId.Ganache]: getContractAddressesForChainOrThrow(ChainId.Ganache).etherToken,
        [ChainId.Ropsten]: getContractAddressesForChainOrThrow(ChainId.Ropsten).etherToken,
        [ChainId.Goerli]: getContractAddressesForChainOrThrow(ChainId.Goerli).etherToken,
        [ChainId.PolygonMumbai]: getContractAddressesForChainOrThrow(ChainId.PolygonMumbai).etherToken,
        [ChainId.ArbitrumRinkeby]: getContractAddressesForChainOrThrow(ChainId.ArbitrumRinkeby).etherToken,
        [ChainId.Rinkeby]: getContractAddressesForChainOrThrow(ChainId.Rinkeby).etherToken,
        [ChainId.Kovan]: getContractAddressesForChainOrThrow(ChainId.Kovan).etherToken,
        [ChainId.Polygon]: getContractAddressesForChainOrThrow(ChainId.Polygon).etherToken,
        [ChainId.Avalanche]: getContractAddressesForChainOrThrow(ChainId.Avalanche).etherToken,
        [ChainId.Fantom]: getContractAddressesForChainOrThrow(ChainId.Fantom).etherToken,
        [ChainId.Celo]: getContractAddressesForChainOrThrow(ChainId.Celo).etherToken,
        [ChainId.Optimism]: getContractAddressesForChainOrThrow(ChainId.Optimism).etherToken,
    },
    NULL_ADDRESS,
);

export const NATIVE_FEE_TOKEN_AMOUNT_BY_CHAIN_ID = valueByChainId(
    { [ChainId.Mainnet]: ONE_ETHER.times(0.1) },
    ONE_ETHER,
);

// Order dependent
const CURVE_TRI_POOL_MAINNET_TOKENS = [MAINNET_TOKENS.DAI, MAINNET_TOKENS.USDC, MAINNET_TOKENS.USDT];
const CURVE_TRI_BTC_POOL_TOKEN = [MAINNET_TOKENS.RenBTC, MAINNET_TOKENS.WBTC, MAINNET_TOKENS.sBTC];
const CURVE_POLYGON_ATRICRYPTO_UNDERLYING_TOKENS = [POLYGON_TOKENS.DAI, POLYGON_TOKENS.USDC, POLYGON_TOKENS.USDT];
const CURVE_POLYGON_ATRICRYPTO_TOKENS = [POLYGON_TOKENS.amDAI, POLYGON_TOKENS.amUSDC, POLYGON_TOKENS.amUSDT];
const CURVE_FANTOM_TWO_POOL_TOKENS = [FANTOM_TOKENS.DAI, FANTOM_TOKENS.USDC];

const createCurveExchangePool = (info: { tokens: string[]; pool: string; gasSchedule: number }) => ({
    exchangeFunctionSelector: CurveFunctionSelectors.exchange,
    sellQuoteFunctionSelector: CurveFunctionSelectors.get_dy,
    buyQuoteFunctionSelector: CurveFunctionSelectors.None,
    tokens: info.tokens,
    metaTokens: undefined,
    poolAddress: info.pool,
    gasSchedule: info.gasSchedule,
});

const createCurveExchangeUnderlyingPool = (info: { tokens: string[]; pool: string; gasSchedule: number }) => ({
    exchangeFunctionSelector: CurveFunctionSelectors.exchange_underlying,
    sellQuoteFunctionSelector: CurveFunctionSelectors.get_dy_underlying,
    buyQuoteFunctionSelector: CurveFunctionSelectors.None,
    tokens: info.tokens,
    metaTokens: undefined,
    poolAddress: info.pool,
    gasSchedule: info.gasSchedule,
});

const createCurveMetaTriPool = (info: { tokens: string[]; pool: string; gasSchedule: number }) => ({
    exchangeFunctionSelector: CurveFunctionSelectors.exchange_underlying,
    sellQuoteFunctionSelector: CurveFunctionSelectors.get_dy_underlying,
    buyQuoteFunctionSelector: CurveFunctionSelectors.None,
    tokens: [...info.tokens, ...CURVE_TRI_POOL_MAINNET_TOKENS],
    metaTokens: info.tokens,
    poolAddress: info.pool,
    gasSchedule: info.gasSchedule,
});

const createCurveMetaTriBtcPool = (info: { tokens: string[]; pool: string; gasSchedule: number }) => ({
    exchangeFunctionSelector: CurveFunctionSelectors.exchange_underlying,
    sellQuoteFunctionSelector: CurveFunctionSelectors.get_dy_underlying,
    buyQuoteFunctionSelector: CurveFunctionSelectors.None,
    tokens: [...info.tokens, ...CURVE_TRI_BTC_POOL_TOKEN],
    metaTokens: info.tokens,
    poolAddress: info.pool,
    gasSchedule: info.gasSchedule,
});

const createCurveMetaTwoPoolFantom = (info: { tokens: string[]; pool: string; gasSchedule: number }) => ({
    exchangeFunctionSelector: CurveFunctionSelectors.exchange_underlying,
    sellQuoteFunctionSelector: CurveFunctionSelectors.get_dy_underlying,
    buyQuoteFunctionSelector: CurveFunctionSelectors.None,
    tokens: [...info.tokens, ...CURVE_FANTOM_TWO_POOL_TOKENS],
    metaTokens: info.tokens,
    poolAddress: info.pool,
    gasSchedule: info.gasSchedule,
});

const createCurveExchangeV2Pool = (info: { tokens: string[]; pool: string; gasSchedule: number }) => ({
    exchangeFunctionSelector: CurveFunctionSelectors.exchange_v2,
    sellQuoteFunctionSelector: CurveFunctionSelectors.get_dy_v2,
    buyQuoteFunctionSelector: CurveFunctionSelectors.None,
    tokens: info.tokens,
    metaTokens: undefined,
    poolAddress: info.pool,
    gasSchedule: info.gasSchedule,
});

const createCurveV2MetaTriPool = (info: { tokens: string[]; pool: string; gasSchedule: number }) => ({
    exchangeFunctionSelector: CurveFunctionSelectors.exchange_underlying_v2,
    sellQuoteFunctionSelector: CurveFunctionSelectors.get_dy_underlying_v2,
    buyQuoteFunctionSelector: CurveFunctionSelectors.None,
    tokens: [...CURVE_POLYGON_ATRICRYPTO_UNDERLYING_TOKENS, ...info.tokens],
    metaTokens: info.tokens,
    poolAddress: info.pool,
    gasSchedule: info.gasSchedule,
});

const createCurveFactoryCryptoExchangePool = (info: { tokens: string[]; pool: string; gasSchedule: number }) => ({
    exchangeFunctionSelector: CurveFunctionSelectors.exchange_underlying_uint256,
    sellQuoteFunctionSelector: CurveFunctionSelectors.get_dy_uint256,
    buyQuoteFunctionSelector: CurveFunctionSelectors.None,
    tokens: info.tokens,
    metaTokens: undefined,
    poolAddress: info.pool,
    gasSchedule: info.gasSchedule,
});
const MOBIUSMONEY_CELO_SHARED: CurveInfo = {
    exchangeFunctionSelector: CurveFunctionSelectors.swap,
    sellQuoteFunctionSelector: CurveFunctionSelectors.calculateSwap,
    buyQuoteFunctionSelector: CurveFunctionSelectors.None,
    metaTokens: undefined,
    gasSchedule: 150e3,
    poolAddress: NULL_ADDRESS,
    tokens: [],
};

/**
 * Mainnet Curve configuration
 * The tokens are in order of their index, which each curve defines
 * I.e DaiUsdc curve has DAI as index 0 and USDC as index 1
 */
export const CURVE_MAINNET_INFOS: { [name: string]: CurveInfo } = {
    [CURVE_POOLS.compound]: createCurveExchangeUnderlyingPool({
        tokens: [MAINNET_TOKENS.DAI, MAINNET_TOKENS.USDC],
        pool: CURVE_POOLS.compound,
        gasSchedule: 587e3,
    }),
    [CURVE_POOLS.PAX]: createCurveExchangeUnderlyingPool({
        tokens: [MAINNET_TOKENS.DAI, MAINNET_TOKENS.USDC, MAINNET_TOKENS.USDT, MAINNET_TOKENS.PAX],
        pool: CURVE_POOLS.PAX,
        gasSchedule: 742e3,
    }),
    [CURVE_POOLS.sUSD]: createCurveExchangeUnderlyingPool({
        tokens: [MAINNET_TOKENS.DAI, MAINNET_TOKENS.USDC, MAINNET_TOKENS.USDT, MAINNET_TOKENS.sUSD],
        pool: CURVE_POOLS.sUSD,
        gasSchedule: 302e3,
    }),
    [CURVE_POOLS.renBTC]: createCurveExchangePool({
        tokens: [MAINNET_TOKENS.RenBTC, MAINNET_TOKENS.WBTC],
        pool: CURVE_POOLS.renBTC,
        gasSchedule: 171e3,
    }),
    [CURVE_POOLS.sBTC]: createCurveExchangePool({
        tokens: [MAINNET_TOKENS.RenBTC, MAINNET_TOKENS.WBTC, MAINNET_TOKENS.sBTC],
        pool: CURVE_POOLS.sBTC,
        gasSchedule: 327e3,
    }),
    [CURVE_POOLS.HBTC]: createCurveExchangePool({
        tokens: [MAINNET_TOKENS.hBTC, MAINNET_TOKENS.WBTC],
        pool: CURVE_POOLS.HBTC,
        gasSchedule: 210e3,
    }),
    [CURVE_POOLS.TRI]: createCurveExchangePool({
        tokens: [MAINNET_TOKENS.DAI, MAINNET_TOKENS.USDC, MAINNET_TOKENS.USDT],
        pool: CURVE_POOLS.TRI,
        gasSchedule: 176e3,
    }),
    [CURVE_POOLS.GUSD]: createCurveMetaTriPool({
        tokens: [MAINNET_TOKENS.GUSD],
        pool: CURVE_POOLS.GUSD,
        gasSchedule: 411e3,
    }),
    [CURVE_POOLS.HUSD]: createCurveMetaTriPool({
        tokens: [MAINNET_TOKENS.HUSD],
        pool: CURVE_POOLS.HUSD,
        gasSchedule: 396e3,
    }),
    [CURVE_POOLS.USDN]: createCurveMetaTriPool({
        tokens: [MAINNET_TOKENS.USDN],
        pool: CURVE_POOLS.USDN,
        gasSchedule: 398e3,
    }),
    [CURVE_POOLS.mUSD]: createCurveMetaTriPool({
        tokens: [MAINNET_TOKENS.mUSD],
        pool: CURVE_POOLS.mUSD,
        gasSchedule: 385e3,
    }),
    [CURVE_POOLS.dUSD]: createCurveMetaTriPool({
        tokens: [MAINNET_TOKENS.dUSD],
        pool: CURVE_POOLS.dUSD,
        gasSchedule: 371e3,
    }),
    [CURVE_POOLS.tBTC]: createCurveMetaTriBtcPool({
        tokens: [MAINNET_TOKENS.tBTC],
        pool: CURVE_POOLS.tBTC,
        gasSchedule: 482e3,
    }),
    [CURVE_POOLS.pBTC]: createCurveMetaTriBtcPool({
        tokens: [MAINNET_TOKENS.pBTC],
        pool: CURVE_POOLS.pBTC,
        gasSchedule: 503e3,
    }),
    [CURVE_POOLS.bBTC]: createCurveMetaTriBtcPool({
        tokens: [MAINNET_TOKENS.bBTC],
        pool: CURVE_POOLS.bBTC,
        gasSchedule: 497e3,
    }),
    [CURVE_POOLS.oBTC]: createCurveMetaTriBtcPool({
        tokens: [MAINNET_TOKENS.oBTC],
        pool: CURVE_POOLS.oBTC,
        gasSchedule: 488e3,
    }),
    [CURVE_POOLS.UST]: createCurveMetaTriPool({
        tokens: [MAINNET_TOKENS.UST],
        pool: CURVE_POOLS.UST,
        gasSchedule: 340e3,
    }),
    [CURVE_POOLS.eurs]: createCurveExchangePool({
        tokens: [MAINNET_TOKENS.EURS, MAINNET_TOKENS.sEUR],
        pool: CURVE_POOLS.eurs,
        gasSchedule: 320e3,
    }),
    [CURVE_POOLS.eurt]: createCurveExchangePool({
        tokens: [MAINNET_TOKENS.EURT, MAINNET_TOKENS.sEUR],
        pool: CURVE_POOLS.eurt,
        gasSchedule: 320e3,
    }),
    [CURVE_POOLS.aave]: createCurveExchangeUnderlyingPool({
        tokens: [MAINNET_TOKENS.DAI, MAINNET_TOKENS.USDC, MAINNET_TOKENS.USDT],
        pool: CURVE_POOLS.aave,
        gasSchedule: 580e3,
    }),
    [CURVE_POOLS.aave]: createCurveExchangePool({
        tokens: [MAINNET_TOKENS.aDAI, MAINNET_TOKENS.aUSDC, MAINNET_TOKENS.aUSDT],
        pool: CURVE_POOLS.aave,
        gasSchedule: 580e3,
    }),
    [CURVE_POOLS.saave]: createCurveExchangeUnderlyingPool({
        tokens: [MAINNET_TOKENS.DAI, MAINNET_TOKENS.sUSD],
        pool: CURVE_POOLS.saave,
        gasSchedule: 580e3,
    }),
    [CURVE_POOLS.saave]: createCurveExchangePool({
        tokens: [MAINNET_TOKENS.aDAI, MAINNET_TOKENS.aSUSD],
        pool: CURVE_POOLS.saave,
        gasSchedule: 580e3,
    }),
    [CURVE_POOLS.USDP]: createCurveMetaTriPool({
        tokens: [MAINNET_TOKENS.USDP],
        pool: CURVE_POOLS.USDP,
        gasSchedule: 374e3,
    }),
    [CURVE_POOLS.ib]: createCurveExchangeUnderlyingPool({
        tokens: [MAINNET_TOKENS.DAI, MAINNET_TOKENS.USDC, MAINNET_TOKENS.USDT],
        pool: CURVE_POOLS.ib,
        gasSchedule: 646e3,
    }),
    [CURVE_POOLS.link]: createCurveExchangePool({
        tokens: [MAINNET_TOKENS.LINK, MAINNET_TOKENS.sLINK],
        pool: CURVE_POOLS.link,
        gasSchedule: 319e3,
    }),
    [CURVE_POOLS.TUSD]: createCurveMetaTriPool({
        tokens: [MAINNET_TOKENS.TUSD],
        pool: CURVE_POOLS.TUSD,
        gasSchedule: 404e3,
    }),
    [CURVE_POOLS.STABLEx]: createCurveMetaTriPool({
        tokens: [MAINNET_TOKENS.STABLEx],
        pool: CURVE_POOLS.STABLEx,
        gasSchedule: 397e3,
    }),
    [CURVE_POOLS.alUSD]: createCurveMetaTriPool({
        tokens: [MAINNET_TOKENS.alUSD],
        pool: CURVE_POOLS.alUSD,
        gasSchedule: 387e3,
    }),
    [CURVE_POOLS.FRAX]: createCurveMetaTriPool({
        tokens: [MAINNET_TOKENS.FRAX],
        pool: CURVE_POOLS.FRAX,
        gasSchedule: 387e3,
    }),
    [CURVE_POOLS.LUSD]: createCurveMetaTriPool({
        tokens: [MAINNET_TOKENS.LUSD],
        pool: CURVE_POOLS.LUSD,
        gasSchedule: 387e3,
    }),
    [CURVE_POOLS.BUSD]: createCurveMetaTriPool({
        tokens: [MAINNET_TOKENS.BUSD],
        pool: CURVE_POOLS.BUSD,
        gasSchedule: 387e3,
    }),
    [CURVE_POOLS.steth]: createCurveExchangePool({
        // This pool uses ETH
        tokens: [MAINNET_TOKENS.WETH, MAINNET_TOKENS.stETH],
        pool: CURVE_POOLS.steth,
        gasSchedule: 151e3,
    }),
    [CURVE_POOLS.seth]: createCurveExchangePool({
        // This pool uses ETH
        tokens: [MAINNET_TOKENS.WETH, MAINNET_TOKENS.sETH],
        pool: CURVE_POOLS.seth,
        gasSchedule: 187e3,
    }),
    [CURVE_POOLS.ankreth]: createCurveExchangePool({
        // This pool uses ETH
        tokens: [MAINNET_TOKENS.WETH, MAINNET_TOKENS.ankrETH],
        pool: CURVE_POOLS.ankreth,
        gasSchedule: 125e3,
    }),
    [CURVE_POOLS.DSU3CRV]: createCurveMetaTriPool({
        tokens: [MAINNET_TOKENS.DSU],
        pool: CURVE_POOLS.DSU3CRV,
        gasSchedule: 387e3,
    }),
    [CURVE_POOLS.mim]: createCurveMetaTriPool({
        tokens: [MAINNET_TOKENS.MIM],
        pool: CURVE_POOLS.mim,
        gasSchedule: 300e3,
    }),
    [CURVE_POOLS.cvxcrv]: createCurveExchangePool({
        tokens: [MAINNET_TOKENS.CRV, MAINNET_TOKENS.cvxCRV],
        pool: CURVE_POOLS.cvxcrv,
        gasSchedule: 105e3,
    }),
    [CURVE_POOLS.ethcrv]: {
        ...createCurveExchangePool({
            // This pool uses ETH
            tokens: [MAINNET_TOKENS.WETH, MAINNET_TOKENS.CRV],
            pool: CURVE_POOLS.ethcrv,
            gasSchedule: 350e3,
        }),
        // This pool has a custom get_dy and exchange selector with uint256
        sellQuoteFunctionSelector: CurveFunctionSelectors.get_dy_uint256,
        exchangeFunctionSelector: CurveFunctionSelectors.exchange_underlying_uint256,
    },
    [CURVE_POOLS.ethcvx]: {
        ...createCurveExchangePool({
            // This pool uses ETH
            tokens: [MAINNET_TOKENS.WETH, MAINNET_TOKENS.CVX],
            pool: CURVE_POOLS.ethcvx,
            gasSchedule: 350e3,
        }),
        // This pool has a custom get_dy and exchange selector with uint256
        sellQuoteFunctionSelector: CurveFunctionSelectors.get_dy_uint256,
        exchangeFunctionSelector: CurveFunctionSelectors.exchange_underlying_uint256,
    },
    [CURVE_POOLS.fei_tri]: createCurveMetaTriPool({
        tokens: [MAINNET_TOKENS.FEI],
        pool: CURVE_POOLS.fei_tri,
        gasSchedule: 340e3,
    }),
    [CURVE_POOLS.rai_tri]: createCurveMetaTriPool({
        tokens: [MAINNET_TOKENS.RAI],
        pool: CURVE_POOLS.rai_tri,
        gasSchedule: 340e3,
    }),
    [CURVE_POOLS.DOLA_tri]: createCurveMetaTriPool({
        tokens: [MAINNET_TOKENS.DOLA],
        pool: CURVE_POOLS.DOLA_tri,
        gasSchedule: 340e3,
    }),
    [CURVE_POOLS.OUSD_tri]: createCurveMetaTriPool({
        tokens: [MAINNET_TOKENS.OUSD],
        pool: CURVE_POOLS.OUSD_tri,
        gasSchedule: 340e3,
    }),
    [CURVE_POOLS.d3pool]: createCurveExchangePool({
        tokens: [MAINNET_TOKENS.FRAX, MAINNET_TOKENS.FEI, MAINNET_TOKENS.alUSD],
        pool: CURVE_POOLS.d3pool,
        gasSchedule: 176e3,
    }),
    [CURVE_POOLS.triEURpool]: createCurveExchangePool({
        tokens: [MAINNET_TOKENS.agEUR, MAINNET_TOKENS.EURT, MAINNET_TOKENS.EURS],
        pool: CURVE_POOLS.triEURpool,
        gasSchedule: 176e3,
    }),
    [CURVE_POOLS.ibEURsEUR]: createCurveExchangePool({
        tokens: [MAINNET_TOKENS.ibEUR, MAINNET_TOKENS.sEUR],
        pool: CURVE_POOLS.ibEURsEUR,
        gasSchedule: 176e3,
    }),
    [CURVE_POOLS.btrflyweth]: createCurveFactoryCryptoExchangePool({
        tokens: [MAINNET_TOKENS.WETH, MAINNET_TOKENS.BTRFLY],
        pool: CURVE_POOLS.btrflyweth,
        gasSchedule: 250e3,
    }),
    [CURVE_POOLS.wethyfi]: createCurveFactoryCryptoExchangePool({
        tokens: [MAINNET_TOKENS.WETH, MAINNET_TOKENS.YFI],
        pool: CURVE_POOLS.wethyfi,
        gasSchedule: 250e3,
    }),
    [CURVE_POOLS.stgusdc]: createCurveFactoryCryptoExchangePool({
        tokens: [MAINNET_TOKENS.STG, MAINNET_TOKENS.USDC],
        pool: CURVE_POOLS.stgusdc,
        gasSchedule: 250e3,
    }),
    [CURVE_POOLS.cvxfxs]: createCurveFactoryCryptoExchangePool({
        tokens: [MAINNET_TOKENS.FXS, MAINNET_TOKENS.cvxFXS],
        pool: CURVE_POOLS.cvxfxs,
        gasSchedule: 390e3,
    }),
};

export const CURVE_V2_MAINNET_INFOS: { [name: string]: CurveInfo } = {
    [CURVE_V2_POOLS.tricrypto]: createCurveExchangeV2Pool({
        tokens: [MAINNET_TOKENS.USDT, MAINNET_TOKENS.WBTC, MAINNET_TOKENS.WETH],
        pool: CURVE_V2_POOLS.tricrypto,
        gasSchedule: 300e3,
    }),
    [CURVE_V2_POOLS.tricrypto2]: createCurveExchangeV2Pool({
        tokens: [MAINNET_TOKENS.USDT, MAINNET_TOKENS.WBTC, MAINNET_TOKENS.WETH],
        pool: CURVE_V2_POOLS.tricrypto2,
        gasSchedule: 300e3,
    }),
};

export const CURVE_POLYGON_INFOS: { [name: string]: CurveInfo } = {
    ['aave_exchangeunderlying']: createCurveExchangeUnderlyingPool({
        tokens: CURVE_POLYGON_ATRICRYPTO_UNDERLYING_TOKENS,
        pool: CURVE_POLYGON_POOLS.aave,
        gasSchedule: 300e3,
    }),
    ['aave_exchange']: createCurveExchangePool({
        tokens: CURVE_POLYGON_ATRICRYPTO_TOKENS,
        pool: CURVE_POLYGON_POOLS.aave,
        gasSchedule: 150e3,
    }),
    [CURVE_POLYGON_POOLS.ren]: createCurveExchangeUnderlyingPool({
        tokens: [POLYGON_TOKENS.WBTC, POLYGON_TOKENS.renBTC],
        pool: CURVE_POLYGON_POOLS.ren,
        gasSchedule: 350e3,
    }),
};

export const CURVE_V2_POLYGON_INFOS: { [name: string]: CurveInfo } = {
    [CURVE_V2_POLYGON_POOLS.atricrypto3]: createCurveV2MetaTriPool({
        tokens: [POLYGON_TOKENS.WBTC, POLYGON_TOKENS.WETH],
        pool: CURVE_V2_POLYGON_POOLS.atricrypto3,
        gasSchedule: 300e3,
    }),
};

export const CURVE_AVALANCHE_INFOS: { [name: string]: CurveInfo } = {
    ['aave_exchangeunderlying']: createCurveExchangeUnderlyingPool({
        tokens: [AVALANCHE_TOKENS.DAI, AVALANCHE_TOKENS.USDC, AVALANCHE_TOKENS.USDT],
        pool: CURVE_AVALANCHE_POOLS.aave,
        gasSchedule: 850e3,
    }),
    ['aave_exchange']: createCurveExchangePool({
        tokens: [AVALANCHE_TOKENS.aDAI, AVALANCHE_TOKENS.aUSDC, AVALANCHE_TOKENS.aUSDT],
        pool: CURVE_AVALANCHE_POOLS.aave,
        gasSchedule: 150e3,
    }),
    [CURVE_AVALANCHE_POOLS.mim]: createCurveExchangePool({
        tokens: [AVALANCHE_TOKENS.MIM, AVALANCHE_TOKENS.USDT, AVALANCHE_TOKENS.USDC],
        pool: CURVE_AVALANCHE_POOLS.mim,
        gasSchedule: 150e3,
    }),
    [CURVE_AVALANCHE_POOLS.USDC]: createCurveExchangePool({
        tokens: [AVALANCHE_TOKENS.USDC, AVALANCHE_TOKENS.nUSDC],
        pool: CURVE_AVALANCHE_POOLS.USDC,
        gasSchedule: 150e3,
    }),
};

export const CURVE_V2_AVALANCHE_INFOS: { [name: string]: CurveInfo } = {
    [CURVE_V2_AVALANCHE_POOLS.atricrypto]: {
        exchangeFunctionSelector: CurveFunctionSelectors.exchange_underlying_v2,
        sellQuoteFunctionSelector: CurveFunctionSelectors.get_dy_underlying_v2,
        buyQuoteFunctionSelector: CurveFunctionSelectors.None,
        tokens: [
            AVALANCHE_TOKENS.DAI,
            AVALANCHE_TOKENS.USDC,
            AVALANCHE_TOKENS.USDT,
            AVALANCHE_TOKENS.WBTC,
            AVALANCHE_TOKENS.WETH,
        ],
        metaTokens: undefined,
        poolAddress: CURVE_V2_AVALANCHE_POOLS.atricrypto,
        gasSchedule: 1300e3,
    },
};

// TODO: modify gasSchedule
export const CURVE_FANTOM_INFOS: { [name: string]: CurveInfo } = {
    [CURVE_FANTOM_POOLS.ren]: createCurveExchangePool({
        tokens: [FANTOM_TOKENS.WBTC, FANTOM_TOKENS.renBTC],
        pool: CURVE_FANTOM_POOLS.ren,
        gasSchedule: 171e3,
    }),
    [CURVE_FANTOM_POOLS.twoPool]: createCurveExchangePool({
        tokens: [FANTOM_TOKENS.DAI, FANTOM_TOKENS.USDC],
        pool: CURVE_FANTOM_POOLS.twoPool,
        gasSchedule: 176e3,
    }),
    [CURVE_FANTOM_POOLS.fUSDT]: createCurveExchangeUnderlyingPool({
        tokens: [FANTOM_TOKENS.fUSDT, FANTOM_TOKENS.DAI, FANTOM_TOKENS.USDC],
        pool: CURVE_FANTOM_POOLS.fUSDT,
        gasSchedule: 587e3,
    }),
    [CURVE_FANTOM_POOLS.tri_v2]: createCurveExchangePool({
        tokens: [FANTOM_TOKENS.MIM, FANTOM_TOKENS.fUSDT, FANTOM_TOKENS.USDC],
        pool: CURVE_FANTOM_POOLS.tri_v2,
        gasSchedule: 176e3,
    }),
    ['geist_exchangeunderlying']: createCurveExchangeUnderlyingPool({
        tokens: [FANTOM_TOKENS.DAI, FANTOM_TOKENS.USDC, FANTOM_TOKENS.fUSDT],
        pool: CURVE_FANTOM_POOLS.geist,
        gasSchedule: 850e3,
    }),
    ['geist_exchange']: createCurveExchangePool({
        tokens: [FANTOM_TOKENS.gDAI, FANTOM_TOKENS.gUSDC, FANTOM_TOKENS.gfUSDT],
        pool: CURVE_FANTOM_POOLS.geist,
        gasSchedule: 150e3,
    }),
    [CURVE_FANTOM_POOLS.FRAX_twoPool]: createCurveMetaTwoPoolFantom({
        tokens: [FANTOM_TOKENS.FRAX],
        pool: CURVE_FANTOM_POOLS.FRAX_twoPool,
        gasSchedule: 411e3,
    }),
};

export const CURVE_V2_FANTOM_INFOS: { [name: string]: CurveInfo } = {
    [CURVE_V2_FANTOM_POOLS.tricrypto]: createCurveExchangeV2Pool({
        tokens: [FANTOM_TOKENS.fUSDT, FANTOM_TOKENS.WBTC, FANTOM_TOKENS.WETH],
        pool: CURVE_V2_FANTOM_POOLS.tricrypto,
        gasSchedule: 300e3,
    }),
};

export const CURVE_OPTIMISM_INFOS: { [name: string]: CurveInfo } = {
    [CURVE_OPTIMISM_POOLS.tri]: createCurveExchangePool({
        tokens: [OPTIMISM_TOKENS.DAI, OPTIMISM_TOKENS.USDC, OPTIMISM_TOKENS.USDT],
        pool: CURVE_OPTIMISM_POOLS.tri,
        gasSchedule: 150e3,
    }),
};

export const BELT_BSC_INFOS: { [name: string]: CurveInfo } = {
    [BELT_POOLS.vPool]: createCurveExchangeUnderlyingPool({
        tokens: [BSC_TOKENS.DAI, BSC_TOKENS.USDC, BSC_TOKENS.USDT, BSC_TOKENS.BUSD],
        pool: BELT_POOLS.vPool,
        gasSchedule: 4490e3,
    }),
};

export const ELLIPSIS_BSC_INFOS: { [name: string]: CurveInfo } = {
    [ELLIPSIS_POOLS.threePool]: createCurveExchangePool({
        tokens: [BSC_TOKENS.BUSD, BSC_TOKENS.USDC, BSC_TOKENS.USDT],
        pool: ELLIPSIS_POOLS.threePool,
        gasSchedule: 140e3,
    }),
};

export const XSIGMA_MAINNET_INFOS: { [name: string]: CurveInfo } = {
    [XSIGMA_POOLS.stable]: createCurveExchangePool({
        tokens: [MAINNET_TOKENS.DAI, MAINNET_TOKENS.USDC, MAINNET_TOKENS.USDT],
        pool: XSIGMA_POOLS.stable,
        gasSchedule: 150e3,
    }),
};

// Curve-like sources using custom selectors
export const SADDLE_MAINNET_INFOS: { [name: string]: CurveInfo } = {
    [SADDLE_POOLS.stablesV2]: {
        exchangeFunctionSelector: CurveFunctionSelectors.swap,
        sellQuoteFunctionSelector: CurveFunctionSelectors.calculateSwap,
        buyQuoteFunctionSelector: CurveFunctionSelectors.None,
        poolAddress: SADDLE_POOLS.stablesV2,
        tokens: [MAINNET_TOKENS.DAI, MAINNET_TOKENS.USDC, MAINNET_TOKENS.USDT],
        metaTokens: undefined,
        gasSchedule: 150e3,
    },
    [SADDLE_POOLS.bitcoinsV2]: {
        exchangeFunctionSelector: CurveFunctionSelectors.swap,
        sellQuoteFunctionSelector: CurveFunctionSelectors.calculateSwap,
        buyQuoteFunctionSelector: CurveFunctionSelectors.None,
        poolAddress: SADDLE_POOLS.bitcoinsV2,
        tokens: [MAINNET_TOKENS.WBTC, MAINNET_TOKENS.RenBTC, MAINNET_TOKENS.sBTC],
        metaTokens: undefined,
        gasSchedule: 150e3,
    },
    [SADDLE_POOLS.alETH]: {
        exchangeFunctionSelector: CurveFunctionSelectors.swap,
        sellQuoteFunctionSelector: CurveFunctionSelectors.calculateSwap,
        buyQuoteFunctionSelector: CurveFunctionSelectors.None,
        poolAddress: SADDLE_POOLS.alETH,
        tokens: [MAINNET_TOKENS.WETH, MAINNET_TOKENS.alETH, MAINNET_TOKENS.sETH],
        metaTokens: undefined,
        gasSchedule: 200e3,
    },
    [SADDLE_POOLS.d4]: {
        exchangeFunctionSelector: CurveFunctionSelectors.swap,
        sellQuoteFunctionSelector: CurveFunctionSelectors.calculateSwap,
        buyQuoteFunctionSelector: CurveFunctionSelectors.None,
        poolAddress: SADDLE_POOLS.d4,
        tokens: [MAINNET_TOKENS.alUSD, MAINNET_TOKENS.FEI, MAINNET_TOKENS.FRAX, MAINNET_TOKENS.LUSD],
        metaTokens: undefined,
        gasSchedule: 150e3,
    },
};

export const IRONSWAP_POLYGON_INFOS: { [name: string]: CurveInfo } = {
    [IRONSWAP_POOLS.is3usd]: {
        exchangeFunctionSelector: CurveFunctionSelectors.swap,
        sellQuoteFunctionSelector: CurveFunctionSelectors.calculateSwap,
        buyQuoteFunctionSelector: CurveFunctionSelectors.None,
        poolAddress: IRONSWAP_POOLS.is3usd,
        tokens: [POLYGON_TOKENS.USDC, POLYGON_TOKENS.USDT, POLYGON_TOKENS.DAI],
        metaTokens: undefined,
        gasSchedule: 150e3,
    },
};

export const NERVE_BSC_INFOS: { [name: string]: CurveInfo } = {
    [NERVE_POOLS.threePool]: {
        exchangeFunctionSelector: CurveFunctionSelectors.swap,
        sellQuoteFunctionSelector: CurveFunctionSelectors.calculateSwap,
        buyQuoteFunctionSelector: CurveFunctionSelectors.None,
        poolAddress: NERVE_POOLS.threePool,
        tokens: [BSC_TOKENS.BUSD, BSC_TOKENS.USDT, BSC_TOKENS.USDC],
        metaTokens: undefined,
        gasSchedule: 140e3,
    },
};

export const SYNAPSE_BSC_INFOS: { [name: string]: CurveInfo } = {
    [SYNAPSE_BSC_POOLS.nUSDLP]: {
        exchangeFunctionSelector: CurveFunctionSelectors.swap,
        sellQuoteFunctionSelector: CurveFunctionSelectors.calculateSwap,
        buyQuoteFunctionSelector: CurveFunctionSelectors.None,
        poolAddress: SYNAPSE_BSC_POOLS.nUSDLP,
        tokens: [BSC_TOKENS.nUSD, BSC_TOKENS.BUSD, BSC_TOKENS.USDC, BSC_TOKENS.USDT],
        metaTokens: undefined,
        gasSchedule: 140e3,
    },
};

export const SYNAPSE_FANTOM_INFOS: { [name: string]: CurveInfo } = {
    [SYNAPSE_FANTOM_POOLS.nUSDLP]: {
        exchangeFunctionSelector: CurveFunctionSelectors.swap,
        sellQuoteFunctionSelector: CurveFunctionSelectors.calculateSwap,
        buyQuoteFunctionSelector: CurveFunctionSelectors.None,
        poolAddress: SYNAPSE_FANTOM_POOLS.nUSDLP,
        tokens: [FANTOM_TOKENS.nUSD, FANTOM_TOKENS.MIM, FANTOM_TOKENS.USDC, FANTOM_TOKENS.fUSDT],
        metaTokens: undefined,
        gasSchedule: 140e3,
    },
};

export const SYNAPSE_MAINNET_INFOS: { [name: string]: CurveInfo } = {
    [SYNAPSE_MAINNET_POOLS.nUSDLP]: {
        exchangeFunctionSelector: CurveFunctionSelectors.swap,
        sellQuoteFunctionSelector: CurveFunctionSelectors.calculateSwap,
        buyQuoteFunctionSelector: CurveFunctionSelectors.None,
        poolAddress: SYNAPSE_MAINNET_POOLS.nUSDLP,
        tokens: [MAINNET_TOKENS.DAI, MAINNET_TOKENS.USDC, MAINNET_TOKENS.USDT],
        metaTokens: undefined,
        gasSchedule: 140e3,
    },
};

export const SYNAPSE_OPTIMISM_INFOS: { [name: string]: CurveInfo } = {
    [SYNAPSE_OPTIMISM_POOLS.nETHLP]: {
        exchangeFunctionSelector: CurveFunctionSelectors.swap,
        sellQuoteFunctionSelector: CurveFunctionSelectors.calculateSwap,
        buyQuoteFunctionSelector: CurveFunctionSelectors.None,
        poolAddress: SYNAPSE_OPTIMISM_POOLS.nETHLP,
        tokens: [OPTIMISM_TOKENS.nETH, OPTIMISM_TOKENS.sWETH],
        metaTokens: undefined,
        gasSchedule: 140e3,
    },
};

export const SYNAPSE_POLYGON_INFOS: { [name: string]: CurveInfo } = {
    [SYNAPSE_POLYGON_POOLS.nUSDLP]: {
        exchangeFunctionSelector: CurveFunctionSelectors.swap,
        sellQuoteFunctionSelector: CurveFunctionSelectors.calculateSwap,
        buyQuoteFunctionSelector: CurveFunctionSelectors.None,
        poolAddress: SYNAPSE_POLYGON_POOLS.nUSDLP,
        tokens: [POLYGON_TOKENS.nUSD, POLYGON_TOKENS.DAI, POLYGON_TOKENS.USDC, POLYGON_TOKENS.USDT],
        metaTokens: undefined,
        gasSchedule: 140e3,
    },
};

export const SYNAPSE_AVALANCHE_INFOS: { [name: string]: CurveInfo } = {
    [SYNAPSE_AVALANCHE_POOLS.nUSDLP]: {
        exchangeFunctionSelector: CurveFunctionSelectors.swap,
        sellQuoteFunctionSelector: CurveFunctionSelectors.calculateSwap,
        buyQuoteFunctionSelector: CurveFunctionSelectors.None,
        poolAddress: SYNAPSE_AVALANCHE_POOLS.nUSDLP,
        tokens: [AVALANCHE_TOKENS.nUSD, AVALANCHE_TOKENS.DAI, AVALANCHE_TOKENS.USDC, AVALANCHE_TOKENS.USDT],
        metaTokens: undefined,
        gasSchedule: 140e3,
    },
    [SYNAPSE_AVALANCHE_POOLS.nETHLP]: {
        exchangeFunctionSelector: CurveFunctionSelectors.swap,
        sellQuoteFunctionSelector: CurveFunctionSelectors.calculateSwap,
        buyQuoteFunctionSelector: CurveFunctionSelectors.None,
        poolAddress: SYNAPSE_AVALANCHE_POOLS.nETHLP,
        tokens: [AVALANCHE_TOKENS.nETH, AVALANCHE_TOKENS.aWETH],
        metaTokens: undefined,
        gasSchedule: 140e3,
    },
};

export const FIREBIRDONESWAP_BSC_INFOS: { [name: string]: CurveInfo } = {
    [FIREBIRDONESWAP_BSC_POOLS.oneswap]: {
        exchangeFunctionSelector: CurveFunctionSelectors.swap,
        sellQuoteFunctionSelector: CurveFunctionSelectors.calculateSwap,
        buyQuoteFunctionSelector: CurveFunctionSelectors.None,
        poolAddress: FIREBIRDONESWAP_BSC_POOLS.oneswap,
        tokens: [BSC_TOKENS.BUSD, BSC_TOKENS.USDT, BSC_TOKENS.DAI, BSC_TOKENS.USDC],
        metaTokens: undefined,
        gasSchedule: 100e3,
    },
};

export const FIREBIRDONESWAP_POLYGON_INFOS: { [name: string]: CurveInfo } = {
    [FIREBIRDONESWAP_POLYGON_POOLS.oneswap]: {
        exchangeFunctionSelector: CurveFunctionSelectors.swap,
        sellQuoteFunctionSelector: CurveFunctionSelectors.calculateSwap,
        buyQuoteFunctionSelector: CurveFunctionSelectors.None,
        poolAddress: FIREBIRDONESWAP_POLYGON_POOLS.oneswap,
        tokens: [POLYGON_TOKENS.DAI, POLYGON_TOKENS.USDC, POLYGON_TOKENS.USDT],
        metaTokens: undefined,
        gasSchedule: 100e3,
    },
};

export const MOBIUSMONEY_CELO_INFOS: { [name: string]: CurveInfo } = {
    [MOBIUSMONEY_CELO_POOLS.usdc_optics_v2]: {
        ...MOBIUSMONEY_CELO_SHARED,
        poolAddress: MOBIUSMONEY_CELO_POOLS.usdc_optics_v2,
        tokens: [CELO_TOKENS.cUSD, CELO_TOKENS.cUSDC_V2],
    },
    [MOBIUSMONEY_CELO_POOLS.weth_optics_v2]: {
        ...MOBIUSMONEY_CELO_SHARED,
        poolAddress: MOBIUSMONEY_CELO_POOLS.weth_optics_v2,
        tokens: [CELO_TOKENS.cETH, CELO_TOKENS.oWETH],
    },
    [MOBIUSMONEY_CELO_POOLS.pusdc_optics_v2]: {
        ...MOBIUSMONEY_CELO_SHARED,
        poolAddress: MOBIUSMONEY_CELO_POOLS.pusdc_optics_v2,
        tokens: [CELO_TOKENS.cUSD, CELO_TOKENS.pUSDC_V2],
    },
    [MOBIUSMONEY_CELO_POOLS.usdc_allbridge_solana]: {
        ...MOBIUSMONEY_CELO_SHARED,
        poolAddress: MOBIUSMONEY_CELO_POOLS.usdc_allbridge_solana,
        tokens: [CELO_TOKENS.cUSD, CELO_TOKENS.asUSDC],
    },
    [MOBIUSMONEY_CELO_POOLS.usdc_poly_optics]: {
        ...MOBIUSMONEY_CELO_SHARED,
        poolAddress: MOBIUSMONEY_CELO_POOLS.usdc_poly_optics,
        tokens: [CELO_TOKENS.cUSD, CELO_TOKENS.pUSD],
    },
    [MOBIUSMONEY_CELO_POOLS.dai_optics_v2]: {
        ...MOBIUSMONEY_CELO_SHARED,
        poolAddress: MOBIUSMONEY_CELO_POOLS.dai_optics_v2,
        tokens: [CELO_TOKENS.cUSD, CELO_TOKENS.DAI],
    },
};

const ACRYPTOS_ACS4USD_POOL_BSC_TOKENS = [BSC_TOKENS.BUSD, BSC_TOKENS.USDT, BSC_TOKENS.DAI, BSC_TOKENS.USDC];

const createAcryptosMetaUsdPool = (info: { tokens: string[]; pool: string; gasSchedule: number }) => ({
    exchangeFunctionSelector: CurveFunctionSelectors.exchange_underlying,
    sellQuoteFunctionSelector: CurveFunctionSelectors.get_dy_underlying,
    buyQuoteFunctionSelector: CurveFunctionSelectors.None,
    tokens: [...info.tokens, ...ACRYPTOS_ACS4USD_POOL_BSC_TOKENS],
    metaTokens: info.tokens,
    poolAddress: info.pool,
    gasSchedule: info.gasSchedule,
});

export const ACRYPTOS_BSC_INFOS: { [name: string]: CurveInfo } = {
    [ACRYPTOS_POOLS.acs4usd]: createCurveExchangePool({
        tokens: ACRYPTOS_ACS4USD_POOL_BSC_TOKENS,
        pool: ACRYPTOS_POOLS.acs4usd,
        gasSchedule: 145e3,
    }),

    [ACRYPTOS_POOLS.acs4vai]: createAcryptosMetaUsdPool({
        tokens: [BSC_TOKENS.VAI],
        pool: ACRYPTOS_POOLS.acs4vai,
        gasSchedule: 300e3,
    }),

    [ACRYPTOS_POOLS.acs4ust]: createAcryptosMetaUsdPool({
        tokens: [BSC_TOKENS.UST],
        pool: ACRYPTOS_POOLS.acs4ust,
        gasSchedule: 300e3,
    }),

    [ACRYPTOS_POOLS.acs3btc]: createCurveExchangePool({
        tokens: [BSC_TOKENS.BTCB, BSC_TOKENS.renBTC, BSC_TOKENS.pBTC],
        pool: ACRYPTOS_POOLS.acs3btc,
        gasSchedule: 145e3,
    }),
};

export const PLATYPUS_AVALANCHE_INFOS: { [name: string]: PlatypusInfo } = {
    [PLATYPUS_AVALANCHE_POOLS.usd]: {
        poolAddress: PLATYPUS_AVALANCHE_POOLS.usd,
        tokens: [
            AVALANCHE_TOKENS.USDT,
            AVALANCHE_TOKENS.USDC,
            AVALANCHE_TOKENS.DAI,
            AVALANCHE_TOKENS.nUSDC,
            AVALANCHE_TOKENS.USDt,
        ],
        gasSchedule: 300e3,
    },
    [PLATYPUS_AVALANCHE_POOLS.yusd]: {
        poolAddress: PLATYPUS_AVALANCHE_POOLS.yusd,
        tokens: [AVALANCHE_TOKENS.YUSD, AVALANCHE_TOKENS.nUSDC],
        gasSchedule: 300e3,
    },
    [PLATYPUS_AVALANCHE_POOLS.frax]: {
        poolAddress: PLATYPUS_AVALANCHE_POOLS.frax,
        tokens: [AVALANCHE_TOKENS.FRAX, AVALANCHE_TOKENS.nUSDC],
        gasSchedule: 300e3,
    },
    [PLATYPUS_AVALANCHE_POOLS.mim]: {
        poolAddress: PLATYPUS_AVALANCHE_POOLS.mim,
        tokens: [AVALANCHE_TOKENS.MIM, AVALANCHE_TOKENS.nUSDC],
        gasSchedule: 300e3,
    },
    [PLATYPUS_AVALANCHE_POOLS.sAVAX]: {
        poolAddress: PLATYPUS_AVALANCHE_POOLS.sAVAX,
        tokens: [AVALANCHE_TOKENS.WAVAX, AVALANCHE_TOKENS.sAVAX],
        gasSchedule: 300e3,
    },
};

export const LIQUIDITY_PROVIDER_REGISTRY_BY_CHAIN_ID = valueByChainId<LiquidityProviderRegistry>(
    {
        [ChainId.Mainnet]: {
            ['0x1d0d407c5af8c86f0a6494de86e56ae21e46a951']: {
                tokens: [
                    MAINNET_TOKENS.WETH,
                    MAINNET_TOKENS.USDC,
                    MAINNET_TOKENS.USDT,
                    MAINNET_TOKENS.WBTC,
                    MAINNET_TOKENS.PAX,
                    MAINNET_TOKENS.LINK,
                    MAINNET_TOKENS.KNC,
                    MAINNET_TOKENS.MANA,
                    MAINNET_TOKENS.DAI,
                    MAINNET_TOKENS.BUSD,
                    MAINNET_TOKENS.AAVE,
                    MAINNET_TOKENS.HT,
                ],
                gasCost: (takerToken: string, makerToken: string) =>
                    [takerToken, makerToken].includes(MAINNET_TOKENS.WETH) ? 160e3 : 280e3,
            },
        },
    },
    {},
);

export const UNISWAPV1_ROUTER_BY_CHAIN_ID = valueByChainId<string>(
    {
        [ChainId.Mainnet]: '0xc0a47dfe034b400b47bdad5fecda2621de6c4d95',
        [ChainId.Ropsten]: '0x9c83dce8ca20e9aaf9d3efc003b2ea62abc08351',
        [ChainId.Goerli]: '0x6Ce570d02D73d4c384b46135E87f8C592A8c86dA',
    },
    NULL_ADDRESS,
);

export const UNISWAPV2_ROUTER_BY_CHAIN_ID = valueByChainId<string>(
    {
        [ChainId.Mainnet]: '0xf164fc0ec4e93095b804a4795bbe1e041497b92a',
        [ChainId.Ropsten]: '0xf164fc0ec4e93095b804a4795bbe1e041497b92a',
        [ChainId.Goerli]: '0xf164fc0ec4e93095b804a4795bbe1e041497b92a',
    },
    NULL_ADDRESS,
);

export const SUSHISWAP_ROUTER_BY_CHAIN_ID = valueByChainId<string>(
    {
        [ChainId.Mainnet]: '0xd9e1ce17f2641f24ae83637ab66a2cca9c378b9f',
        [ChainId.BSC]: '0x1b02da8cb0d097eb8d57a175b88c7d8b47997506',
        [ChainId.Ropsten]: '0x1b02da8cb0d097eb8d57a175b88c7d8b47997506',
        [ChainId.Goerli]: '0x1b02da8cb0d097eb8d57a175b88c7d8b47997506',
        [ChainId.Polygon]: '0x1b02da8cb0d097eb8d57a175b88c7d8b47997506',
        [ChainId.Avalanche]: '0x1b02da8cb0d097eb8d57a175b88c7d8b47997506',
        [ChainId.Fantom]: '0x1b02da8cb0d097eb8d57a175b88c7d8b47997506',
        [ChainId.Celo]: '0x1421bde4b10e8dd459b3bcb598810b1337d56842',
    },
    NULL_ADDRESS,
);

export const CRYPTO_COM_ROUTER_BY_CHAIN_ID = valueByChainId<string>(
    {
        [ChainId.Mainnet]: '0xceb90e4c17d626be0facd78b79c9c87d7ca181b3',
    },
    NULL_ADDRESS,
);

export const SHIBASWAP_ROUTER_BY_CHAIN_ID = valueByChainId<string>(
    {
        [ChainId.Mainnet]: '0x03f7724180aa6b939894b5ca4314783b0b36b329',
    },
    NULL_ADDRESS,
);

export const MSTABLE_POOLS_BY_CHAIN_ID = valueByChainId(
    {
        [ChainId.Mainnet]: {
            mUSD: {
                poolAddress: '0xe2f2a5c287993345a840db3b0845fbc70f5935a5',
                tokens: [MAINNET_TOKENS.DAI, MAINNET_TOKENS.USDC, MAINNET_TOKENS.USDT],
            },
            mBTC: {
                poolAddress: '0x945facb997494cc2570096c74b5f66a3507330a1',
                tokens: [MAINNET_TOKENS.WBTC, MAINNET_TOKENS.RenBTC, MAINNET_TOKENS.sBTC],
            },
        },
        [ChainId.Polygon]: {
            mUSD: {
                poolAddress: '0xe840b73e5287865eec17d250bfb1536704b43b21',
                tokens: [POLYGON_TOKENS.DAI, POLYGON_TOKENS.USDC, POLYGON_TOKENS.USDT],
            },
            mBTC: {
                poolAddress: NULL_ADDRESS,
                tokens: [] as string[],
            },
        },
    },
    {
        mUSD: {
            poolAddress: NULL_ADDRESS,
            tokens: [] as string[],
        },
        mBTC: {
            poolAddress: NULL_ADDRESS,
            tokens: [] as string[],
        },
    },
);

export const KYBER_DMM_ROUTER_BY_CHAIN_ID = valueByChainId<string>(
    {
        [ChainId.Mainnet]: '0x1c87257f5e8609940bc751a07bb085bb7f8cdbe6',
        [ChainId.Polygon]: '0x546c79662e028b661dfb4767664d0273184e4dd1',
        [ChainId.BSC]: '0x78df70615ffc8066cc0887917f2cd72092c86409',
        [ChainId.Avalanche]: '0x8efa5a9ad6d594cf76830267077b78ce0bc5a5f8',
        [ChainId.Fantom]: '0x5d5a5a0a465129848c2549669e12cdc2f8de039a',
    },
    NULL_ADDRESS,
);

export const BISWAP_ROUTER_BY_CHAIN_ID = valueByChainId<string>(
    {
        [ChainId.BSC]: '0x3a6d8ca21d1cf76f653a67577fa0d27453350dd8',
    },
    NULL_ADDRESS,
);

export const MDEX_ROUTER_BY_CHAIN_ID = valueByChainId<string>(
    {
        [ChainId.BSC]: '0x7dae51bd3e3376b8c7c4900e9107f12be3af1ba8',
    },
    NULL_ADDRESS,
);

export const KNIGHTSWAP_ROUTER_BY_CHAIN_ID = valueByChainId<string>(
    {
        [ChainId.BSC]: '0x05e61e0cdcd2170a76f9568a110cee3afdd6c46f',
    },
    NULL_ADDRESS,
);

export const MOONISWAP_REGISTRIES_BY_CHAIN_ID = valueByChainId(
    {
        [ChainId.BSC]: ['0xd41b24bba51fac0e4827b6f94c0d6ddeb183cd64'],
    },
    [] as string[],
);

export const DODOV1_CONFIG_BY_CHAIN_ID = valueByChainId(
    {
        [ChainId.Mainnet]: {
            helper: '0x533da777aedce766ceae696bf90f8541a4ba80eb',
            registry: '0x3A97247DF274a17C59A3bd12735ea3FcDFb49950',
        },
        [ChainId.BSC]: {
            helper: '0x0f859706aee7fcf61d5a8939e8cb9dbb6c1eda33',
            registry: '0xca459456a45e300aa7ef447dbb60f87cccb42828',
        },
        [ChainId.Polygon]: {
            helper: '0xdfaf9584f5d229a9dbe5978523317820a8897c5a',
            registry: '0x357c5e9cfa8b834edcef7c7aabd8f9db09119d11',
        },
    },
    { helper: NULL_ADDRESS, registry: NULL_ADDRESS },
);

export const DODOV2_FACTORIES_BY_CHAIN_ID = valueByChainId<string[]>(
    {
        [ChainId.Mainnet]: [
            '0x6b4fa0bc61eddc928e0df9c7f01e407bfcd3e5ef', // Private Pool
            '0x72d220ce168c4f361dd4dee5d826a01ad8598f6c', // Vending Machine
            '0x6fddb76c93299d985f4d3fc7ac468f9a168577a4', // Stability Pool
        ],
        [ChainId.BSC]: [
            '0xafe0a75dffb395eaabd0a7e1bbbd0b11f8609eef', // Private Pool
            '0x790b4a80fb1094589a3c0efc8740aa9b0c1733fb', // Vending Machine
            '0x0fb9815938ad069bf90e14fe6c596c514bede767', // Stability Pool
        ],
        [ChainId.Polygon]: [
            '0x95e887adf9eaa22cc1c6e3cb7f07adc95b4b25a8', // Private Pool
            '0x79887f65f83bdf15bcc8736b5e5bcdb48fb8fe13', // Vending Machine
            '0x43c49f8dd240e1545f147211ec9f917376ac1e87', // Stability Pool
        ],
    },
    [] as string[],
);
export const MAX_DODOV2_POOLS_QUERIED = 3;

export const CURVE_LIQUIDITY_PROVIDER_BY_CHAIN_ID = valueByChainId<string>(
    {
        [ChainId.Mainnet]: '0x561b94454b65614ae3db0897b74303f4acf7cc75',
        [ChainId.Ropsten]: '0xae241c6fc7f28f6dc0cb58b4112ba7f63fcaf5e2',
    },
    NULL_ADDRESS,
);

export const MAKER_PSM_INFO_BY_CHAIN_ID = valueByChainId<PsmInfo>(
    {
        [ChainId.Mainnet]: {
            // Currently only USDC is supported
            gemTokenAddress: '0xa0b86991c6218b36c1d19d4a2e9eb0ce3606eb48',
            ilkIdentifier: formatBytes32String('PSM-USDC-A'),
            psmAddress: '0x89b78cfa322f6c5de0abceecab66aee45393cc5a',
        },
    },
    {
        gemTokenAddress: NULL_ADDRESS,
        ilkIdentifier: NULL_BYTES,
        psmAddress: NULL_ADDRESS,
    },
);

export const BANCOR_REGISTRY_BY_CHAIN_ID = valueByChainId<string>(
    {
        [ChainId.Mainnet]: '0x52Ae12ABe5D8BD778BD5397F99cA900624CfADD4',
    },
    NULL_ADDRESS,
);

export const BANCORV3_NETWORK_BY_CHAIN_ID = valueByChainId<string>(
    {
        [ChainId.Mainnet]: '0xeef417e1d5cc832e619ae18d2f140de2999dd4fb',
    },
    NULL_ADDRESS,
);

export const BANCORV3_NETWORK_INFO_BY_CHAIN_ID = valueByChainId<string>(
    {
        [ChainId.Mainnet]: '0x8e303d296851b320e6a697bacb979d13c9d6e760',
    },
    NULL_ADDRESS,
);

export const SHELL_POOLS_BY_CHAIN_ID = valueByChainId(
    {
        [ChainId.Mainnet]: {
            StableCoins: {
                poolAddress: '0x8f26d7bab7a73309141a291525c965ecdea7bf42',
                tokens: [MAINNET_TOKENS.USDC, MAINNET_TOKENS.USDT, MAINNET_TOKENS.sUSD, MAINNET_TOKENS.DAI],
            },
            Bitcoin: {
                poolAddress: '0xc2d019b901f8d4fdb2b9a65b5d226ad88c66ee8d',
                tokens: [MAINNET_TOKENS.RenBTC, MAINNET_TOKENS.WBTC, MAINNET_TOKENS.sBTC],
            },
        },
    },
    {
        StableCoins: {
            poolAddress: NULL_ADDRESS,
            tokens: [] as string[],
        },
        Bitcoin: {
            poolAddress: NULL_ADDRESS,
            tokens: [] as string[],
        },
    },
);

export const COMPONENT_POOLS_BY_CHAIN_ID = valueByChainId(
    {
        [ChainId.Mainnet]: {
            USDP_USDC_USDT: {
                poolAddress: '0x49519631b404e06ca79c9c7b0dc91648d86f08db',
                tokens: [MAINNET_TOKENS.USDP, MAINNET_TOKENS.USDC, MAINNET_TOKENS.USDT],
            },
            USDP_DAI_SUSD: {
                poolAddress: '0x6477960dd932d29518d7e8087d5ea3d11e606068',
                tokens: [MAINNET_TOKENS.USDP, MAINNET_TOKENS.DAI, MAINNET_TOKENS.sUSD],
            },
        },
    },
    {
        USDP_USDC_USDT: {
            poolAddress: NULL_ADDRESS,
            tokens: [] as string[],
        },
        USDP_DAI_SUSD: {
            poolAddress: NULL_ADDRESS,
            tokens: [] as string[],
        },
    },
);

export const GEIST_INFO_ADDRESS_BY_CHAIN_ID = valueByChainId<string>(
    {
        [ChainId.Fantom]: '0xd8321aa83fb0a4ecd6348d4577431310a6e0814d',
    },
    NULL_ADDRESS,
);

export const BALANCER_V2_VAULT_ADDRESS_BY_CHAIN = valueByChainId<string>(
    {
        [ChainId.Mainnet]: '0xba12222222228d8ba445958a75a0704d566bf2c8',
        [ChainId.Polygon]: '0xba12222222228d8ba445958a75a0704d566bf2c8',
    },
    NULL_ADDRESS,
);

export const BEETHOVEN_X_VAULT_ADDRESS_BY_CHAIN = valueByChainId<string>(
    {
        [ChainId.Fantom]: '0x20dd72ed959b6147912c2e529f0a0c651c33c9ce',
    },
    NULL_ADDRESS,
);

export const LIDO_INFO_BY_CHAIN = valueByChainId<LidoInfo>(
    {
        [ChainId.Mainnet]: {
            stEthToken: MAINNET_TOKENS.stETH,
            wstEthToken: MAINNET_TOKENS.wstETH,
            wethToken: MAINNET_TOKENS.WETH,
        },
    },
    {
        wstEthToken: NULL_ADDRESS,
        stEthToken: NULL_ADDRESS,
        wethToken: NULL_ADDRESS,
    },
);

export const BALANCER_TOP_POOLS_FETCHED = 250;
export const BALANCER_MAX_POOLS_FETCHED = 3;

export const BALANCER_V2_SUBGRAPH_URL_BY_CHAIN = valueByChainId(
    {
        [ChainId.Mainnet]: 'https://api.thegraph.com/subgraphs/name/balancer-labs/balancer-v2',
        [ChainId.Polygon]: 'https://api.thegraph.com/subgraphs/name/balancer-labs/balancer-polygon-v2',
    },
    null,
);

export const UNISWAPV3_CONFIG_BY_CHAIN_ID = valueByChainId(
    {
        [ChainId.Mainnet]: {
            quoter: '0x61ffe014ba17989e743c5f6cb21bf9697530b21e',
            router: '0xe592427a0aece92de3edee1f18e0157c05861564',
        },
        [ChainId.Ropsten]: {
            quoter: '0x61ffe014ba17989e743c5f6cb21bf9697530b21e',
            router: '0xe592427a0aece92de3edee1f18e0157c05861564',
        },
        [ChainId.Goerli]: {
            quoter: '0x61ffe014ba17989e743c5f6cb21bf9697530b21e',
            router: '0xe592427a0aece92de3edee1f18e0157c05861564',
        },
        [ChainId.PolygonMumbai]: {
            quoter: '0x61ffe014ba17989e743c5f6cb21bf9697530b21e',
            router: '0xe592427a0aece92de3edee1f18e0157c05861564',
        },
        [ChainId.Polygon]: {
            quoter: '0x61ffe014ba17989e743c5f6cb21bf9697530b21e',
            router: '0xe592427a0aece92de3edee1f18e0157c05861564',
        },
        [ChainId.Optimism]: {
            quoter: '0x61ffe014ba17989e743c5f6cb21bf9697530b21e',
            router: '0xe592427a0aece92de3edee1f18e0157c05861564',
        },
        [ChainId.ArbitrumRinkeby]: {
            quoter: '0x61ffe014ba17989e743c5f6cb21bf9697530b21e',
            router: '0xe592427a0aece92de3edee1f18e0157c05861564',
        },
    },
    { quoter: NULL_ADDRESS, router: NULL_ADDRESS },
);

export const AAVE_V2_SUBGRAPH_URL_BY_CHAIN_ID = valueByChainId(
    {
        // TODO: enable after FQT has been redeployed on Ethereum mainnet
        // [ChainId.Mainnet]: 'https://api.thegraph.com/subgraphs/name/aave/protocol-v2',
        [ChainId.Polygon]: 'https://api.thegraph.com/subgraphs/name/aave/aave-v2-matic',
        [ChainId.Avalanche]: 'https://api.thegraph.com/subgraphs/name/aave/protocol-v2-avalanche',
    },
    null,
);

export const COMPOUND_API_URL_BY_CHAIN_ID = valueByChainId(
    {
        // TODO: enable after FQT has been redeployed on Ethereum mainnet
        // [ChainId.Mainnet]: 'https://api.compound.finance/api/v2',
    },
    null,
);

//
// BSC
//
export const PANCAKESWAP_ROUTER_BY_CHAIN_ID = valueByChainId<string>(
    {
        [ChainId.BSC]: '0x05ff2b0db69458a0750badebc4f9e13add608c7f',
    },
    NULL_ADDRESS,
);

export const PANCAKESWAPV2_ROUTER_BY_CHAIN_ID = valueByChainId<string>(
    {
        [ChainId.BSC]: '0x10ed43c718714eb63d5aa57b78b54704e256024e',
    },
    NULL_ADDRESS,
);

export const BAKERYSWAP_ROUTER_BY_CHAIN_ID = valueByChainId<string>(
    {
        [ChainId.BSC]: '0xcde540d7eafe93ac5fe6233bee57e1270d3e330f',
    },
    NULL_ADDRESS,
);

export const APESWAP_ROUTER_BY_CHAIN_ID = valueByChainId<string>(
    {
        [ChainId.BSC]: '0xc0788a3ad43d79aa53b09c2eacc313a787d1d607',
        [ChainId.Polygon]: '0xc0788a3ad43d79aa53b09c2eacc313a787d1d607',
    },
    NULL_ADDRESS,
);

export const CHEESESWAP_ROUTER_BY_CHAIN_ID = valueByChainId<string>(
    {
        [ChainId.BSC]: '0x3047799262d8d2ef41ed2a222205968bc9b0d895',
    },
    NULL_ADDRESS,
);

//
// Polygon
//
export const QUICKSWAP_ROUTER_BY_CHAIN_ID = valueByChainId<string>(
    {
        [ChainId.Polygon]: '0xa5e0829caced8ffdd4de3c43696c57f7d7a678ff',
    },
    NULL_ADDRESS,
);

export const DFYN_ROUTER_BY_CHAIN_ID = valueByChainId<string>(
    {
        [ChainId.Polygon]: '0xa102072a4c07f06ec3b4900fdc4c7b80b6c57429',
    },
    NULL_ADDRESS,
);

export const WAULTSWAP_ROUTER_BY_CHAIN_ID = valueByChainId<string>(
    {
        [ChainId.BSC]: '0xd48745e39bbed146eec15b79cbf964884f9877c2',
        [ChainId.Polygon]: '0x3a1d87f206d12415f5b0a33e786967680aab4f6d',
    },
    NULL_ADDRESS,
);

export const MESHSWAP_ROUTER_BY_CHAIN_ID = valueByChainId<string>(
    {
        [ChainId.Polygon]: '0x10f4a785f458bc144e3706575924889954946639',
    },
    NULL_ADDRESS,
);

export const PANGOLIN_ROUTER_BY_CHAIN_ID = valueByChainId<string>(
    {
        [ChainId.Avalanche]: '0xe54ca86531e17ef3616d22ca28b0d458b6c89106',
    },
    NULL_ADDRESS,
);

export const TRADER_JOE_ROUTER_BY_CHAIN_ID = valueByChainId<string>(
    {
        [ChainId.Avalanche]: '0x60ae616a2155ee3d9a68541ba4544862310933d4',
    },
    NULL_ADDRESS,
);

export const UBESWAP_ROUTER_BY_CHAIN_ID = valueByChainId<string>(
    {
        [ChainId.Celo]: '0x7d28570135a2b1930f331c507f65039d4937f66c',
    },
    NULL_ADDRESS,
);

export const MORPHEUSSWAP_ROUTER_BY_CHAIN_ID = valueByChainId<string>(
    {
        [ChainId.Fantom]: '0x8ac868293d97761a1fed6d4a01e9ff17c5594aa3',
    },
    NULL_ADDRESS,
);

export const SPIRITSWAP_ROUTER_BY_CHAIN_ID = valueByChainId<string>(
    {
        [ChainId.Fantom]: '0x16327e3fbdaca3bcf7e38f5af2599d2ddc33ae52',
    },
    NULL_ADDRESS,
);

export const SPOOKYSWAP_ROUTER_BY_CHAIN_ID = valueByChainId<string>(
    {
        [ChainId.Fantom]: '0xf491e7b69e4244ad4002bc14e878a34207e38c29',
    },
    NULL_ADDRESS,
);

export const GMX_ROUTER_BY_CHAIN_ID = valueByChainId<string>(
    {
        [ChainId.Avalanche]: '0x5f719c2f1095f7b9fc68a68e35b51194f4b6abe8',
    },
    NULL_ADDRESS,
);

export const GMX_READER_BY_CHAIN_ID = valueByChainId<string>(
    {
        [ChainId.Avalanche]: '0x67b789d48c926006f5132bfce4e976f0a7a63d5d',
    },
    NULL_ADDRESS,
);

export const GMX_VAULT_BY_CHAIN_ID = valueByChainId<string>(
    {
        [ChainId.Avalanche]: '0x9ab2de34a33fb459b538c43f251eb825645e8595',
    },
    NULL_ADDRESS,
);

export const PLATYPUS_ROUTER_BY_CHAIN_ID = valueByChainId<string>(
    {
        [ChainId.Avalanche]: '0x73256ec7575d999c360c1eec118ecbefd8da7d12',
    },
    NULL_ADDRESS,
);

export const YOSHI_ROUTER_BY_CHAIN_ID = valueByChainId<string>(
    {
        [ChainId.Fantom]: '0xe4a4642b19c4d0cba965673cd51422b1eda0a78d',
    },
    NULL_ADDRESS,
);

export const VELODROME_ROUTER_BY_CHAIN_ID = valueByChainId<string>(
    {
        [ChainId.Optimism]: '0xa132dab612db5cb9fc9ac426a0cc215a3423f9c9',
    },
    NULL_ADDRESS,
);

export const SYNTHETIX_READ_PROXY_BY_CHAIN_ID = valueByChainId<string>(
    {
        [ChainId.Mainnet]: '0x4e3b31eb0e5cb73641ee1e65e7dcefe520ba3ef2',
        [ChainId.Optimism]: '0x1cb059b7e74fd21665968c908806143e744d5f30',
    },
    NULL_ADDRESS,
);

export const SYNTHETIX_CURRENCY_KEYS_BY_CHAIN_ID = valueByChainId<Map<string, string>>(
    {
        // There is no easy way to find out what synths are supported on mainnet.
        // The below list is based on https://sips.synthetix.io/sccp/sccp-190.
        [ChainId.Mainnet]: new Map([
            [MAINNET_TOKENS.sAUD, 'sAUD'],
            [MAINNET_TOKENS.sBTC, 'sBTC'],
            [MAINNET_TOKENS.sCHF, 'sCHF'],
            [MAINNET_TOKENS.sETH, 'sETH'],
            [MAINNET_TOKENS.sEUR, 'sEUR'],
            [MAINNET_TOKENS.sGBP, 'sGBP'],
            [MAINNET_TOKENS.sJPY, 'sJPY'],
            [MAINNET_TOKENS.sKRW, 'sKRW'],
            [MAINNET_TOKENS.sUSD, 'sUSD'],
        ]),
        // Supported assets can be find through SynthUtil::synthsRates.
        // Low liquidity tokens can be excluded.
        [ChainId.Optimism]: new Map([
            [OPTIMISM_TOKENS.sAAVE, 'sAAVE'],
            [OPTIMISM_TOKENS.sAVAX, 'sAVAX'],
            [OPTIMISM_TOKENS.sBTC, 'sBTC'],
            [OPTIMISM_TOKENS.sETH, 'sETH'],
            [OPTIMISM_TOKENS.sEUR, 'sEUR'],
            [OPTIMISM_TOKENS.sLINK, 'sLINK'],
            [OPTIMISM_TOKENS.sMATIC, 'sMATIC'],
            [OPTIMISM_TOKENS.sSOL, 'sSOL'],
            [OPTIMISM_TOKENS.sUNI, 'sUNI'],
            [OPTIMISM_TOKENS.sUSD, 'sUSD'],
        ]),
    },
    new Map(),
);

export const VIP_ERC20_BRIDGE_SOURCES_BY_CHAIN_ID = valueByChainId<ERC20BridgeSource[]>(
    {
        [ChainId.Mainnet]: [
            ERC20BridgeSource.UniswapV2,
            ERC20BridgeSource.SushiSwap,
            ERC20BridgeSource.UniswapV3,
            ERC20BridgeSource.Curve,
            ERC20BridgeSource.LiquidityProvider,
            ERC20BridgeSource.Native,
        ],
        [ChainId.BSC]: [
            ERC20BridgeSource.PancakeSwap,
            ERC20BridgeSource.PancakeSwapV2,
            ERC20BridgeSource.BakerySwap,
            ERC20BridgeSource.SushiSwap,
            ERC20BridgeSource.ApeSwap,
            ERC20BridgeSource.CheeseSwap,
            ERC20BridgeSource.LiquidityProvider,
            ERC20BridgeSource.Native,
        ],
    },
    [],
);

const uniswapV2CloneGasSchedule = (fillData?: FillData) => {
    // TODO: Different base cost if to/from ETH.
    let gas = 90e3;
    const path = (fillData as UniswapV2FillData).tokenAddressPath;
    if (path.length > 2) {
        gas += (path.length - 2) * 60e3; // +60k for each hop.
    }
    return gas;
};

/**
 * Calculated gross gas cost of the underlying exchange.
 * The cost of switching from one source to another, assuming
 * we are in the middle of a transaction.
 * I.e remove the overhead cost of ExchangeProxy (130k) and
 * the ethereum transaction cost (21k)
 */
export const DEFAULT_GAS_SCHEDULE: Required<GasSchedule> = {
    [ERC20BridgeSource.Native]: fillData => {
        // TODO jacob re-order imports so there is no circular rependency with SignedNativeOrder
        const nativeFillData = fillData as { type: FillQuoteTransformerOrderType };
        return nativeFillData && nativeFillData.type === FillQuoteTransformerOrderType.Limit
            ? PROTOCOL_FEE_MULTIPLIER.plus(100e3).toNumber()
            : // TODO jacob revisit wth v4 LimitOrders
              100e3;
    },
    [ERC20BridgeSource.Uniswap]: () => 90e3,
    [ERC20BridgeSource.LiquidityProvider]: fillData => {
        return (fillData as LiquidityProviderFillData).gasCost || 100e3;
    },
    [ERC20BridgeSource.Curve]: fillData => (fillData as CurveFillData).pool.gasSchedule,
    [ERC20BridgeSource.CurveV2]: fillData => (fillData as CurveFillData).pool.gasSchedule,
    [ERC20BridgeSource.Nerve]: fillData => (fillData as CurveFillData).pool.gasSchedule,
    [ERC20BridgeSource.Synapse]: fillData => (fillData as CurveFillData).pool.gasSchedule,
    [ERC20BridgeSource.Belt]: fillData => (fillData as CurveFillData).pool.gasSchedule,
    [ERC20BridgeSource.Ellipsis]: fillData => (fillData as CurveFillData).pool.gasSchedule,
    [ERC20BridgeSource.Saddle]: fillData => (fillData as CurveFillData).pool.gasSchedule,
    [ERC20BridgeSource.IronSwap]: fillData => (fillData as CurveFillData).pool.gasSchedule,
    [ERC20BridgeSource.XSigma]: fillData => (fillData as CurveFillData).pool.gasSchedule,
    [ERC20BridgeSource.FirebirdOneSwap]: fillData => (fillData as CurveFillData).pool.gasSchedule,
    [ERC20BridgeSource.MobiusMoney]: fillData => (fillData as CurveFillData).pool.gasSchedule,
    [ERC20BridgeSource.MultiBridge]: () => 350e3,
    [ERC20BridgeSource.UniswapV2]: uniswapV2CloneGasSchedule,
    [ERC20BridgeSource.SushiSwap]: uniswapV2CloneGasSchedule,
    [ERC20BridgeSource.CryptoCom]: uniswapV2CloneGasSchedule,
    [ERC20BridgeSource.ShibaSwap]: uniswapV2CloneGasSchedule,
    [ERC20BridgeSource.BiSwap]: uniswapV2CloneGasSchedule,
    [ERC20BridgeSource.MDex]: uniswapV2CloneGasSchedule,
    [ERC20BridgeSource.KnightSwap]: uniswapV2CloneGasSchedule,
    [ERC20BridgeSource.Balancer]: () => 120e3,
    [ERC20BridgeSource.BalancerV2]: (fillData?: FillData) => {
        return 100e3 + ((fillData as BalancerV2BatchSwapFillData).swapSteps.length - 1) * 50e3;
    },
    [ERC20BridgeSource.MStable]: () => 200e3,
    [ERC20BridgeSource.MakerPsm]: (fillData?: FillData) => {
        const psmFillData = fillData as MakerPsmFillData;
        return psmFillData.takerToken === psmFillData.gemTokenAddress ? 210e3 : 290e3;
    },
    [ERC20BridgeSource.Mooniswap]: () => 130e3,
    [ERC20BridgeSource.Shell]: () => 170e3,
    [ERC20BridgeSource.Component]: () => 188e3,
    [ERC20BridgeSource.MultiHop]: (fillData?: FillData) => {
        const firstHop = (fillData as MultiHopFillData).firstHopSource;
        const secondHop = (fillData as MultiHopFillData).secondHopSource;
        const firstHopGas = DEFAULT_GAS_SCHEDULE[firstHop.source](firstHop.fillData);
        const secondHopGas = DEFAULT_GAS_SCHEDULE[secondHop.source](secondHop.fillData);
        return new BigNumber(firstHopGas)
            .plus(secondHopGas)
            .plus(30e3)
            .toNumber();
    },
    [ERC20BridgeSource.Dodo]: (fillData?: FillData) => {
        const isSellBase = (fillData as DODOFillData).isSellBase;
        // Sell base is cheaper as it is natively supported
        // sell quote requires additional calculation and overhead
        return isSellBase ? 180e3 : 300e3;
    },
    [ERC20BridgeSource.DodoV2]: (_fillData?: FillData) => 100e3,
    [ERC20BridgeSource.Bancor]: (fillData?: FillData) => {
        let gas = 200e3;
        const path = (fillData as BancorFillData).path;
        if (path.length > 2) {
            gas += (path.length - 2) * 60e3; // +60k for each hop.
        }
        return gas;
    },
    [ERC20BridgeSource.BancorV3]: () => 250e3, // revisit gas costs with wrap/unwrap
    [ERC20BridgeSource.KyberDmm]: (fillData?: FillData) => {
        let gas = 170e3;
        const path = (fillData as UniswapV2FillData).tokenAddressPath;
        if (path.length > 2) {
            gas += (path.length - 2) * 65e3; // +65k for each hop.
        }
        return gas;
    },
    [ERC20BridgeSource.UniswapV3]: (fillData?: FillData) => {
        const uniFillData = fillData as UniswapV3FillData | FinalUniswapV3FillData;
        // NOTE: This base value was heuristically chosen by looking at how much it generally
        // underestimated gas usage
        const base = 34e3; // 34k base
        let gas = base;
        if (isFinalUniswapV3FillData(uniFillData)) {
            gas += uniFillData.gasUsed;
        } else {
            // NOTE: We don't actually know which of the paths would be used in the router
            // therefore we estimate using the median of gas usage returned from UniswapV3
            // For the best case scenario (least amount of hops & ticks) this will
            // overestimate the gas usage
            const pathAmountsWithGasUsed = uniFillData.pathAmounts.filter(p => p.gasUsed > 0);
            const medianGasUsedForPath =
                pathAmountsWithGasUsed[Math.floor(pathAmountsWithGasUsed.length / 2)]?.gasUsed ?? 0;
            gas += medianGasUsedForPath;
        }

        // If we for some reason could not read `gasUsed` when sampling
        // fall back to legacy gas estimation
        if (gas === base) {
            gas = 100e3;
            const path = uniFillData.tokenAddressPath;
            if (path.length > 2) {
                gas += (path.length - 2) * 32e3; // +32k for each hop.
            }
        }

        return gas;
    },
    [ERC20BridgeSource.Lido]: (fillData?: FillData) => {
        const lidoFillData = fillData as LidoFillData;
        const wethAddress = NATIVE_FEE_TOKEN_BY_CHAIN_ID[ChainId.Mainnet];
        // WETH -> stETH
        if (lidoFillData.takerToken === wethAddress) {
            return 226e3;
        } else if (lidoFillData.takerToken === lidoFillData.stEthTokenAddress) {
            return 120e3;
        } else {
            return 95e3;
        }
    },
    [ERC20BridgeSource.AaveV2]: (fillData?: FillData) => {
        const aaveFillData = fillData as AaveV2FillData;
        // NOTE: The Aave deposit method is more expensive than the withdraw
        return aaveFillData.takerToken === aaveFillData.underlyingToken ? 400e3 : 300e3;
    },
    [ERC20BridgeSource.Geist]: (fillData?: FillData) => {
        const geistFillData = fillData as GeistFillData;
        return geistFillData.takerToken === geistFillData.underlyingToken ? 400e3 : 300e3;
    },
    [ERC20BridgeSource.Compound]: (fillData?: FillData) => {
        // NOTE: cETH is handled differently than other cTokens
        const wethAddress = NATIVE_FEE_TOKEN_BY_CHAIN_ID[ChainId.Mainnet];
        const compoundFillData = fillData as CompoundFillData;
        if (compoundFillData.takerToken === compoundFillData.cToken) {
            return compoundFillData.makerToken === wethAddress ? 120e3 : 150e3;
        } else {
            return compoundFillData.takerToken === wethAddress ? 210e3 : 250e3;
        }
    },
    [ERC20BridgeSource.Synthetix]: (fillData?: FillData) => {
        const { chainId, makerTokenSymbolBytes32, takerTokenSymbolBytes32 } = fillData as SynthetixFillData;
        const makerTokenSymbol = parseBytes32String(makerTokenSymbolBytes32);
        const takerTokenSymbol = parseBytes32String(takerTokenSymbolBytes32);

        // Gas cost widely varies by token on mainnet.
        if (chainId === ChainId.Mainnet) {
            if (takerTokenSymbol === 'sBTC' || makerTokenSymbol === 'sBTC') {
                return 800e3;
            }
            if (takerTokenSymbol === 'sETH' || makerTokenSymbol === 'sETH') {
                return 700e3;
            }
            return 580e3;
        }

        // Optimism
        if (takerTokenSymbol === 'sUSD' || makerTokenSymbol === 'sUSD') {
            return 480e3;
        }
        return 580e3;
    },
    //
    // BSC
    //
    [ERC20BridgeSource.PancakeSwap]: uniswapV2CloneGasSchedule,
    [ERC20BridgeSource.PancakeSwapV2]: uniswapV2CloneGasSchedule,
    [ERC20BridgeSource.BakerySwap]: uniswapV2CloneGasSchedule,
    [ERC20BridgeSource.ApeSwap]: uniswapV2CloneGasSchedule,
    [ERC20BridgeSource.CheeseSwap]: uniswapV2CloneGasSchedule,
    [ERC20BridgeSource.WaultSwap]: uniswapV2CloneGasSchedule,
    [ERC20BridgeSource.ACryptos]: fillData => (fillData as CurveFillData).pool.gasSchedule,
    [ERC20BridgeSource.WOOFi]: (fillData?: FillData) => {
        const woofiFillData = fillData as WOOFiFillData;
        const quoteTokenAddresses = [BSC_TOKENS.USDT, AVALANCHE_TOKENS.nUSDC, FANTOM_TOKENS.USDC, POLYGON_TOKENS.USDC];
        const hasQuoteToken =
            quoteTokenAddresses.includes(woofiFillData.takerToken) ||
            quoteTokenAddresses.includes(woofiFillData.makerToken);
        if (woofiFillData.chainId === ChainId.BSC) {
            if (hasQuoteToken) {
                return 550e3;
            } else {
                return 100e4;
            }
        } else if (woofiFillData.chainId === ChainId.Avalanche) {
            if (hasQuoteToken) {
                return 300e3;
            } else {
                return 550e3;
            }
        } else if (woofiFillData.chainId === ChainId.Polygon) {
            if (hasQuoteToken) {
                return 500e3;
            } else {
                return 700e3;
            }
        } else {
            // Fantom
            if (hasQuoteToken) {
                return 400e3;
            } else {
                return 600e3;
            }
        }
    },
    //
    // Polygon
    //
    [ERC20BridgeSource.QuickSwap]: uniswapV2CloneGasSchedule,
    [ERC20BridgeSource.Dfyn]: uniswapV2CloneGasSchedule,
    [ERC20BridgeSource.MeshSwap]: uniswapV2CloneGasSchedule,

    //
    // Avalanche
    //
    [ERC20BridgeSource.Pangolin]: uniswapV2CloneGasSchedule,
    [ERC20BridgeSource.TraderJoe]: uniswapV2CloneGasSchedule,
    [ERC20BridgeSource.GMX]: () => 450e3,
    [ERC20BridgeSource.Platypus]: () => 450e3,

    //
    // Celo
    //
    [ERC20BridgeSource.UbeSwap]: uniswapV2CloneGasSchedule,

    //
    // Fantom
    //
    [ERC20BridgeSource.MorpheusSwap]: uniswapV2CloneGasSchedule,
    [ERC20BridgeSource.SpiritSwap]: uniswapV2CloneGasSchedule,
    [ERC20BridgeSource.SpookySwap]: uniswapV2CloneGasSchedule,
    [ERC20BridgeSource.Yoshi]: uniswapV2CloneGasSchedule,
    [ERC20BridgeSource.Beethovenx]: () => 100e3,

    //
    // Optimism
    //
    [ERC20BridgeSource.Velodrome]: () => 160e3,
};

export const DEFAULT_FEE_SCHEDULE: Required<FeeSchedule> = Object.keys(DEFAULT_GAS_SCHEDULE).reduce((acc, key) => {
    acc[key as ERC20BridgeSource] = (fillData: FillData) => {
        return {
            gas: DEFAULT_GAS_SCHEDULE[key as ERC20BridgeSource](fillData),
            fee: ZERO_AMOUNT,
        };
    };
    return acc;
    // tslint:disable-next-line:no-object-literal-type-assertion
}, {} as Required<FeeSchedule>);

export const POSITIVE_SLIPPAGE_FEE_TRANSFORMER_GAS = new BigNumber(20000);

export const DEFAULT_FEE_ESTIMATE = { gas: 0, fee: ZERO_AMOUNT };

export const DEFAULT_GET_MARKET_ORDERS_OPTS: Omit<GetMarketOrdersOpts, 'gasPrice'> = {
    runLimit: 2 ** 15,
    excludedSources: [],
    excludedFeeSources: [],
    includedSources: [],
    bridgeSlippage: 0.005,
    maxFallbackSlippage: 0.05,
    numSamples: 13,
    sampleDistributionBase: 1.05,
    feeSchedule: DEFAULT_FEE_SCHEDULE,
    gasSchedule: DEFAULT_GAS_SCHEDULE,
    exchangeProxyOverhead: () => ZERO_AMOUNT,
    allowFallback: true,
    shouldGenerateQuoteReport: true,
    shouldIncludePriceComparisonsReport: false,
    tokenAdjacencyGraph: TokenAdjacencyGraph.getEmptyGraph(),
    neonRouterNumSamples: 14,
    fillAdjustor: new IdentityFillAdjustor(),
};<|MERGE_RESOLUTION|>--- conflicted
+++ resolved
@@ -71,12 +71,8 @@
         [ChainId.Fantom]: defaultValue,
         [ChainId.Celo]: defaultValue,
         [ChainId.Optimism]: defaultValue,
-<<<<<<< HEAD
         [ChainId.ArbitrumRinkeby]: defaultValue,
-=======
         [ChainId.Arbitrum]: defaultValue,
-
->>>>>>> 2be10bc7
         ...(rest || {}),
     };
 }

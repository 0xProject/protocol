import { ChainId, getContractAddressesForChainOrThrow } from '@0x/contract-addresses';
import { FillQuoteTransformerOrderType } from '@0x/protocol-utils';
import { BigNumber } from '@0x/utils';
import { formatBytes32String } from '@ethersproject/strings';

import { TokenAdjacencyGraphBuilder } from '../token_adjacency_graph_builder';

import { SourceFilters } from './source_filters';
import {
    BancorFillData,
    CurveFillData,
    CurveFunctionSelectors,
    CurveInfo,
    DODOFillData,
    ERC20BridgeSource,
    FeeSchedule,
    FillData,
    GetMarketOrdersOpts,
    KyberSamplerOpts,
    LidoInfo,
    LiquidityProviderFillData,
    LiquidityProviderRegistry,
    MakerPsmFillData,
    MultiHopFillData,
    PsmInfo,
    TokenAdjacencyGraph,
    UniswapV2FillData,
    UniswapV3FillData,
} from './types';

// tslint:disable: custom-no-magic-numbers no-bitwise

export const ERC20_PROXY_ID = '0xf47261b0';
export const WALLET_SIGNATURE = '0x04';
export const ONE_ETHER = new BigNumber(1e18);
export const NEGATIVE_INF = new BigNumber('-Infinity');
export const POSITIVE_INF = new BigNumber('Infinity');
export const ZERO_AMOUNT = new BigNumber(0);
export const MAX_UINT256 = new BigNumber(2).pow(256).minus(1);
export const ONE_HOUR_IN_SECONDS = 60 * 60;
export const ONE_SECOND_MS = 1000;
export const NULL_BYTES = '0x';
export const NULL_ADDRESS = '0x0000000000000000000000000000000000000000';
export const SAMPLER_ADDRESS = '0x5555555555555555555555555555555555555555';
export const COMPARISON_PRICE_DECIMALS = 10;

// TODO(kimpers): Consolidate this implementation with the one in @0x/token-metadata
function valueByChainId<T>(rest: Partial<{ [key in ChainId]: T }>, defaultValue: T): { [key in ChainId]: T } {
    // TODO I don't like this but iterating through enums is weird
    return {
        [ChainId.Mainnet]: defaultValue,
        [ChainId.Ropsten]: defaultValue,
        [ChainId.Rinkeby]: defaultValue,
        [ChainId.Kovan]: defaultValue,
        [ChainId.Ganache]: defaultValue,
        [ChainId.BSC]: defaultValue,
        [ChainId.Polygon]: defaultValue,
        [ChainId.PolygonMumbai]: defaultValue,
        [ChainId.Avalanche]: defaultValue,
<<<<<<< HEAD
        [ChainId.Celo]: defaultValue,
=======
        [ChainId.Fantom]: defaultValue,
>>>>>>> aa522fe4
        ...(rest || {}),
    };
}

/**
 * Valid sources for market sell.
 */
export const SELL_SOURCE_FILTER_BY_CHAIN_ID = valueByChainId<SourceFilters>(
    {
        [ChainId.Mainnet]: new SourceFilters([
            ERC20BridgeSource.Native,
            ERC20BridgeSource.Uniswap,
            ERC20BridgeSource.UniswapV2,
            ERC20BridgeSource.Eth2Dai,
            ERC20BridgeSource.Kyber,
            ERC20BridgeSource.Curve,
            ERC20BridgeSource.Balancer,
            ERC20BridgeSource.BalancerV2,
            ERC20BridgeSource.Bancor,
            ERC20BridgeSource.MStable,
            ERC20BridgeSource.Mooniswap,
            ERC20BridgeSource.Swerve,
            ERC20BridgeSource.SnowSwap,
            ERC20BridgeSource.SushiSwap,
            ERC20BridgeSource.Shell,
            ERC20BridgeSource.MultiHop,
            ERC20BridgeSource.Dodo,
            ERC20BridgeSource.DodoV2,
            ERC20BridgeSource.Cream,
            ERC20BridgeSource.LiquidityProvider,
            ERC20BridgeSource.CryptoCom,
            ERC20BridgeSource.Linkswap,
            ERC20BridgeSource.Lido,
            ERC20BridgeSource.MakerPsm,
            ERC20BridgeSource.KyberDmm,
            ERC20BridgeSource.Smoothy,
            ERC20BridgeSource.Component,
            ERC20BridgeSource.Saddle,
            ERC20BridgeSource.XSigma,
            ERC20BridgeSource.UniswapV3,
            ERC20BridgeSource.CurveV2,
            ERC20BridgeSource.ShibaSwap,
        ]),
        [ChainId.Ropsten]: new SourceFilters([
            ERC20BridgeSource.Kyber,
            ERC20BridgeSource.Native,
            ERC20BridgeSource.SushiSwap,
            ERC20BridgeSource.Uniswap,
            ERC20BridgeSource.UniswapV2,
            ERC20BridgeSource.UniswapV3,
            ERC20BridgeSource.Curve,
            ERC20BridgeSource.Mooniswap,
        ]),
        [ChainId.Rinkeby]: new SourceFilters([ERC20BridgeSource.Native]),
        [ChainId.Kovan]: new SourceFilters([ERC20BridgeSource.Native]),
        [ChainId.Ganache]: new SourceFilters([ERC20BridgeSource.Native]),
        [ChainId.BSC]: new SourceFilters([
            ERC20BridgeSource.BakerySwap,
            ERC20BridgeSource.Belt,
            ERC20BridgeSource.Dodo,
            ERC20BridgeSource.DodoV2,
            ERC20BridgeSource.Ellipsis,
            ERC20BridgeSource.Mooniswap,
            ERC20BridgeSource.MultiHop,
            ERC20BridgeSource.Nerve,
            ERC20BridgeSource.PancakeSwap,
            ERC20BridgeSource.PancakeSwapV2,
            ERC20BridgeSource.SushiSwap,
            ERC20BridgeSource.Smoothy,
            ERC20BridgeSource.ApeSwap,
            ERC20BridgeSource.CafeSwap,
            ERC20BridgeSource.CheeseSwap,
            ERC20BridgeSource.JulSwap,
            ERC20BridgeSource.LiquidityProvider,
            ERC20BridgeSource.WaultSwap,
            ERC20BridgeSource.FirebirdOneSwap,
            ERC20BridgeSource.JetSwap,
            ERC20BridgeSource.ACryptos,
        ]),
        [ChainId.Polygon]: new SourceFilters([
            ERC20BridgeSource.SushiSwap,
            ERC20BridgeSource.QuickSwap,
            ERC20BridgeSource.ComethSwap,
            ERC20BridgeSource.Dfyn,
            ERC20BridgeSource.MStable,
            ERC20BridgeSource.Curve,
            ERC20BridgeSource.DodoV2,
            ERC20BridgeSource.Dodo,
            ERC20BridgeSource.CurveV2,
            ERC20BridgeSource.WaultSwap,
            ERC20BridgeSource.Polydex,
            ERC20BridgeSource.ApeSwap,
            ERC20BridgeSource.FirebirdOneSwap,
            ERC20BridgeSource.BalancerV2,
            ERC20BridgeSource.KyberDmm,
            ERC20BridgeSource.LiquidityProvider,
            ERC20BridgeSource.MultiHop,
            ERC20BridgeSource.JetSwap,
            ERC20BridgeSource.IronSwap,
        ]),
        [ChainId.Avalanche]: new SourceFilters([
            ERC20BridgeSource.MultiHop,
            ERC20BridgeSource.Pangolin,
            ERC20BridgeSource.TraderJoe,
            ERC20BridgeSource.SushiSwap,
        ]),
<<<<<<< HEAD
        [ChainId.Celo]: new SourceFilters([
            ERC20BridgeSource.UbeSwap,
            ERC20BridgeSource.SushiSwap,
        ]),

=======
        [ChainId.Fantom]: new SourceFilters([
            ERC20BridgeSource.MultiHop,
            ERC20BridgeSource.Curve,
            ERC20BridgeSource.CurveV2,
            ERC20BridgeSource.SpiritSwap,
            ERC20BridgeSource.SpookySwap,
            ERC20BridgeSource.SushiSwap,
        ]),
>>>>>>> aa522fe4
    },
    new SourceFilters([]),
);

/**
 * Valid sources for market buy.
 */
export const BUY_SOURCE_FILTER_BY_CHAIN_ID = valueByChainId<SourceFilters>(
    {
        [ChainId.Mainnet]: new SourceFilters([
            ERC20BridgeSource.Native,
            ERC20BridgeSource.Uniswap,
            ERC20BridgeSource.UniswapV2,
            ERC20BridgeSource.Eth2Dai,
            ERC20BridgeSource.Kyber,
            ERC20BridgeSource.Curve,
            ERC20BridgeSource.Balancer,
            ERC20BridgeSource.BalancerV2,
            // ERC20BridgeSource.Bancor, // FIXME: Bancor Buys not implemented in Sampler
            ERC20BridgeSource.MStable,
            ERC20BridgeSource.Mooniswap,
            ERC20BridgeSource.Shell,
            ERC20BridgeSource.Swerve,
            ERC20BridgeSource.SnowSwap,
            ERC20BridgeSource.SushiSwap,
            ERC20BridgeSource.MultiHop,
            ERC20BridgeSource.Dodo,
            ERC20BridgeSource.DodoV2,
            ERC20BridgeSource.Cream,
            ERC20BridgeSource.Lido,
            ERC20BridgeSource.LiquidityProvider,
            ERC20BridgeSource.CryptoCom,
            ERC20BridgeSource.Linkswap,
            ERC20BridgeSource.MakerPsm,
            ERC20BridgeSource.KyberDmm,
            ERC20BridgeSource.Smoothy,
            ERC20BridgeSource.Component,
            ERC20BridgeSource.Saddle,
            ERC20BridgeSource.XSigma,
            ERC20BridgeSource.UniswapV3,
            ERC20BridgeSource.CurveV2,
            ERC20BridgeSource.ShibaSwap,
        ]),
        [ChainId.Ropsten]: new SourceFilters([
            ERC20BridgeSource.Kyber,
            ERC20BridgeSource.Native,
            ERC20BridgeSource.SushiSwap,
            ERC20BridgeSource.Uniswap,
            ERC20BridgeSource.UniswapV2,
            ERC20BridgeSource.UniswapV3,
            ERC20BridgeSource.Curve,
            ERC20BridgeSource.Mooniswap,
        ]),
        [ChainId.Rinkeby]: new SourceFilters([ERC20BridgeSource.Native]),
        [ChainId.Kovan]: new SourceFilters([ERC20BridgeSource.Native]),
        [ChainId.Ganache]: new SourceFilters([ERC20BridgeSource.Native]),
        [ChainId.BSC]: new SourceFilters([
            ERC20BridgeSource.BakerySwap,
            ERC20BridgeSource.Belt,
            ERC20BridgeSource.Dodo,
            ERC20BridgeSource.DodoV2,
            ERC20BridgeSource.Ellipsis,
            ERC20BridgeSource.Mooniswap,
            ERC20BridgeSource.MultiHop,
            ERC20BridgeSource.Nerve,
            ERC20BridgeSource.PancakeSwap,
            ERC20BridgeSource.PancakeSwapV2,
            ERC20BridgeSource.SushiSwap,
            ERC20BridgeSource.Smoothy,
            ERC20BridgeSource.ApeSwap,
            ERC20BridgeSource.CafeSwap,
            ERC20BridgeSource.CheeseSwap,
            ERC20BridgeSource.JulSwap,
            ERC20BridgeSource.LiquidityProvider,
            ERC20BridgeSource.WaultSwap,
            ERC20BridgeSource.FirebirdOneSwap,
            ERC20BridgeSource.JetSwap,
            ERC20BridgeSource.ACryptos,
        ]),
        [ChainId.Polygon]: new SourceFilters([
            ERC20BridgeSource.SushiSwap,
            ERC20BridgeSource.QuickSwap,
            ERC20BridgeSource.ComethSwap,
            ERC20BridgeSource.Dfyn,
            ERC20BridgeSource.MStable,
            ERC20BridgeSource.Curve,
            ERC20BridgeSource.DodoV2,
            ERC20BridgeSource.Dodo,
            ERC20BridgeSource.CurveV2,
            ERC20BridgeSource.WaultSwap,
            ERC20BridgeSource.Polydex,
            ERC20BridgeSource.ApeSwap,
            ERC20BridgeSource.FirebirdOneSwap,
            ERC20BridgeSource.BalancerV2,
            ERC20BridgeSource.KyberDmm,
            ERC20BridgeSource.LiquidityProvider,
            ERC20BridgeSource.MultiHop,
            ERC20BridgeSource.JetSwap,
            ERC20BridgeSource.IronSwap,
        ]),
        [ChainId.Avalanche]: new SourceFilters([
            ERC20BridgeSource.MultiHop,
            ERC20BridgeSource.Pangolin,
            ERC20BridgeSource.TraderJoe,
            ERC20BridgeSource.SushiSwap,
        ]),
<<<<<<< HEAD
        [ChainId.Celo]: new SourceFilters([
            ERC20BridgeSource.UbeSwap,
=======
        [ChainId.Fantom]: new SourceFilters([
            ERC20BridgeSource.MultiHop,
            ERC20BridgeSource.Curve,
            ERC20BridgeSource.CurveV2,
            ERC20BridgeSource.SpiritSwap,
            ERC20BridgeSource.SpookySwap,
>>>>>>> aa522fe4
            ERC20BridgeSource.SushiSwap,
        ]),
    },
    new SourceFilters([]),
);

/**
 *  0x Protocol Fee Multiplier
 */
export const PROTOCOL_FEE_MULTIPLIER = new BigNumber(0);

/**
 * Sources to poll for ETH fee price estimates.
 */
export const FEE_QUOTE_SOURCES_BY_CHAIN_ID = valueByChainId<ERC20BridgeSource[]>(
    {
        [ChainId.Mainnet]: [ERC20BridgeSource.UniswapV2, ERC20BridgeSource.SushiSwap, ERC20BridgeSource.UniswapV3],
        [ChainId.BSC]: [ERC20BridgeSource.PancakeSwap, ERC20BridgeSource.Mooniswap, ERC20BridgeSource.SushiSwap],
        [ChainId.Ropsten]: [ERC20BridgeSource.UniswapV2, ERC20BridgeSource.SushiSwap],
        [ChainId.Polygon]: [ERC20BridgeSource.QuickSwap, ERC20BridgeSource.SushiSwap],
        [ChainId.Avalanche]: [ERC20BridgeSource.Pangolin, ERC20BridgeSource.TraderJoe, ERC20BridgeSource.SushiSwap],
<<<<<<< HEAD
        [ChainId.Celo]: [ERC20BridgeSource.UbeSwap, ERC20BridgeSource.SushiSwap],
=======
        [ChainId.Fantom]: [ERC20BridgeSource.SpiritSwap, ERC20BridgeSource.SpookySwap, ERC20BridgeSource.SushiSwap],
>>>>>>> aa522fe4
    },
    [],
);

// HACK(mzhu25): Limit and RFQ orders need to be treated as different sources
//               when computing the exchange proxy gas overhead.
export const SOURCE_FLAGS: { [key in ERC20BridgeSource]: bigint } & {
    RfqOrder: bigint;
    LimitOrder: bigint;
} = Object.assign(
    {},
    ...['RfqOrder', 'LimitOrder', ...Object.values(ERC20BridgeSource)].map((source, index) => ({
        [source]: source === ERC20BridgeSource.Native ? BigInt(0) : BigInt(1) << BigInt(index),
    })),
);

const MIRROR_WRAPPED_TOKENS = {
    mAAPL: '0xd36932143f6ebdedd872d5fb0651f4b72fd15a84',
    mSLV: '0x9d1555d8cb3c846bb4f7d5b1b1080872c3166676',
    mIAU: '0x1d350417d9787e000cc1b95d70e9536dcd91f373',
    mAMZN: '0x0cae9e4d663793c2a2a0b211c1cf4bbca2b9caa7',
    mGOOGL: '0x4b70ccd1cf9905be1faed025eadbd3ab124efe9a',
    mTSLA: '0x21ca39943e91d704678f5d00b6616650f066fd63',
    mQQQ: '0x13b02c8de71680e71f0820c996e4be43c2f57d15',
    mTWTR: '0xedb0414627e6f1e3f082de65cd4f9c693d78cca9',
    mMSFT: '0x41bbedd7286daab5910a1f15d12cbda839852bd7',
    mNFLX: '0xc8d674114bac90148d11d3c1d33c61835a0f9dcd',
    mBABA: '0x676ce85f66adb8d7b8323aeefe17087a3b8cb363',
    mUSO: '0x31c63146a635eb7465e5853020b39713ac356991',
    mVIXY: '0xf72fcd9dcf0190923fadd44811e240ef4533fc86',
    mLUNA: '0xd2877702675e6ceb975b4a1dff9fb7baf4c91ea9',
};

// Mainnet tokens
// Not an exhaustive list, just enough so we don't repeat ourselves
export const MAINNET_TOKENS = {
    WETH: '0xc02aaa39b223fe8d0a0e5c4f27ead9083c756cc2',
    // Stable Coins
    DAI: '0x6b175474e89094c44da98b954eedeac495271d0f',
    USDC: '0xa0b86991c6218b36c1d19d4a2e9eb0ce3606eb48',
    USDT: '0xdac17f958d2ee523a2206206994597c13d831ec7',
    sUSD: '0x57ab1ec28d129707052df4df418d58a2d46d5f51',
    BUSD: '0x4fabb145d64652a948d72533023f6e7a623c7c53',
    TUSD: '0x0000000000085d4780b73119b644ae5ecd22b376',
    PAX: '0x8e870d67f660d95d5be530380d0ec0bd388289e1',
    GUSD: '0x056fd409e1d7a124bd7017459dfea2f387b6d5cd',
    HUSD: '0xdf574c24545e5ffecb9a659c229253d4111d87e1',
    mUSD: '0xe2f2a5c287993345a840db3b0845fbc70f5935a5',
    USDN: '0x674c6ad92fd080e4004b2312b45f796a192d27a0',
    dUSD: '0x5bc25f649fc4e26069ddf4cf4010f9f706c23831',
    USDP: '0x1456688345527be1f37e9e627da0837d6f08c925',
    // Bitcoins
    WBTC: '0x2260fac5e5542a773aa44fbcfedf7c193bc2c599',
    RenBTC: '0xeb4c2781e4eba804ce9a9803c67d0893436bb27d',
    sBTC: '0xfe18be6b3bd88a2d2a7f928d00292e7a9963cfc6',
    tBTC: '0x8daebade922df735c38c80c7ebd708af50815faa',
    hBTC: '0x0316eb71485b0ab14103307bf65a021042c6d380',
    pBTC: '0x5228a22e72ccc52d415ecfd199f99d0665e7733b',
    bBTC: '0x9be89d2a4cd102d8fecc6bf9da793be995c22541',
    oBTC: '0x8064d9ae6cdf087b1bcd5bdf3531bd5d8c537a68',
    // aTokens (Aave)
    aDAI: '0x028171bca77440897b824ca71d1c56cac55b68a3',
    aUSDC: '0xbcca60bb61934080951369a648fb03df4f96263c',
    aUSDT: '0x3ed3b47dd13ec9a98b44e6204a523e766b225811',
    aSUSD: '0x6c5024cd4f8a59110119c56f8933403a539555eb',
    // Other
    MKR: '0x9f8f72aa9304c8b593d555f12ef6589cc3a579a2',
    EURS: '0xdb25f211ab05b1c97d595516f45794528a807ad8',
    sEUR: '0xd71ecff9342a5ced620049e616c5035f1db98620',
    sETH: '0x5e74c9036fb86bd7ecdcb084a0673efc32ea31cb',
    stETH: '0xae7ab96520de3a18e5e111b5eaab095312d7fe84',
    LINK: '0x514910771af9ca656af840dff83e8264ecf986ca',
    MANA: '0x0f5d2fb29fb7d3cfee444a200298f468908cc942',
    KNC: '0xdefa4e8a7bcba345f687a2f1456f5edd9ce97202',
    AAVE: '0x7fc66500c84a76ad7e9c93437bfc5ac33e2ddae9',
    sLINK: '0xbbc455cb4f1b9e4bfc4b73970d360c8f032efee6',
    yUSD: '0x5dbcf33d8c2e976c6b560249878e6f1491bca25c',
    ybCRV: '0x2994529c0652d127b7842094103715ec5299bbed',
    yCRV: '0xdf5e0e81dff6faf3a7e52ba697820c5e32d806a8',
    bCRV: '0x3b3ac5386837dc563660fb6a0937dfaa5924333b',
    yDAI: '0xacd43e627e64355f1861cec6d3a6688b31a6f952',
    yUSDC: '0x597ad1e0c13bfe8025993d9e79c69e1c0233522e',
    yUSDT: '0x2f08119c6f07c006695e079aafc638b8789faf18',
    yTUSD: '0x37d19d1c4e1fa9dc47bd1ea12f742a0887eda74a',
    crETH: '0xcbc1065255cbc3ab41a6868c22d1f1c573ab89fd',
    ankrETH: '0xe95a203b1a91a908f9b9ce46459d101078c2c3cb',
    vETH: '0x898bad2774eb97cf6b94605677f43b41871410b1',
    alETH: '0x0100546f2cd4c9d97f798ffc9755e47865ff7ee6',
    HT: '0x6f259637dcD74C767781E37Bc6133cd6A68aa161',
    // Mirror Protocol
    UST: '0xa47c8bf37f92abed4a126bda807a7b7498661acd',
    MIR: '0x09a3ecafa817268f77be1283176b946c4ff2e608',
    ...MIRROR_WRAPPED_TOKENS,
    // StableSwap "open pools" (crv.finance)
    STABLEx: '0xcd91538b91b4ba7797d39a2f66e63810b50a33d0',
    alUSD: '0xbc6da0fe9ad5f3b0d58160288917aa56653660e9',
    FRAX: '0x853d955acef822db058eb8505911ed77f175b99e',
    LUSD: '0x5f98805a4e8be255a32880fdec7f6728c6568ba0',
    FEI: '0x956f47f50a910163d8bf957cf5846d573e7f87ca',
    DSU: '0x605d26fbd5be761089281d5cec2ce86eea667109',
    ESS: '0x24ae124c4cc33d6791f8e8b63520ed7107ac8b3e',
    cvxCRV: '0x62b9c7356a2dc64a1969e19c23e4f579f9810aa7',
    CRV: '0xd533a949740bb3306d119cc777fa900ba034cd52',
    MIM: '0x99d8a9c45b2eca8864373a26d1459e3dff1e17f3',
    EURT: '0xc581b735a1688071a1746c968e0798d642ede491',
};

export const BSC_TOKENS = {
    WBNB: '0xbb4cdb9cbd36b01bd1cbaebf2de08d9173bc095c',
    BUSD: '0xe9e7cea3dedca5984780bafc599bd69add087d56',
    USDT: '0x55d398326f99059ff775485246999027b3197955',
    USDC: '0x8ac76a51cc950d9822d68b83fe1ad97b32cd580d',
    DAI: '0x1af3f329e8be154074d8769d1ffa4ee058b1dbc3',
    PAX: '0xb7f8cd00c5a06c0537e2abff0b58033d02e5e094',
    UST: '0x23396cf899ca06c4472205fc903bdb4de249d6fc',
    VAI: '0x4bd17003473389a42daf6a0a729f6fdb328bbbd7',
    WEX: '0xa9c41a46a6b3531d28d5c32f6633dd2ff05dfb90',
    WETH: '0x2170ed0880ac9a755fd29b2688956bd959f933f8',
    BTCB: '0x7130d2a12b9bcbfae4f2634d864a1ee1ce3ead9c',
    renBTC: '0xfce146bf3146100cfe5db4129cf6c82b0ef4ad8c',
    pBTC: '0xed28a457a5a76596ac48d87c0f577020f6ea1c4c',
};

export const POLYGON_TOKENS = {
    DAI: '0x8f3cf7ad23cd3cadbd9735aff958023239c6a063',
    USDC: '0x2791bca1f2de4661ed88a30c99a7a9449aa84174',
    USDT: '0xc2132d05d31c914a87c6611c10748aeb04b58e8f',
    amDAI: '0x27f8d03b3a2196956ed754badc28d73be8830a6e',
    amUSDC: '0x1a13f4ca1d028320a707d99520abfefca3998b7f',
    amUSDT: '0x60d55f02a771d515e077c9c2403a1ef324885cec',
    WBTC: '0x1bfd67037b42cf73acf2047067bd4f2c47d9bfd6',
    WMATIC: '0x0d500b1d8e8ef31e21c99d1db9a6444d3adf1270',
    WETH: '0x7ceb23fd6bc0add59e62ac25578270cff1b9f619',
    renBTC: '0xdbf31df14b66535af65aac99c32e9ea844e14501',
    QUICK: '0x831753dd7087cac61ab5644b308642cc1c33dc13',
    DFYN: '0xc168e40227e4ebd8c1cae80f7a55a4f0e6d66c97',
    BANANA: '0x5d47baba0d66083c52009271faf3f50dcc01023c',
    WEXPOLY: '0x4c4bf319237d98a30a929a96112effa8da3510eb',
};

export const AVALANCHE_TOKENS = {
    WAVAX: '0xb31f66aa3c1e785363f0875a1b74e27b85fd66c7',
    WETH: '0x49d5c2bdffac6ce2bfdb6640f4f80f226bc10bab',
    USDT: '0xc7198437980c041c805a1edcba50c1ce5db95118',
    DAI: '0xd586e7f844cea2f87f50152665bcbc2c279d8d70',
};

<<<<<<< HEAD
export const CELO_TOKENS = {
    cUSD: '0x765DE816845861e75A25fCA122bb6898B8B1282a',
    cEUR: '0xD8763CBa276a3738E6DE85b4b3bF5FDed6D6cA73',
    CELO: '0x471EcE3750Da237f93B8E339c536989b8978a438',
    cETH: '0x2DEf4285787d58a2f811AF24755A8150622f4361',
    cBTC: '0xD629eb00dEced2a080B7EC630eF6aC117e614f1b',
};


=======
export const FANTOM_TOKENS = {
    WFTM: '0x21be370d5312f44cb42ce377bc9b8a0cef1a4c83',
    WETH: '0x74b23882a30290451a17c44f4f05243b6b58c76d',
    USDC: '0x04068da6c83afcfa0e13ba15a6696662335d5b75',
    DAI: '0x8d11ec38a3eb5e956b052f67da8bdc9bef8abf3e',
    fUSDT: '0x049d68029688eabf473097a2fc38ef61633a3c7a',
    WBTC: '0x321162cd933e2be498cd2267a90534a804051b11',
    renBTC: '0xdbf31df14b66535af65aac99c32e9ea844e14501',
};

>>>>>>> aa522fe4
export const CURVE_POOLS = {
    compound: '0xa2b47e3d5c44877cca798226b7b8118f9bfb7a56', // 0.Compound
    // 1.USDT is dead
    PAX: '0x06364f10b501e868329afbc005b3492902d6c763', // 2.PAX
    // 3.y is dead
    // 3.bUSD is dead
    sUSD: '0xa5407eae9ba41422680e2e00537571bcc53efbfd', // 5.sUSD
    renBTC: '0x93054188d876f558f4a66b2ef1d97d16edf0895b', // 6.ren
    sBTC: '0x7fc77b5c7614e1533320ea6ddc2eb61fa00a9714', // 7.sbtc
    HBTC: '0x4ca9b3063ec5866a4b82e437059d2c43d1be596f', // 8.hbtc
    TRI: '0xbebc44782c7db0a1a60cb6fe97d0b483032ff1c7', // 9.3pool
    GUSD: '0x4f062658eaaf2c1ccf8c8e36d6824cdf41167956', // 10.gusd
    HUSD: '0x3ef6a01a0f81d6046290f3e2a8c5b843e738e604', // 11.husd
    // 12.usdk is dead
    USDN: '0x0f9cb53ebe405d49a0bbdbd291a65ff571bc83e1', // 13.usdn
    // 14.linkusd is dead
    mUSD: '0x8474ddbe98f5aa3179b3b3f5942d724afcdec9f6', // 15.musd
    // 16.rsv is dead
    dUSD: '0x8038c01a0390a8c547446a0b2c18fc9aefecc10c', // 17.dusd
    tBTC: '0xc25099792e9349c7dd09759744ea681c7de2cb66', // 18.tbtc
    pBTC: '0x7f55dde206dbad629c080068923b36fe9d6bdbef', // 19.pbtc
    bBTC: '0x071c661b4deefb59e2a3ddb20db036821eee8f4b', // 20.bbtc
    oBTC: '0xd81da8d904b52208541bade1bd6595d8a251f8dd', // 21.obtc
    UST: '0x890f4e345b1daed0367a877a1612f86a1f86985f', // 22.ust
    eurs: '0x0ce6a5ff5217e38315f87032cf90686c96627caa', // 23.eurs
    seth: '0xc5424b857f758e906013f3555dad202e4bdb4567', // 24.seth
    aave: '0xdebf20617708857ebe4f679508e7b7863a8a8eee', // 25.aave
    steth: '0xdc24316b9ae028f1497c275eb9192a3ea0f67022', // 26.stETH
    saave: '0xeb16ae0052ed37f479f7fe63849198df1765a733', // saave
    ankreth: '0xa96a65c051bf88b4095ee1f2451c2a9d43f53ae2', // ankreth
    USDP: '0x42d7025938bec20b69cbae5a77421082407f053a', // usdp
    ib: '0x2dded6da1bf5dbdf597c45fcfaa3194e53ecfeaf', // iron bank
    link: '0xf178c0b5bb7e7abf4e12a4838c7b7c5ba2c623c0', // link
    // StableSwap "open pools" (crv.finance)
    TUSD: '0xecd5e75afb02efa118af914515d6521aabd189f1',
    STABLEx: '0x3252efd4ea2d6c78091a1f43982ee2c3659cc3d1',
    alUSD: '0x43b4fdfd4ff969587185cdb6f0bd875c5fc83f8c',
    FRAX: '0xd632f22692fac7611d2aa1c0d552930d43caed3b',
    LUSD: '0xed279fdd11ca84beef15af5d39bb4d4bee23f0ca',
    BUSD: '0x4807862aa8b2bf68830e4c8dc86d0e9a998e085a',
    DSU3CRV: '0x6ec80df362d7042c50d4469bcfbc174c9dd9109a',
    cvxcrv: '0x9d0464996170c6b9e75eed71c68b99ddedf279e8',
    mim: '0x5a6a4d54456819380173272a5e8e9b9904bdf41b',
    eurt: '0xfd5db7463a3ab53fd211b4af195c5bccc1a03890',
};

export const CURVE_V2_POOLS = {
    tricrypto: '0x80466c64868e1ab14a1ddf27a676c3fcbe638fe5',
    tricrypto2: '0xd51a44d3fae010294c616388b506acda1bfaae46',
};

export const CURVE_POLYGON_POOLS = {
    aave: '0x445fe580ef8d70ff569ab36e80c647af338db351',
    ren: '0xc2d95eef97ec6c17551d45e77b590dc1f9117c67',
};

export const CURVE_V2_POLYGON_POOLS = {
    atricrypto: '0x3fcd5de6a9fc8a99995c406c77dda3ed7e406f81',
    atricrypto3: '0x1d8b86e3d88cdb2d34688e87e72f388cb541b7c8',
};

export const CURVE_FANTOM_POOLS = {
    fUSDT: '0x92d5ebf3593a92888c25c0abef126583d4b5312e',
    twoPool: '0x27e611fd27b276acbd5ffd632e5eaebec9761e40',
    ren: '0x3ef6a01a0f81d6046290f3e2a8c5b843e738e604',
};

export const CURVE_V2_FANTOM_POOLS = {
    tricrypto: '0x3a1659ddcf2339be3aea159ca010979fb49155ff',
};

export const SWERVE_POOLS = {
    y: '0x329239599afb305da0a2ec69c58f8a6697f9f88d',
};

export const SNOWSWAP_POOLS = {
    yUSD: '0xbf7ccd6c446acfcc5df023043f2167b62e81899b',
    yVault: '0x4571753311e37ddb44faa8fb78a6df9a6e3c6c0b',
    // POOL Disabled as it uses WETH over ETH
    // There is a conflict with Curve and SnowSwap
    // where Curve uses ETH and SnowSwap uses WETH
    // To re-enable this we need to flag an WETH
    // unwrap or not
    // eth: '0x16bea2e63adade5984298d53a4d4d9c09e278192',
};

export const SMOOTHY_POOLS = {
    syUSD: '0xe5859f4efc09027a9b718781dcb2c6910cac6e91',
};

export const SADDLE_POOLS = {
    stables: '0x3911f80530595fbd01ab1516ab61255d75aeb066',
    bitcoins: '0x4f6a43ad7cba042606decaca730d4ce0a57ac62e',
    alETH: '0xa6018520eaacc06c30ff2e1b3ee2c7c22e64196a',
    d4: '0xc69ddcd4dfef25d8a793241834d4cc4b3668ead6',
};

export const IRONSWAP_POOLS = {
    is3usd: '0x837503e8a8753ae17fb8c8151b8e6f586defcb57',
};

export const NERVE_POOLS = {
    threePool: '0x1b3771a66ee31180906972580ade9b81afc5fcdc',
};

export const BELT_POOLS = {
    vPool: '0xf16d312d119c13dd27fd0dc814b0bcdcaaa62dfd',
};

export const ELLIPSIS_POOLS = {
    threePool: '0x160caed03795365f3a589f10c379ffa7d75d4e76',
};

export const XSIGMA_POOLS = {
    stable: '0x3333333ACdEdBbC9Ad7bda0876e60714195681c5',
};

export const FIREBIRDONESWAP_BSC_POOLS = {
    oneswap: '0x01c9475dbd36e46d1961572c8de24b74616bae9e',
};

export const FIREBIRDONESWAP_POLYGON_POOLS = {
    oneswap: '0x01c9475dbd36e46d1961572c8de24b74616bae9e',
};

export const ACRYPTOS_POOLS = {
    acs4usd: '0xb3f0c9ea1f05e312093fdb031e789a756659b0ac',
    acs4vai: '0x191409d5a4effe25b0f4240557ba2192d18a191e',
    acs4ust: '0x99c92765efc472a9709ced86310d64c4573c4b77',
    acs3btc: '0xbe7caa236544d1b9a0e7f91e94b9f5bfd3b5ca81',
};

export const DEFAULT_INTERMEDIATE_TOKENS_BY_CHAIN_ID = valueByChainId<string[]>(
    {
        [ChainId.Mainnet]: [
            MAINNET_TOKENS.WETH,
            MAINNET_TOKENS.USDT,
            MAINNET_TOKENS.DAI,
            MAINNET_TOKENS.USDC,
            MAINNET_TOKENS.WBTC,
        ],
        [ChainId.BSC]: [
            BSC_TOKENS.WBNB,
            BSC_TOKENS.BUSD,
            BSC_TOKENS.DAI,
            BSC_TOKENS.USDC,
            BSC_TOKENS.WETH,
            BSC_TOKENS.USDT,
            BSC_TOKENS.WEX,
        ],
        [ChainId.Ropsten]: [
            getContractAddressesForChainOrThrow(ChainId.Ropsten).etherToken,
            '0xad6d458402f60fd3bd25163575031acdce07538d', // DAI
            '0x07865c6e87b9f70255377e024ace6630c1eaa37f', // USDC
        ],
        [ChainId.Polygon]: [
            POLYGON_TOKENS.WMATIC,
            POLYGON_TOKENS.WETH,
            POLYGON_TOKENS.USDC,
            POLYGON_TOKENS.DAI,
            POLYGON_TOKENS.USDT,
            POLYGON_TOKENS.WBTC,
        ],
        [ChainId.Avalanche]: [
            AVALANCHE_TOKENS.WAVAX,
            AVALANCHE_TOKENS.WETH,
            AVALANCHE_TOKENS.DAI,
            AVALANCHE_TOKENS.USDT,
        ],
<<<<<<< HEAD
        [ChainId.Celo]: [
            CELO_TOKENS.cUSD,
            CELO_TOKENS.cEUR,
            CELO_TOKENS.CELO,
            CELO_TOKENS.cETH,
            CELO_TOKENS.cBTC,
        ],
=======
        [ChainId.Fantom]: [FANTOM_TOKENS.WFTM, FANTOM_TOKENS.WETH, FANTOM_TOKENS.DAI, FANTOM_TOKENS.USDC],
>>>>>>> aa522fe4
    },
    [],
);

// Note be careful here as a UNION is performed when finding intermediary tokens
// attaching to a default intermediary token (stables or ETH etc) can have a large impact
export const DEFAULT_TOKEN_ADJACENCY_GRAPH_BY_CHAIN_ID = valueByChainId<TokenAdjacencyGraph>(
    {
        [ChainId.Mainnet]: new TokenAdjacencyGraphBuilder({
            default: DEFAULT_INTERMEDIATE_TOKENS_BY_CHAIN_ID[ChainId.Mainnet],
        })
            .tap(builder => {
                // Mirror Protocol
                builder.add(MAINNET_TOKENS.MIR, MAINNET_TOKENS.UST);
                // Convex and Curve
                builder.add(MAINNET_TOKENS.cvxCRV, MAINNET_TOKENS.CRV).add(MAINNET_TOKENS.CRV, MAINNET_TOKENS.cvxCRV);
            })
            // Build
            .build(),
        [ChainId.BSC]: new TokenAdjacencyGraphBuilder({
            default: DEFAULT_INTERMEDIATE_TOKENS_BY_CHAIN_ID[ChainId.BSC],
        }).build(),
        [ChainId.Polygon]: new TokenAdjacencyGraphBuilder({
            default: DEFAULT_INTERMEDIATE_TOKENS_BY_CHAIN_ID[ChainId.Polygon],
        }).build(),
        [ChainId.Avalanche]: new TokenAdjacencyGraphBuilder({
            default: DEFAULT_INTERMEDIATE_TOKENS_BY_CHAIN_ID[ChainId.Avalanche],
        }).build(),
<<<<<<< HEAD
        [ChainId.Celo]: new TokenAdjacencyGraphBuilder({
            default: DEFAULT_INTERMEDIATE_TOKENS_BY_CHAIN_ID[ChainId.Celo],
=======
        [ChainId.Fantom]: new TokenAdjacencyGraphBuilder({
            default: DEFAULT_INTERMEDIATE_TOKENS_BY_CHAIN_ID[ChainId.Fantom],
>>>>>>> aa522fe4
        }).build(),
    },
    new TokenAdjacencyGraphBuilder({ default: [] }).build(),
);

export const NATIVE_FEE_TOKEN_BY_CHAIN_ID = valueByChainId<string>(
    {
        [ChainId.Mainnet]: getContractAddressesForChainOrThrow(ChainId.Mainnet).etherToken,
        [ChainId.BSC]: getContractAddressesForChainOrThrow(ChainId.BSC).etherToken,
        [ChainId.Ganache]: getContractAddressesForChainOrThrow(ChainId.Ganache).etherToken,
        [ChainId.Ropsten]: getContractAddressesForChainOrThrow(ChainId.Ropsten).etherToken,
        [ChainId.Rinkeby]: getContractAddressesForChainOrThrow(ChainId.Rinkeby).etherToken,
        [ChainId.Kovan]: getContractAddressesForChainOrThrow(ChainId.Kovan).etherToken,
        [ChainId.Polygon]: getContractAddressesForChainOrThrow(ChainId.Polygon).etherToken,
        [ChainId.Avalanche]: getContractAddressesForChainOrThrow(ChainId.Avalanche).etherToken,
<<<<<<< HEAD
        [ChainId.Celo]: getContractAddressesForChainOrThrow(ChainId.Celo).etherToken,
=======
        [ChainId.Fantom]: getContractAddressesForChainOrThrow(ChainId.Fantom).etherToken,
>>>>>>> aa522fe4
    },
    NULL_ADDRESS,
);

export const NATIVE_FEE_TOKEN_AMOUNT_BY_CHAIN_ID = valueByChainId(
    { [ChainId.Mainnet]: ONE_ETHER.times(0.1) },
    ONE_ETHER,
);

// Order dependent
const CURVE_TRI_POOL_MAINNET_TOKENS = [MAINNET_TOKENS.DAI, MAINNET_TOKENS.USDC, MAINNET_TOKENS.USDT];
const CURVE_TRI_BTC_POOL_TOKEN = [MAINNET_TOKENS.RenBTC, MAINNET_TOKENS.WBTC, MAINNET_TOKENS.sBTC];
const CURVE_POLYGON_ATRICRYPTO_UNDERLYING_TOKENS = [POLYGON_TOKENS.DAI, POLYGON_TOKENS.USDC, POLYGON_TOKENS.USDT];
const CURVE_POLYGON_ATRICRYPTO_TOKENS = [POLYGON_TOKENS.amDAI, POLYGON_TOKENS.amUSDC, POLYGON_TOKENS.amUSDT];

const createCurveExchangePool = (info: { tokens: string[]; pool: string; gasSchedule: number }) => ({
    exchangeFunctionSelector: CurveFunctionSelectors.exchange,
    sellQuoteFunctionSelector: CurveFunctionSelectors.get_dy,
    buyQuoteFunctionSelector: CurveFunctionSelectors.None,
    tokens: info.tokens,
    metaTokens: undefined,
    poolAddress: info.pool,
    gasSchedule: info.gasSchedule,
});

const createCurveExchangeUnderlyingPool = (info: { tokens: string[]; pool: string; gasSchedule: number }) => ({
    exchangeFunctionSelector: CurveFunctionSelectors.exchange_underlying,
    sellQuoteFunctionSelector: CurveFunctionSelectors.get_dy_underlying,
    buyQuoteFunctionSelector: CurveFunctionSelectors.None,
    tokens: info.tokens,
    metaTokens: undefined,
    poolAddress: info.pool,
    gasSchedule: info.gasSchedule,
});

const createCurveMetaTriPool = (info: { tokens: string[]; pool: string; gasSchedule: number }) => ({
    exchangeFunctionSelector: CurveFunctionSelectors.exchange_underlying,
    sellQuoteFunctionSelector: CurveFunctionSelectors.get_dy_underlying,
    buyQuoteFunctionSelector: CurveFunctionSelectors.None,
    tokens: [...info.tokens, ...CURVE_TRI_POOL_MAINNET_TOKENS],
    metaTokens: info.tokens,
    poolAddress: info.pool,
    gasSchedule: info.gasSchedule,
});

const createCurveMetaTriBtcPool = (info: { tokens: string[]; pool: string; gasSchedule: number }) => ({
    exchangeFunctionSelector: CurveFunctionSelectors.exchange_underlying,
    sellQuoteFunctionSelector: CurveFunctionSelectors.get_dy_underlying,
    buyQuoteFunctionSelector: CurveFunctionSelectors.None,
    tokens: [...info.tokens, ...CURVE_TRI_BTC_POOL_TOKEN],
    metaTokens: info.tokens,
    poolAddress: info.pool,
    gasSchedule: info.gasSchedule,
});

const createCurveExchangeV2Pool = (info: { tokens: string[]; pool: string; gasSchedule: number }) => ({
    exchangeFunctionSelector: CurveFunctionSelectors.exchange_v2,
    sellQuoteFunctionSelector: CurveFunctionSelectors.get_dy_v2,
    buyQuoteFunctionSelector: CurveFunctionSelectors.None,
    tokens: info.tokens,
    metaTokens: undefined,
    poolAddress: info.pool,
    gasSchedule: info.gasSchedule,
});

const createCurveV2MetaTriPool = (info: { tokens: string[]; pool: string; gasSchedule: number }) => ({
    exchangeFunctionSelector: CurveFunctionSelectors.exchange_underlying_v2,
    sellQuoteFunctionSelector: CurveFunctionSelectors.get_dy_underlying_v2,
    buyQuoteFunctionSelector: CurveFunctionSelectors.None,
    tokens: [...CURVE_POLYGON_ATRICRYPTO_UNDERLYING_TOKENS, ...info.tokens],
    metaTokens: info.tokens,
    poolAddress: info.pool,
    gasSchedule: info.gasSchedule,
});

/**
 * Mainnet Curve configuration
 * The tokens are in order of their index, which each curve defines
 * I.e DaiUsdc curve has DAI as index 0 and USDC as index 1
 */
export const CURVE_MAINNET_INFOS: { [name: string]: CurveInfo } = {
    [CURVE_POOLS.compound]: createCurveExchangeUnderlyingPool({
        tokens: [MAINNET_TOKENS.DAI, MAINNET_TOKENS.USDC],
        pool: CURVE_POOLS.compound,
        gasSchedule: 587e3,
    }),
    [CURVE_POOLS.PAX]: createCurveExchangeUnderlyingPool({
        tokens: [MAINNET_TOKENS.DAI, MAINNET_TOKENS.USDC, MAINNET_TOKENS.USDT, MAINNET_TOKENS.PAX],
        pool: CURVE_POOLS.PAX,
        gasSchedule: 742e3,
    }),
    [CURVE_POOLS.sUSD]: createCurveExchangeUnderlyingPool({
        tokens: [MAINNET_TOKENS.DAI, MAINNET_TOKENS.USDC, MAINNET_TOKENS.USDT, MAINNET_TOKENS.sUSD],
        pool: CURVE_POOLS.sUSD,
        gasSchedule: 302e3,
    }),
    [CURVE_POOLS.renBTC]: createCurveExchangePool({
        tokens: [MAINNET_TOKENS.RenBTC, MAINNET_TOKENS.WBTC],
        pool: CURVE_POOLS.renBTC,
        gasSchedule: 171e3,
    }),
    [CURVE_POOLS.sBTC]: createCurveExchangePool({
        tokens: [MAINNET_TOKENS.RenBTC, MAINNET_TOKENS.WBTC, MAINNET_TOKENS.sBTC],
        pool: CURVE_POOLS.sBTC,
        gasSchedule: 327e3,
    }),
    [CURVE_POOLS.HBTC]: createCurveExchangePool({
        tokens: [MAINNET_TOKENS.hBTC, MAINNET_TOKENS.WBTC],
        pool: CURVE_POOLS.HBTC,
        gasSchedule: 210e3,
    }),
    [CURVE_POOLS.TRI]: createCurveExchangePool({
        tokens: [MAINNET_TOKENS.DAI, MAINNET_TOKENS.USDC, MAINNET_TOKENS.USDT],
        pool: CURVE_POOLS.TRI,
        gasSchedule: 176e3,
    }),
    [CURVE_POOLS.GUSD]: createCurveMetaTriPool({
        tokens: [MAINNET_TOKENS.GUSD],
        pool: CURVE_POOLS.GUSD,
        gasSchedule: 411e3,
    }),
    [CURVE_POOLS.HUSD]: createCurveMetaTriPool({
        tokens: [MAINNET_TOKENS.HUSD],
        pool: CURVE_POOLS.HUSD,
        gasSchedule: 396e3,
    }),
    [CURVE_POOLS.USDN]: createCurveMetaTriPool({
        tokens: [MAINNET_TOKENS.USDN],
        pool: CURVE_POOLS.USDN,
        gasSchedule: 398e3,
    }),
    [CURVE_POOLS.mUSD]: createCurveMetaTriPool({
        tokens: [MAINNET_TOKENS.mUSD],
        pool: CURVE_POOLS.mUSD,
        gasSchedule: 385e3,
    }),
    [CURVE_POOLS.dUSD]: createCurveMetaTriPool({
        tokens: [MAINNET_TOKENS.dUSD],
        pool: CURVE_POOLS.dUSD,
        gasSchedule: 371e3,
    }),
    [CURVE_POOLS.tBTC]: createCurveMetaTriBtcPool({
        tokens: [MAINNET_TOKENS.tBTC],
        pool: CURVE_POOLS.tBTC,
        gasSchedule: 482e3,
    }),
    [CURVE_POOLS.pBTC]: createCurveMetaTriBtcPool({
        tokens: [MAINNET_TOKENS.pBTC],
        pool: CURVE_POOLS.pBTC,
        gasSchedule: 503e3,
    }),
    [CURVE_POOLS.bBTC]: createCurveMetaTriBtcPool({
        tokens: [MAINNET_TOKENS.bBTC],
        pool: CURVE_POOLS.bBTC,
        gasSchedule: 497e3,
    }),
    [CURVE_POOLS.oBTC]: createCurveMetaTriBtcPool({
        tokens: [MAINNET_TOKENS.oBTC],
        pool: CURVE_POOLS.oBTC,
        gasSchedule: 488e3,
    }),
    [CURVE_POOLS.UST]: createCurveMetaTriPool({
        tokens: [MAINNET_TOKENS.UST],
        pool: CURVE_POOLS.UST,
        gasSchedule: 340e3,
    }),
    [CURVE_POOLS.eurs]: createCurveExchangePool({
        tokens: [MAINNET_TOKENS.EURS, MAINNET_TOKENS.sEUR],
        pool: CURVE_POOLS.eurs,
        gasSchedule: 320e3,
    }),
    [CURVE_POOLS.eurt]: createCurveExchangePool({
        tokens: [MAINNET_TOKENS.EURT, MAINNET_TOKENS.sEUR],
        pool: CURVE_POOLS.eurt,
        gasSchedule: 320e3,
    }),
    [CURVE_POOLS.aave]: createCurveExchangeUnderlyingPool({
        tokens: [MAINNET_TOKENS.DAI, MAINNET_TOKENS.USDC, MAINNET_TOKENS.USDT],
        pool: CURVE_POOLS.aave,
        gasSchedule: 580e3,
    }),
    [CURVE_POOLS.aave]: createCurveExchangePool({
        tokens: [MAINNET_TOKENS.aDAI, MAINNET_TOKENS.aUSDC, MAINNET_TOKENS.aUSDT],
        pool: CURVE_POOLS.aave,
        gasSchedule: 580e3,
    }),
    [CURVE_POOLS.saave]: createCurveExchangeUnderlyingPool({
        tokens: [MAINNET_TOKENS.DAI, MAINNET_TOKENS.sUSD],
        pool: CURVE_POOLS.saave,
        gasSchedule: 580e3,
    }),
    [CURVE_POOLS.saave]: createCurveExchangePool({
        tokens: [MAINNET_TOKENS.aDAI, MAINNET_TOKENS.aSUSD],
        pool: CURVE_POOLS.saave,
        gasSchedule: 580e3,
    }),
    [CURVE_POOLS.USDP]: createCurveMetaTriPool({
        tokens: [MAINNET_TOKENS.USDP],
        pool: CURVE_POOLS.USDP,
        gasSchedule: 374e3,
    }),
    [CURVE_POOLS.ib]: createCurveExchangeUnderlyingPool({
        tokens: [MAINNET_TOKENS.DAI, MAINNET_TOKENS.USDC, MAINNET_TOKENS.USDT],
        pool: CURVE_POOLS.ib,
        gasSchedule: 646e3,
    }),
    [CURVE_POOLS.link]: createCurveExchangePool({
        tokens: [MAINNET_TOKENS.LINK, MAINNET_TOKENS.sLINK],
        pool: CURVE_POOLS.link,
        gasSchedule: 319e3,
    }),
    [CURVE_POOLS.TUSD]: createCurveMetaTriPool({
        tokens: [MAINNET_TOKENS.TUSD],
        pool: CURVE_POOLS.TUSD,
        gasSchedule: 404e3,
    }),
    [CURVE_POOLS.STABLEx]: createCurveMetaTriPool({
        tokens: [MAINNET_TOKENS.STABLEx],
        pool: CURVE_POOLS.STABLEx,
        gasSchedule: 397e3,
    }),
    [CURVE_POOLS.alUSD]: createCurveMetaTriPool({
        tokens: [MAINNET_TOKENS.alUSD],
        pool: CURVE_POOLS.alUSD,
        gasSchedule: 387e3,
    }),
    [CURVE_POOLS.FRAX]: createCurveMetaTriPool({
        tokens: [MAINNET_TOKENS.FRAX],
        pool: CURVE_POOLS.FRAX,
        gasSchedule: 387e3,
    }),
    [CURVE_POOLS.LUSD]: createCurveMetaTriPool({
        tokens: [MAINNET_TOKENS.LUSD],
        pool: CURVE_POOLS.LUSD,
        gasSchedule: 387e3,
    }),
    [CURVE_POOLS.BUSD]: createCurveMetaTriPool({
        tokens: [MAINNET_TOKENS.BUSD],
        pool: CURVE_POOLS.BUSD,
        gasSchedule: 387e3,
    }),
    [CURVE_POOLS.steth]: createCurveExchangePool({
        // This pool uses ETH
        tokens: [MAINNET_TOKENS.WETH, MAINNET_TOKENS.stETH],
        pool: CURVE_POOLS.steth,
        gasSchedule: 151e3,
    }),
    [CURVE_POOLS.seth]: createCurveExchangePool({
        // This pool uses ETH
        tokens: [MAINNET_TOKENS.WETH, MAINNET_TOKENS.sETH],
        pool: CURVE_POOLS.seth,
        gasSchedule: 187e3,
    }),
    [CURVE_POOLS.ankreth]: createCurveExchangePool({
        // This pool uses ETH
        tokens: [MAINNET_TOKENS.WETH, MAINNET_TOKENS.ankrETH],
        pool: CURVE_POOLS.ankreth,
        gasSchedule: 125e3,
    }),
    [CURVE_POOLS.DSU3CRV]: createCurveMetaTriPool({
        tokens: [MAINNET_TOKENS.DSU],
        pool: CURVE_POOLS.DSU3CRV,
        gasSchedule: 387e3,
    }),
    [CURVE_POOLS.mim]: createCurveMetaTriPool({
        tokens: [MAINNET_TOKENS.MIM],
        pool: CURVE_POOLS.mim,
        gasSchedule: 300e3,
    }),
    [CURVE_POOLS.cvxcrv]: createCurveExchangePool({
        tokens: [MAINNET_TOKENS.CRV, MAINNET_TOKENS.cvxCRV],
        pool: CURVE_POOLS.cvxcrv,
        gasSchedule: 105e3,
    }),
};

export const CURVE_V2_MAINNET_INFOS: { [name: string]: CurveInfo } = {
    [CURVE_V2_POOLS.tricrypto]: createCurveExchangeV2Pool({
        tokens: [MAINNET_TOKENS.USDT, MAINNET_TOKENS.WBTC, MAINNET_TOKENS.WETH],
        pool: CURVE_V2_POOLS.tricrypto,
        gasSchedule: 300e3,
    }),
    [CURVE_V2_POOLS.tricrypto2]: createCurveExchangeV2Pool({
        tokens: [MAINNET_TOKENS.USDT, MAINNET_TOKENS.WBTC, MAINNET_TOKENS.WETH],
        pool: CURVE_V2_POOLS.tricrypto2,
        gasSchedule: 300e3,
    }),
};

export const CURVE_POLYGON_INFOS: { [name: string]: CurveInfo } = {
    ['aave_exchangeunderlying']: createCurveExchangeUnderlyingPool({
        tokens: CURVE_POLYGON_ATRICRYPTO_UNDERLYING_TOKENS,
        pool: CURVE_POLYGON_POOLS.aave,
        gasSchedule: 300e3,
    }),
    ['aave_exchange']: createCurveExchangePool({
        tokens: CURVE_POLYGON_ATRICRYPTO_TOKENS,
        pool: CURVE_POLYGON_POOLS.aave,
        gasSchedule: 150e3,
    }),
    [CURVE_POLYGON_POOLS.ren]: createCurveExchangeUnderlyingPool({
        tokens: [POLYGON_TOKENS.WBTC, POLYGON_TOKENS.renBTC],
        pool: CURVE_POLYGON_POOLS.ren,
        gasSchedule: 350e3,
    }),
};

export const CURVE_V2_POLYGON_INFOS: { [name: string]: CurveInfo } = {
    [CURVE_V2_POLYGON_POOLS.atricrypto]: createCurveV2MetaTriPool({
        tokens: [POLYGON_TOKENS.WBTC, POLYGON_TOKENS.WETH],
        pool: CURVE_V2_POLYGON_POOLS.atricrypto,
        gasSchedule: 300e3,
    }),
    [CURVE_V2_POLYGON_POOLS.atricrypto3]: createCurveV2MetaTriPool({
        tokens: [POLYGON_TOKENS.WBTC, POLYGON_TOKENS.WETH],
        pool: CURVE_V2_POLYGON_POOLS.atricrypto3,
        gasSchedule: 300e3,
    }),
};

// TODO: modify gasSchedule
export const CURVE_FANTOM_INFOS: { [name: string]: CurveInfo } = {
    [CURVE_FANTOM_POOLS.ren]: createCurveExchangePool({
        tokens: [FANTOM_TOKENS.WBTC, FANTOM_TOKENS.renBTC],
        pool: CURVE_FANTOM_POOLS.ren,
        gasSchedule: 171e3,
    }),
    [CURVE_FANTOM_POOLS.twoPool]: createCurveExchangePool({
        tokens: [FANTOM_TOKENS.DAI, FANTOM_TOKENS.USDC],
        pool: CURVE_FANTOM_POOLS.twoPool,
        gasSchedule: 176e3,
    }),
    [CURVE_FANTOM_POOLS.fUSDT]: createCurveExchangeUnderlyingPool({
        tokens: [FANTOM_TOKENS.fUSDT, FANTOM_TOKENS.DAI, FANTOM_TOKENS.USDC],
        pool: CURVE_FANTOM_POOLS.fUSDT,
        gasSchedule: 587e3,
    }),
};

export const CURVE_V2_FANTOM_INFOS: { [name: string]: CurveInfo } = {
    [CURVE_V2_FANTOM_POOLS.tricrypto]: createCurveExchangeV2Pool({
        tokens: [FANTOM_TOKENS.fUSDT, FANTOM_TOKENS.WBTC, FANTOM_TOKENS.WETH],
        pool: CURVE_V2_FANTOM_POOLS.tricrypto,
        gasSchedule: 300e3,
    }),
};

export const SWERVE_MAINNET_INFOS: { [name: string]: CurveInfo } = {
    [SWERVE_POOLS.y]: createCurveExchangePool({
        tokens: [MAINNET_TOKENS.DAI, MAINNET_TOKENS.USDC, MAINNET_TOKENS.USDT, MAINNET_TOKENS.TUSD],
        pool: SWERVE_POOLS.y,
        gasSchedule: 140e3,
    }),
};

export const SNOWSWAP_MAINNET_INFOS: { [name: string]: CurveInfo } = {
    [SNOWSWAP_POOLS.yUSD]: createCurveExchangePool({
        tokens: [MAINNET_TOKENS.yUSD, MAINNET_TOKENS.ybCRV],
        pool: SNOWSWAP_POOLS.yUSD,
        gasSchedule: 990e3,
    }),
    [SNOWSWAP_POOLS.yUSD]: createCurveExchangeUnderlyingPool({
        tokens: [MAINNET_TOKENS.yCRV, MAINNET_TOKENS.bCRV],
        pool: SNOWSWAP_POOLS.yUSD,
        gasSchedule: 990e3,
    }),
    [SNOWSWAP_POOLS.yVault]: createCurveExchangePool({
        tokens: [MAINNET_TOKENS.yDAI, MAINNET_TOKENS.yUSDC, MAINNET_TOKENS.yUSDT, MAINNET_TOKENS.yTUSD],
        pool: SNOWSWAP_POOLS.yVault,
        gasSchedule: 1490e3,
    }),
    // Unsupported due to collision with WETH and ETH with execution using MixinCurve
    // [SNOWSWAP_POOLS.eth]: createCurveExchangePool({
    //     tokens: [MAINNET_TOKENS.WETH, MAINNET_TOKENS.vETH, MAINNET_TOKENS.ankrETH, MAINNET_TOKENS.crETH],
    //     pool: SNOWSWAP_POOLS.eth,
    //     gasSchedule: 990e3,
    // }),
};

export const BELT_BSC_INFOS: { [name: string]: CurveInfo } = {
    [BELT_POOLS.vPool]: createCurveExchangeUnderlyingPool({
        tokens: [BSC_TOKENS.DAI, BSC_TOKENS.USDC, BSC_TOKENS.USDT, BSC_TOKENS.BUSD],
        pool: BELT_POOLS.vPool,
        gasSchedule: 4490e3,
    }),
};

export const ELLIPSIS_BSC_INFOS: { [name: string]: CurveInfo } = {
    [ELLIPSIS_POOLS.threePool]: createCurveExchangePool({
        tokens: [BSC_TOKENS.BUSD, BSC_TOKENS.USDC, BSC_TOKENS.USDT],
        pool: ELLIPSIS_POOLS.threePool,
        gasSchedule: 140e3,
    }),
};

export const XSIGMA_MAINNET_INFOS: { [name: string]: CurveInfo } = {
    [XSIGMA_POOLS.stable]: createCurveExchangePool({
        tokens: [MAINNET_TOKENS.DAI, MAINNET_TOKENS.USDC, MAINNET_TOKENS.USDT],
        pool: XSIGMA_POOLS.stable,
        gasSchedule: 150e3,
    }),
};

// Curve-like sources using custom selectors
export const SADDLE_MAINNET_INFOS: { [name: string]: CurveInfo } = {
    [SADDLE_POOLS.stables]: {
        exchangeFunctionSelector: CurveFunctionSelectors.swap,
        sellQuoteFunctionSelector: CurveFunctionSelectors.calculateSwap,
        buyQuoteFunctionSelector: CurveFunctionSelectors.None,
        poolAddress: SADDLE_POOLS.stables,
        tokens: [MAINNET_TOKENS.DAI, MAINNET_TOKENS.USDC, MAINNET_TOKENS.USDT],
        metaTokens: undefined,
        gasSchedule: 150e3,
    },
    [SADDLE_POOLS.bitcoins]: {
        exchangeFunctionSelector: CurveFunctionSelectors.swap,
        sellQuoteFunctionSelector: CurveFunctionSelectors.calculateSwap,
        buyQuoteFunctionSelector: CurveFunctionSelectors.None,
        poolAddress: SADDLE_POOLS.bitcoins,
        tokens: [MAINNET_TOKENS.tBTC, MAINNET_TOKENS.WBTC, MAINNET_TOKENS.RenBTC, MAINNET_TOKENS.sBTC],
        metaTokens: undefined,
        gasSchedule: 150e3,
    },
    [SADDLE_POOLS.alETH]: {
        exchangeFunctionSelector: CurveFunctionSelectors.swap,
        sellQuoteFunctionSelector: CurveFunctionSelectors.calculateSwap,
        buyQuoteFunctionSelector: CurveFunctionSelectors.None,
        poolAddress: SADDLE_POOLS.alETH,
        tokens: [MAINNET_TOKENS.WETH, MAINNET_TOKENS.alETH, MAINNET_TOKENS.sETH],
        metaTokens: undefined,
        gasSchedule: 200e3,
    },
    [SADDLE_POOLS.d4]: {
        exchangeFunctionSelector: CurveFunctionSelectors.swap,
        sellQuoteFunctionSelector: CurveFunctionSelectors.calculateSwap,
        buyQuoteFunctionSelector: CurveFunctionSelectors.None,
        poolAddress: SADDLE_POOLS.d4,
        tokens: [MAINNET_TOKENS.alUSD, MAINNET_TOKENS.FEI, MAINNET_TOKENS.FRAX, MAINNET_TOKENS.LUSD],
        metaTokens: undefined,
        gasSchedule: 150e3,
    },
};

export const IRONSWAP_POLYGON_INFOS: { [name: string]: CurveInfo } = {
    [IRONSWAP_POOLS.is3usd]: {
        exchangeFunctionSelector: CurveFunctionSelectors.swap,
        sellQuoteFunctionSelector: CurveFunctionSelectors.calculateSwap,
        buyQuoteFunctionSelector: CurveFunctionSelectors.None,
        poolAddress: IRONSWAP_POOLS.is3usd,
        tokens: [POLYGON_TOKENS.USDC, POLYGON_TOKENS.USDT, POLYGON_TOKENS.DAI],
        metaTokens: undefined,
        gasSchedule: 150e3,
    },
};

export const SMOOTHY_MAINNET_INFOS: { [name: string]: CurveInfo } = {
    [SMOOTHY_POOLS.syUSD]: {
        exchangeFunctionSelector: CurveFunctionSelectors.swap_uint256,
        sellQuoteFunctionSelector: CurveFunctionSelectors.get_swap_amount,
        buyQuoteFunctionSelector: CurveFunctionSelectors.None,
        poolAddress: SMOOTHY_POOLS.syUSD,
        tokens: [
            MAINNET_TOKENS.USDT,
            MAINNET_TOKENS.USDC,
            MAINNET_TOKENS.DAI,
            MAINNET_TOKENS.TUSD,
            MAINNET_TOKENS.sUSD,
            MAINNET_TOKENS.BUSD,
            MAINNET_TOKENS.PAX,
            MAINNET_TOKENS.GUSD,
        ],
        metaTokens: undefined,
        gasSchedule: 190e3,
    },
};

export const SMOOTHY_BSC_INFOS: { [name: string]: CurveInfo } = {
    [SMOOTHY_POOLS.syUSD]: {
        exchangeFunctionSelector: CurveFunctionSelectors.swap_uint256,
        sellQuoteFunctionSelector: CurveFunctionSelectors.get_swap_amount,
        buyQuoteFunctionSelector: CurveFunctionSelectors.None,
        poolAddress: SMOOTHY_POOLS.syUSD,
        tokens: [BSC_TOKENS.BUSD, BSC_TOKENS.USDT, BSC_TOKENS.USDC, BSC_TOKENS.DAI, BSC_TOKENS.PAX, BSC_TOKENS.UST],
        metaTokens: undefined,
        gasSchedule: 90e3,
    },
};

export const NERVE_BSC_INFOS: { [name: string]: CurveInfo } = {
    [NERVE_POOLS.threePool]: {
        exchangeFunctionSelector: CurveFunctionSelectors.swap,
        sellQuoteFunctionSelector: CurveFunctionSelectors.calculateSwap,
        buyQuoteFunctionSelector: CurveFunctionSelectors.None,
        poolAddress: NERVE_POOLS.threePool,
        tokens: [BSC_TOKENS.BUSD, BSC_TOKENS.USDT, BSC_TOKENS.USDC],
        metaTokens: undefined,
        gasSchedule: 140e3,
    },
};

export const FIREBIRDONESWAP_BSC_INFOS: { [name: string]: CurveInfo } = {
    [FIREBIRDONESWAP_BSC_POOLS.oneswap]: {
        exchangeFunctionSelector: CurveFunctionSelectors.swap,
        sellQuoteFunctionSelector: CurveFunctionSelectors.calculateSwap,
        buyQuoteFunctionSelector: CurveFunctionSelectors.None,
        poolAddress: FIREBIRDONESWAP_BSC_POOLS.oneswap,
        tokens: [BSC_TOKENS.BUSD, BSC_TOKENS.USDT, BSC_TOKENS.DAI, BSC_TOKENS.USDC],
        metaTokens: undefined,
        gasSchedule: 100e3,
    },
};

export const FIREBIRDONESWAP_POLYGON_INFOS: { [name: string]: CurveInfo } = {
    [FIREBIRDONESWAP_POLYGON_POOLS.oneswap]: {
        exchangeFunctionSelector: CurveFunctionSelectors.swap,
        sellQuoteFunctionSelector: CurveFunctionSelectors.calculateSwap,
        buyQuoteFunctionSelector: CurveFunctionSelectors.None,
        poolAddress: FIREBIRDONESWAP_POLYGON_POOLS.oneswap,
        tokens: [POLYGON_TOKENS.DAI, POLYGON_TOKENS.USDC, POLYGON_TOKENS.USDT],
        metaTokens: undefined,
        gasSchedule: 100e3,
    },
};

const ACRYPTOS_ACS4USD_POOL_BSC_TOKENS = [BSC_TOKENS.BUSD, BSC_TOKENS.USDT, BSC_TOKENS.DAI, BSC_TOKENS.USDC];

const createAcryptosMetaUsdPool = (info: { tokens: string[]; pool: string; gasSchedule: number }) => ({
    exchangeFunctionSelector: CurveFunctionSelectors.exchange_underlying,
    sellQuoteFunctionSelector: CurveFunctionSelectors.get_dy_underlying,
    buyQuoteFunctionSelector: CurveFunctionSelectors.None,
    tokens: [...info.tokens, ...ACRYPTOS_ACS4USD_POOL_BSC_TOKENS],
    metaTokens: info.tokens,
    poolAddress: info.pool,
    gasSchedule: info.gasSchedule,
});

export const ACRYPTOS_BSC_INFOS: { [name: string]: CurveInfo } = {
    [ACRYPTOS_POOLS.acs4usd]: createCurveExchangePool({
        tokens: ACRYPTOS_ACS4USD_POOL_BSC_TOKENS,
        pool: ACRYPTOS_POOLS.acs4usd,
        gasSchedule: 145e3,
    }),

    [ACRYPTOS_POOLS.acs4vai]: createAcryptosMetaUsdPool({
        tokens: [BSC_TOKENS.VAI],
        pool: ACRYPTOS_POOLS.acs4vai,
        gasSchedule: 300e3,
    }),

    [ACRYPTOS_POOLS.acs4ust]: createAcryptosMetaUsdPool({
        tokens: [BSC_TOKENS.UST],
        pool: ACRYPTOS_POOLS.acs4ust,
        gasSchedule: 300e3,
    }),

    [ACRYPTOS_POOLS.acs3btc]: createCurveExchangePool({
        tokens: [BSC_TOKENS.BTCB, BSC_TOKENS.renBTC, BSC_TOKENS.pBTC],
        pool: ACRYPTOS_POOLS.acs3btc,
        gasSchedule: 145e3,
    }),
};

/**
 * Kyber reserve prefixes
 * 0xff Fed price reserve
 * 0xaa Automated price reserve
 * 0xbb Bridged price reserve (i.e Uniswap/Curve)
 */
export const KYBER_BRIDGED_LIQUIDITY_PREFIX = '0xbb';
export const KYBER_BANNED_RESERVES = ['0xff4f6e65426974205175616e7400000000000000000000000000000000000000'];
export const MAX_KYBER_RESERVES_QUERIED = 5;
export const KYBER_CONFIG_BY_CHAIN_ID = valueByChainId<KyberSamplerOpts>(
    {
        [ChainId.Mainnet]: {
            networkProxy: '0x9aab3f75489902f3a48495025729a0af77d4b11e',
            hintHandler: '0xa1C0Fa73c39CFBcC11ec9Eb1Afc665aba9996E2C',
            weth: MAINNET_TOKENS.WETH,
        },
        [ChainId.Ropsten]: {
            networkProxy: '0x818e6fecd516ecc3849daf6845e3ec868087b755',
            hintHandler: '0x63f773c026093eef988e803bdd5772dd235a8e71',
            weth: getContractAddressesForChainOrThrow(ChainId.Ropsten).etherToken,
        },
    },
    {
        networkProxy: NULL_ADDRESS,
        hintHandler: NULL_ADDRESS,
        weth: NULL_ADDRESS,
    },
);

export const LIQUIDITY_PROVIDER_REGISTRY_BY_CHAIN_ID = valueByChainId<LiquidityProviderRegistry>(
    {
        [ChainId.Mainnet]: {
            ['0x1d0d407c5af8c86f0a6494de86e56ae21e46a951']: {
                tokens: [
                    MAINNET_TOKENS.WETH,
                    MAINNET_TOKENS.USDC,
                    MAINNET_TOKENS.USDT,
                    MAINNET_TOKENS.WBTC,
                    MAINNET_TOKENS.PAX,
                    MAINNET_TOKENS.LINK,
                    MAINNET_TOKENS.KNC,
                    MAINNET_TOKENS.MANA,
                    MAINNET_TOKENS.DAI,
                    MAINNET_TOKENS.BUSD,
                    MAINNET_TOKENS.AAVE,
                    MAINNET_TOKENS.HT,
                ],
                gasCost: (takerToken: string, makerToken: string) =>
                    [takerToken, makerToken].includes(MAINNET_TOKENS.WETH) ? 160e3 : 280e3,
            },
        },
    },
    {},
);

export const UNISWAPV1_ROUTER_BY_CHAIN_ID = valueByChainId<string>(
    {
        [ChainId.Mainnet]: '0xc0a47dfe034b400b47bdad5fecda2621de6c4d95',
        [ChainId.Ropsten]: '0x9c83dce8ca20e9aaf9d3efc003b2ea62abc08351',
    },
    NULL_ADDRESS,
);

export const UNISWAPV2_ROUTER_BY_CHAIN_ID = valueByChainId<string>(
    {
        [ChainId.Mainnet]: '0xf164fc0ec4e93095b804a4795bbe1e041497b92a',
        [ChainId.Ropsten]: '0xf164fc0ec4e93095b804a4795bbe1e041497b92a',
    },
    NULL_ADDRESS,
);

export const SUSHISWAP_ROUTER_BY_CHAIN_ID = valueByChainId<string>(
    {
        [ChainId.Mainnet]: '0xd9e1ce17f2641f24ae83637ab66a2cca9c378b9f',
        [ChainId.BSC]: '0x1b02da8cb0d097eb8d57a175b88c7d8b47997506',
        [ChainId.Ropsten]: '0x1b02da8cb0d097eb8d57a175b88c7d8b47997506',
        [ChainId.Polygon]: '0x1b02da8cb0d097eb8d57a175b88c7d8b47997506',
        [ChainId.Avalanche]: '0x1b02da8cb0d097eb8d57a175b88c7d8b47997506',
<<<<<<< HEAD
        [ChainId.Celo]: '0x1b02da8cb0d097eb8d57a175b88c7d8b47997506',
=======
        [ChainId.Fantom]: '0x1b02da8cb0d097eb8d57a175b88c7d8b47997506',
>>>>>>> aa522fe4
    },
    NULL_ADDRESS,
);

export const CRYPTO_COM_ROUTER_BY_CHAIN_ID = valueByChainId<string>(
    {
        [ChainId.Mainnet]: '0xceb90e4c17d626be0facd78b79c9c87d7ca181b3',
    },
    NULL_ADDRESS,
);

export const LINKSWAP_ROUTER_BY_CHAIN_ID = valueByChainId<string>(
    { [ChainId.Mainnet]: '0xa7ece0911fe8c60bff9e99f8fafcdbe56e07aff1' },
    NULL_ADDRESS,
);

export const SHIBASWAP_ROUTER_BY_CHAIN_ID = valueByChainId<string>(
    {
        [ChainId.Mainnet]: '0x03f7724180aa6b939894b5ca4314783b0b36b329',
    },
    NULL_ADDRESS,
);

export const MSTABLE_POOLS_BY_CHAIN_ID = valueByChainId(
    {
        [ChainId.Mainnet]: {
            mUSD: {
                poolAddress: '0xe2f2a5c287993345a840db3b0845fbc70f5935a5',
                tokens: [MAINNET_TOKENS.DAI, MAINNET_TOKENS.USDC, MAINNET_TOKENS.USDT],
            },
            mBTC: {
                poolAddress: '0x945facb997494cc2570096c74b5f66a3507330a1',
                tokens: [MAINNET_TOKENS.WBTC, MAINNET_TOKENS.RenBTC, MAINNET_TOKENS.sBTC],
            },
        },
        [ChainId.Polygon]: {
            mUSD: {
                poolAddress: '0xe840b73e5287865eec17d250bfb1536704b43b21',
                tokens: [POLYGON_TOKENS.DAI, POLYGON_TOKENS.USDC, POLYGON_TOKENS.USDT],
            },
            mBTC: {
                poolAddress: NULL_ADDRESS,
                tokens: [] as string[],
            },
        },
    },
    {
        mUSD: {
            poolAddress: NULL_ADDRESS,
            tokens: [] as string[],
        },
        mBTC: {
            poolAddress: NULL_ADDRESS,
            tokens: [] as string[],
        },
    },
);

export const OASIS_ROUTER_BY_CHAIN_ID = valueByChainId<string>(
    {
        [ChainId.Mainnet]: '0x5e3e0548935a83ad29fb2a9153d331dc6d49020f',
    },
    NULL_ADDRESS,
);

export const KYBER_DMM_ROUTER_BY_CHAIN_ID = valueByChainId<string>(
    {
        [ChainId.Mainnet]: '0x1c87257f5e8609940bc751a07bb085bb7f8cdbe6',
        [ChainId.Polygon]: '0x546c79662e028b661dfb4767664d0273184e4dd1',
    },
    NULL_ADDRESS,
);

export const MOONISWAP_REGISTRIES_BY_CHAIN_ID = valueByChainId(
    {
        [ChainId.Mainnet]: ['0xbaf9a5d4b0052359326a6cdab54babaa3a3a9643'],
        [ChainId.BSC]: ['0xd41b24bba51fac0e4827b6f94c0d6ddeb183cd64'],
    },
    [] as string[],
);

export const DODOV1_CONFIG_BY_CHAIN_ID = valueByChainId(
    {
        [ChainId.Mainnet]: {
            helper: '0x533da777aedce766ceae696bf90f8541a4ba80eb',
            registry: '0x3A97247DF274a17C59A3bd12735ea3FcDFb49950',
        },
        [ChainId.BSC]: {
            helper: '0x0f859706aee7fcf61d5a8939e8cb9dbb6c1eda33',
            registry: '0xca459456a45e300aa7ef447dbb60f87cccb42828',
        },
        [ChainId.Polygon]: {
            helper: '0xdfaf9584f5d229a9dbe5978523317820a8897c5a',
            registry: '0x357c5e9cfa8b834edcef7c7aabd8f9db09119d11',
        },
    },
    { helper: NULL_ADDRESS, registry: NULL_ADDRESS },
);

export const DODOV2_FACTORIES_BY_CHAIN_ID = valueByChainId<string[]>(
    {
        [ChainId.Mainnet]: [
            '0x6b4fa0bc61eddc928e0df9c7f01e407bfcd3e5ef', // Private Pool
            '0x72d220ce168c4f361dd4dee5d826a01ad8598f6c', // Vending Machine
            '0x6fddb76c93299d985f4d3fc7ac468f9a168577a4', // Stability Pool
        ],
        [ChainId.BSC]: [
            '0xafe0a75dffb395eaabd0a7e1bbbd0b11f8609eef', // Private Pool
            '0x790b4a80fb1094589a3c0efc8740aa9b0c1733fb', // Vending Machine
            '0x0fb9815938ad069bf90e14fe6c596c514bede767', // Stability Pool
        ],
        [ChainId.Polygon]: [
            '0x95e887adf9eaa22cc1c6e3cb7f07adc95b4b25a8', // Private Pool
            '0x79887f65f83bdf15bcc8736b5e5bcdb48fb8fe13', // Vending Machine
            '0x43c49f8dd240e1545f147211ec9f917376ac1e87', // Stability Pool
        ],
    },
    [] as string[],
);
export const MAX_DODOV2_POOLS_QUERIED = 3;

export const CURVE_LIQUIDITY_PROVIDER_BY_CHAIN_ID = valueByChainId<string>(
    {
        [ChainId.Mainnet]: '0x561b94454b65614ae3db0897b74303f4acf7cc75',
        [ChainId.Ropsten]: '0xae241c6fc7f28f6dc0cb58b4112ba7f63fcaf5e2',
    },
    NULL_ADDRESS,
);

export const MAKER_PSM_INFO_BY_CHAIN_ID = valueByChainId<PsmInfo>(
    {
        [ChainId.Mainnet]: {
            // Currently only USDC is supported
            gemTokenAddress: '0xa0b86991c6218b36c1d19d4a2e9eb0ce3606eb48',
            ilkIdentifier: formatBytes32String('PSM-USDC-A'),
            psmAddress: '0x89b78cfa322f6c5de0abceecab66aee45393cc5a',
        },
    },
    {
        gemTokenAddress: NULL_ADDRESS,
        ilkIdentifier: NULL_BYTES,
        psmAddress: NULL_ADDRESS,
    },
);

export const MOONISWAP_LIQUIDITY_PROVIDER_BY_CHAIN_ID = valueByChainId<string>(
    {
        [ChainId.Mainnet]: '0xa2033d6ba88756ce6a87584d69dc87bda9a4f889',
        [ChainId.Ropsten]: '0x87e0393aee0fb8c10b8653c6507c182264fe5a34',
    },
    NULL_ADDRESS,
);

export const BANCOR_REGISTRY_BY_CHAIN_ID = valueByChainId<string>(
    {
        [ChainId.Mainnet]: '0x52Ae12ABe5D8BD778BD5397F99cA900624CfADD4',
    },
    NULL_ADDRESS,
);

export const SHELL_POOLS_BY_CHAIN_ID = valueByChainId(
    {
        [ChainId.Mainnet]: {
            StableCoins: {
                poolAddress: '0x8f26d7bab7a73309141a291525c965ecdea7bf42',
                tokens: [MAINNET_TOKENS.USDC, MAINNET_TOKENS.USDT, MAINNET_TOKENS.sUSD, MAINNET_TOKENS.DAI],
            },
            Bitcoin: {
                poolAddress: '0xc2d019b901f8d4fdb2b9a65b5d226ad88c66ee8d',
                tokens: [MAINNET_TOKENS.RenBTC, MAINNET_TOKENS.WBTC, MAINNET_TOKENS.sBTC],
            },
        },
    },
    {
        StableCoins: {
            poolAddress: NULL_ADDRESS,
            tokens: [] as string[],
        },
        Bitcoin: {
            poolAddress: NULL_ADDRESS,
            tokens: [] as string[],
        },
    },
);

export const COMPONENT_POOLS_BY_CHAIN_ID = valueByChainId(
    {
        [ChainId.Mainnet]: {
            USDP_USDC_USDT: {
                poolAddress: '0x49519631b404e06ca79c9c7b0dc91648d86f08db',
                tokens: [MAINNET_TOKENS.USDP, MAINNET_TOKENS.USDC, MAINNET_TOKENS.USDT],
            },
            USDP_DAI_SUSD: {
                poolAddress: '0x6477960dd932d29518d7e8087d5ea3d11e606068',
                tokens: [MAINNET_TOKENS.USDP, MAINNET_TOKENS.DAI, MAINNET_TOKENS.sUSD],
            },
        },
    },
    {
        USDP_USDC_USDT: {
            poolAddress: NULL_ADDRESS,
            tokens: [] as string[],
        },
        USDP_DAI_SUSD: {
            poolAddress: NULL_ADDRESS,
            tokens: [] as string[],
        },
    },
);

export const BALANCER_V2_VAULT_ADDRESS_BY_CHAIN = valueByChainId<string>(
    {
        [ChainId.Mainnet]: '0xba12222222228d8ba445958a75a0704d566bf2c8',
        [ChainId.Polygon]: '0xba12222222228d8ba445958a75a0704d566bf2c8',
    },
    NULL_ADDRESS,
);

export const LIDO_INFO_BY_CHAIN = valueByChainId<LidoInfo>(
    {
        [ChainId.Mainnet]: {
            stEthToken: '0xae7ab96520de3a18e5e111b5eaab095312d7fe84',
            wethToken: MAINNET_TOKENS.WETH,
        },
    },
    {
        stEthToken: NULL_ADDRESS,
        wethToken: NULL_ADDRESS,
    },
);

export const BALANCER_SUBGRAPH_URL = 'https://api.thegraph.com/subgraphs/name/balancer-labs/balancer';
export const BALANCER_TOP_POOLS_FETCHED = 250;
export const BALANCER_MAX_POOLS_FETCHED = 3;

export const BALANCER_V2_SUBGRAPH_URL_BY_CHAIN = valueByChainId<string>(
    {
        [ChainId.Polygon]: 'https://api.thegraph.com/subgraphs/name/balancer-labs/balancer-polygon-v2',
    },
    'https://api.thegraph.com/subgraphs/name/balancer-labs/balancer-v2',
);

export const UNISWAPV3_CONFIG_BY_CHAIN_ID = valueByChainId(
    {
        [ChainId.Mainnet]: {
            quoter: '0xb27308f9f90d607463bb33ea1bebb41c27ce5ab6',
            router: '0xe592427a0aece92de3edee1f18e0157c05861564',
        },
        [ChainId.Ropsten]: {
            quoter: '0x2f9e608fd881861b8916257b76613cb22ee0652c',
            router: '0x03782388516e94fcd4c18666303601a12aa729ea',
        },
    },
    { quoter: NULL_ADDRESS, router: NULL_ADDRESS },
);

//
// BSC
//
export const PANCAKESWAP_ROUTER_BY_CHAIN_ID = valueByChainId<string>(
    {
        [ChainId.BSC]: '0x05ff2b0db69458a0750badebc4f9e13add608c7f',
    },
    NULL_ADDRESS,
);

export const PANCAKESWAPV2_ROUTER_BY_CHAIN_ID = valueByChainId<string>(
    {
        [ChainId.BSC]: '0x10ed43c718714eb63d5aa57b78b54704e256024e',
    },
    NULL_ADDRESS,
);

export const BAKERYSWAP_ROUTER_BY_CHAIN_ID = valueByChainId<string>(
    {
        [ChainId.BSC]: '0xcde540d7eafe93ac5fe6233bee57e1270d3e330f',
    },
    NULL_ADDRESS,
);

export const APESWAP_ROUTER_BY_CHAIN_ID = valueByChainId<string>(
    {
        [ChainId.BSC]: '0xc0788a3ad43d79aa53b09c2eacc313a787d1d607',
        [ChainId.Polygon]: '0xc0788a3ad43d79aa53b09c2eacc313a787d1d607',
    },
    NULL_ADDRESS,
);

export const CAFESWAP_ROUTER_BY_CHAIN_ID = valueByChainId<string>(
    {
        [ChainId.BSC]: '0x933daea3a5995fb94b14a7696a5f3ffd7b1e385a',
    },
    NULL_ADDRESS,
);

export const CHEESESWAP_ROUTER_BY_CHAIN_ID = valueByChainId<string>(
    {
        [ChainId.BSC]: '0x3047799262d8d2ef41ed2a222205968bc9b0d895',
    },
    NULL_ADDRESS,
);

export const JULSWAP_ROUTER_BY_CHAIN_ID = valueByChainId<string>(
    {
        [ChainId.BSC]: '0xbd67d157502a23309db761c41965600c2ec788b2',
    },
    NULL_ADDRESS,
);

//
// Polygon
//
export const QUICKSWAP_ROUTER_BY_CHAIN_ID = valueByChainId<string>(
    {
        [ChainId.Polygon]: '0xa5e0829caced8ffdd4de3c43696c57f7d7a678ff',
    },
    NULL_ADDRESS,
);

export const COMETHSWAP_ROUTER_BY_CHAIN_ID = valueByChainId<string>(
    {
        [ChainId.Polygon]: '0x93bcdc45f7e62f89a8e901dc4a0e2c6c427d9f25',
    },
    NULL_ADDRESS,
);

export const DFYN_ROUTER_BY_CHAIN_ID = valueByChainId<string>(
    {
        [ChainId.Polygon]: '0xa102072a4c07f06ec3b4900fdc4c7b80b6c57429',
    },
    NULL_ADDRESS,
);

export const WAULTSWAP_ROUTER_BY_CHAIN_ID = valueByChainId<string>(
    {
        [ChainId.BSC]: '0xd48745e39bbed146eec15b79cbf964884f9877c2',
        [ChainId.Polygon]: '0x3a1d87f206d12415f5b0a33e786967680aab4f6d',
    },
    NULL_ADDRESS,
);

export const POLYDEX_ROUTER_BY_CHAIN_ID = valueByChainId<string>(
    {
        [ChainId.Polygon]: '0xe5c67ba380fb2f70a47b489e94bced486bb8fb74',
    },
    NULL_ADDRESS,
);

export const JETSWAP_ROUTER_BY_CHAIN_ID = valueByChainId<string>(
    {
        [ChainId.BSC]: '0xbe65b8f75b9f20f4c522e0067a3887fada714800',
        [ChainId.Polygon]: '0x5c6ec38fb0e2609672bdf628b1fd605a523e5923',
    },
    NULL_ADDRESS,
);

export const PANGOLIN_ROUTER_BY_CHAIN_ID = valueByChainId<string>(
    {
        [ChainId.Avalanche]: '0xe54ca86531e17ef3616d22ca28b0d458b6c89106',
    },
    NULL_ADDRESS,
);

export const TRADER_JOE_ROUTER_BY_CHAIN_ID = valueByChainId<string>(
    {
        [ChainId.Avalanche]: '0x60ae616a2155ee3d9a68541ba4544862310933d4',
    },
    NULL_ADDRESS,
);

<<<<<<< HEAD
export const UBESWAP_ROUTER_BY_CHAIN_ID = valueByChainId<string>(
    {
        [ChainId.Celo]: '0xE3D8bd6Aed4F159bc8000a9cD47CffDb95F96121',
=======
export const SPIRITSWAP_ROUTER_BY_CHAIN_ID = valueByChainId<string>(
    {
        [ChainId.Fantom]: '0x16327e3fbdaca3bcf7e38f5af2599d2ddc33ae52',
    },
    NULL_ADDRESS,
);

export const SPOOKYSWAP_ROUTER_BY_CHAIN_ID = valueByChainId<string>(
    {
        [ChainId.Fantom]: '0xf491e7b69e4244ad4002bc14e878a34207e38c29',
>>>>>>> aa522fe4
    },
    NULL_ADDRESS,
);

export const VIP_ERC20_BRIDGE_SOURCES_BY_CHAIN_ID = valueByChainId<ERC20BridgeSource[]>(
    {
        [ChainId.Mainnet]: [ERC20BridgeSource.UniswapV2, ERC20BridgeSource.SushiSwap, ERC20BridgeSource.UniswapV3],
        [ChainId.BSC]: [
            ERC20BridgeSource.PancakeSwap,
            ERC20BridgeSource.PancakeSwapV2,
            ERC20BridgeSource.BakerySwap,
            ERC20BridgeSource.SushiSwap,
            ERC20BridgeSource.ApeSwap,
            ERC20BridgeSource.CafeSwap,
            ERC20BridgeSource.CheeseSwap,
            ERC20BridgeSource.JulSwap,
        ],
    },
    [],
);

const uniswapV2CloneGasSchedule = (fillData?: FillData) => {
    // TODO: Different base cost if to/from ETH.
    let gas = 90e3;
    const path = (fillData as UniswapV2FillData).tokenAddressPath;
    if (path.length > 2) {
        gas += (path.length - 2) * 60e3; // +60k for each hop.
    }
    return gas;
};

/**
 * Calculated gross gas cost of the underlying exchange.
 * The cost of switching from one source to another, assuming
 * we are in the middle of a transaction.
 * I.e remove the overhead cost of ExchangeProxy (130k) and
 * the ethereum transaction cost (21k)
 */
// tslint:disable:custom-no-magic-numbers
export const DEFAULT_GAS_SCHEDULE: Required<FeeSchedule> = {
    [ERC20BridgeSource.Native]: fillData => {
        // TODO jacob re-order imports so there is no circular rependency with SignedNativeOrder
        const nativeFillData = fillData as { type: FillQuoteTransformerOrderType };
        return nativeFillData && nativeFillData.type === FillQuoteTransformerOrderType.Limit
            ? PROTOCOL_FEE_MULTIPLIER.plus(100e3).toNumber()
            : // TODO jacob revisit wth v4 LimitOrders
              100e3;
    },
    [ERC20BridgeSource.Uniswap]: () => 90e3,
    [ERC20BridgeSource.LiquidityProvider]: fillData => {
        return (fillData as LiquidityProviderFillData).gasCost || 100e3;
    },
    [ERC20BridgeSource.Eth2Dai]: () => 400e3,
    [ERC20BridgeSource.Kyber]: () => 450e3,
    [ERC20BridgeSource.Curve]: fillData => (fillData as CurveFillData).pool.gasSchedule,
    [ERC20BridgeSource.CurveV2]: fillData => (fillData as CurveFillData).pool.gasSchedule,
    [ERC20BridgeSource.Swerve]: fillData => (fillData as CurveFillData).pool.gasSchedule,
    [ERC20BridgeSource.SnowSwap]: fillData => (fillData as CurveFillData).pool.gasSchedule,
    [ERC20BridgeSource.Nerve]: fillData => (fillData as CurveFillData).pool.gasSchedule,
    [ERC20BridgeSource.Belt]: fillData => (fillData as CurveFillData).pool.gasSchedule,
    [ERC20BridgeSource.Ellipsis]: fillData => (fillData as CurveFillData).pool.gasSchedule,
    [ERC20BridgeSource.Smoothy]: fillData => (fillData as CurveFillData).pool.gasSchedule,
    [ERC20BridgeSource.Saddle]: fillData => (fillData as CurveFillData).pool.gasSchedule,
    [ERC20BridgeSource.IronSwap]: fillData => (fillData as CurveFillData).pool.gasSchedule,
    [ERC20BridgeSource.XSigma]: fillData => (fillData as CurveFillData).pool.gasSchedule,
    [ERC20BridgeSource.FirebirdOneSwap]: fillData => (fillData as CurveFillData).pool.gasSchedule,
    [ERC20BridgeSource.MultiBridge]: () => 350e3,
    [ERC20BridgeSource.UniswapV2]: uniswapV2CloneGasSchedule,
    [ERC20BridgeSource.SushiSwap]: uniswapV2CloneGasSchedule,
    [ERC20BridgeSource.CryptoCom]: uniswapV2CloneGasSchedule,
    [ERC20BridgeSource.Linkswap]: uniswapV2CloneGasSchedule,
    [ERC20BridgeSource.ShibaSwap]: uniswapV2CloneGasSchedule,
    [ERC20BridgeSource.Balancer]: () => 120e3,
    [ERC20BridgeSource.BalancerV2]: () => 100e3,
    [ERC20BridgeSource.Cream]: () => 120e3,
    [ERC20BridgeSource.MStable]: () => 200e3,
    [ERC20BridgeSource.MakerPsm]: (fillData?: FillData) => {
        const psmFillData = fillData as MakerPsmFillData;
        return psmFillData.takerToken === psmFillData.gemTokenAddress ? 210e3 : 290e3;
    },
    [ERC20BridgeSource.Mooniswap]: () => 130e3,
    [ERC20BridgeSource.Shell]: () => 170e3,
    [ERC20BridgeSource.Component]: () => 188e3,
    [ERC20BridgeSource.MultiHop]: (fillData?: FillData) => {
        const firstHop = (fillData as MultiHopFillData).firstHopSource;
        const secondHop = (fillData as MultiHopFillData).secondHopSource;
        const firstHopGas = DEFAULT_GAS_SCHEDULE[firstHop.source](firstHop.fillData);
        const secondHopGas = DEFAULT_GAS_SCHEDULE[secondHop.source](secondHop.fillData);
        return new BigNumber(firstHopGas)
            .plus(secondHopGas)
            .plus(30e3)
            .toNumber();
    },
    [ERC20BridgeSource.Dodo]: (fillData?: FillData) => {
        const isSellBase = (fillData as DODOFillData).isSellBase;
        // Sell base is cheaper as it is natively supported
        // sell quote requires additional calculation and overhead
        return isSellBase ? 180e3 : 300e3;
    },
    [ERC20BridgeSource.DodoV2]: (_fillData?: FillData) => 100e3,
    [ERC20BridgeSource.Bancor]: (fillData?: FillData) => {
        let gas = 200e3;
        const path = (fillData as BancorFillData).path;
        if (path.length > 2) {
            gas += (path.length - 2) * 60e3; // +60k for each hop.
        }
        return gas;
    },
    [ERC20BridgeSource.KyberDmm]: (fillData?: FillData) => {
        // TODO: Different base cost if to/from ETH.
        let gas = 95e3;
        const path = (fillData as UniswapV2FillData).tokenAddressPath;
        if (path.length > 2) {
            gas += (path.length - 2) * 65e3; // +65k for each hop.
        }
        return gas;
    },
    [ERC20BridgeSource.UniswapV3]: (fillData?: FillData) => {
        let gas = 100e3;
        const path = (fillData as UniswapV3FillData).tokenAddressPath;
        if (path.length > 2) {
            gas += (path.length - 2) * 32e3; // +32k for each hop.
        }
        return gas;
    },
    [ERC20BridgeSource.Lido]: () => 226e3,

    //
    // BSC
    //
    [ERC20BridgeSource.PancakeSwap]: uniswapV2CloneGasSchedule,
    [ERC20BridgeSource.PancakeSwapV2]: uniswapV2CloneGasSchedule,
    [ERC20BridgeSource.BakerySwap]: uniswapV2CloneGasSchedule,
    [ERC20BridgeSource.ApeSwap]: uniswapV2CloneGasSchedule,
    [ERC20BridgeSource.CafeSwap]: uniswapV2CloneGasSchedule,
    [ERC20BridgeSource.CheeseSwap]: uniswapV2CloneGasSchedule,
    [ERC20BridgeSource.JulSwap]: uniswapV2CloneGasSchedule,
    [ERC20BridgeSource.WaultSwap]: uniswapV2CloneGasSchedule,
    [ERC20BridgeSource.ACryptos]: fillData => (fillData as CurveFillData).pool.gasSchedule,

    //
    // Polygon
    //
    [ERC20BridgeSource.QuickSwap]: uniswapV2CloneGasSchedule,
    [ERC20BridgeSource.ComethSwap]: uniswapV2CloneGasSchedule,
    [ERC20BridgeSource.Dfyn]: uniswapV2CloneGasSchedule,
    [ERC20BridgeSource.Polydex]: uniswapV2CloneGasSchedule,
    [ERC20BridgeSource.JetSwap]: uniswapV2CloneGasSchedule,

    //
    // Avalanche
    //
    [ERC20BridgeSource.Pangolin]: uniswapV2CloneGasSchedule,
    [ERC20BridgeSource.TraderJoe]: uniswapV2CloneGasSchedule,

    //
<<<<<<< HEAD
    //Celo
    //
    [ERC20BridgeSource.UbeSwap]: uniswapV2CloneGasSchedule,
=======
    // Fantom
    //
    [ERC20BridgeSource.SpiritSwap]: uniswapV2CloneGasSchedule,
    [ERC20BridgeSource.SpookySwap]: uniswapV2CloneGasSchedule,
>>>>>>> aa522fe4
};

export const DEFAULT_FEE_SCHEDULE: Required<FeeSchedule> = { ...DEFAULT_GAS_SCHEDULE };

export const POSITIVE_SLIPPAGE_FEE_TRANSFORMER_GAS = new BigNumber(20000);

// tslint:enable:custom-no-magic-numbers

export const DEFAULT_GET_MARKET_ORDERS_OPTS: Omit<GetMarketOrdersOpts, 'gasPrice'> = {
    // tslint:disable-next-line: custom-no-magic-numbers
    runLimit: 2 ** 15,
    excludedSources: [],
    excludedFeeSources: [],
    includedSources: [],
    bridgeSlippage: 0.005,
    maxFallbackSlippage: 0.05,
    numSamples: 13,
    sampleDistributionBase: 1.05,
    feeSchedule: DEFAULT_FEE_SCHEDULE,
    gasSchedule: DEFAULT_GAS_SCHEDULE,
    exchangeProxyOverhead: () => ZERO_AMOUNT,
    allowFallback: true,
    shouldGenerateQuoteReport: true,
    shouldIncludePriceComparisonsReport: false,
    tokenAdjacencyGraph: { default: [] },
};<|MERGE_RESOLUTION|>--- conflicted
+++ resolved
@@ -57,11 +57,8 @@
         [ChainId.Polygon]: defaultValue,
         [ChainId.PolygonMumbai]: defaultValue,
         [ChainId.Avalanche]: defaultValue,
-<<<<<<< HEAD
         [ChainId.Celo]: defaultValue,
-=======
         [ChainId.Fantom]: defaultValue,
->>>>>>> aa522fe4
         ...(rest || {}),
     };
 }
@@ -168,13 +165,10 @@
             ERC20BridgeSource.TraderJoe,
             ERC20BridgeSource.SushiSwap,
         ]),
-<<<<<<< HEAD
         [ChainId.Celo]: new SourceFilters([
             ERC20BridgeSource.UbeSwap,
             ERC20BridgeSource.SushiSwap,
         ]),
-
-=======
         [ChainId.Fantom]: new SourceFilters([
             ERC20BridgeSource.MultiHop,
             ERC20BridgeSource.Curve,
@@ -183,7 +177,6 @@
             ERC20BridgeSource.SpookySwap,
             ERC20BridgeSource.SushiSwap,
         ]),
->>>>>>> aa522fe4
     },
     new SourceFilters([]),
 );
@@ -290,17 +283,16 @@
             ERC20BridgeSource.TraderJoe,
             ERC20BridgeSource.SushiSwap,
         ]),
-<<<<<<< HEAD
+
         [ChainId.Celo]: new SourceFilters([
             ERC20BridgeSource.UbeSwap,
-=======
+        ]),
         [ChainId.Fantom]: new SourceFilters([
             ERC20BridgeSource.MultiHop,
             ERC20BridgeSource.Curve,
             ERC20BridgeSource.CurveV2,
             ERC20BridgeSource.SpiritSwap,
             ERC20BridgeSource.SpookySwap,
->>>>>>> aa522fe4
             ERC20BridgeSource.SushiSwap,
         ]),
     },
@@ -322,11 +314,8 @@
         [ChainId.Ropsten]: [ERC20BridgeSource.UniswapV2, ERC20BridgeSource.SushiSwap],
         [ChainId.Polygon]: [ERC20BridgeSource.QuickSwap, ERC20BridgeSource.SushiSwap],
         [ChainId.Avalanche]: [ERC20BridgeSource.Pangolin, ERC20BridgeSource.TraderJoe, ERC20BridgeSource.SushiSwap],
-<<<<<<< HEAD
         [ChainId.Celo]: [ERC20BridgeSource.UbeSwap, ERC20BridgeSource.SushiSwap],
-=======
         [ChainId.Fantom]: [ERC20BridgeSource.SpiritSwap, ERC20BridgeSource.SpookySwap, ERC20BridgeSource.SushiSwap],
->>>>>>> aa522fe4
     },
     [],
 );
@@ -474,7 +463,6 @@
     DAI: '0xd586e7f844cea2f87f50152665bcbc2c279d8d70',
 };
 
-<<<<<<< HEAD
 export const CELO_TOKENS = {
     cUSD: '0x765DE816845861e75A25fCA122bb6898B8B1282a',
     cEUR: '0xD8763CBa276a3738E6DE85b4b3bF5FDed6D6cA73',
@@ -483,8 +471,6 @@
     cBTC: '0xD629eb00dEced2a080B7EC630eF6aC117e614f1b',
 };
 
-
-=======
 export const FANTOM_TOKENS = {
     WFTM: '0x21be370d5312f44cb42ce377bc9b8a0cef1a4c83',
     WETH: '0x74b23882a30290451a17c44f4f05243b6b58c76d',
@@ -495,7 +481,6 @@
     renBTC: '0xdbf31df14b66535af65aac99c32e9ea844e14501',
 };
 
->>>>>>> aa522fe4
 export const CURVE_POOLS = {
     compound: '0xa2b47e3d5c44877cca798226b7b8118f9bfb7a56', // 0.Compound
     // 1.USDT is dead
@@ -665,7 +650,6 @@
             AVALANCHE_TOKENS.DAI,
             AVALANCHE_TOKENS.USDT,
         ],
-<<<<<<< HEAD
         [ChainId.Celo]: [
             CELO_TOKENS.cUSD,
             CELO_TOKENS.cEUR,
@@ -673,9 +657,7 @@
             CELO_TOKENS.cETH,
             CELO_TOKENS.cBTC,
         ],
-=======
         [ChainId.Fantom]: [FANTOM_TOKENS.WFTM, FANTOM_TOKENS.WETH, FANTOM_TOKENS.DAI, FANTOM_TOKENS.USDC],
->>>>>>> aa522fe4
     },
     [],
 );
@@ -704,13 +686,12 @@
         [ChainId.Avalanche]: new TokenAdjacencyGraphBuilder({
             default: DEFAULT_INTERMEDIATE_TOKENS_BY_CHAIN_ID[ChainId.Avalanche],
         }).build(),
-<<<<<<< HEAD
+
         [ChainId.Celo]: new TokenAdjacencyGraphBuilder({
             default: DEFAULT_INTERMEDIATE_TOKENS_BY_CHAIN_ID[ChainId.Celo],
-=======
+        }).build(),
         [ChainId.Fantom]: new TokenAdjacencyGraphBuilder({
             default: DEFAULT_INTERMEDIATE_TOKENS_BY_CHAIN_ID[ChainId.Fantom],
->>>>>>> aa522fe4
         }).build(),
     },
     new TokenAdjacencyGraphBuilder({ default: [] }).build(),
@@ -726,11 +707,8 @@
         [ChainId.Kovan]: getContractAddressesForChainOrThrow(ChainId.Kovan).etherToken,
         [ChainId.Polygon]: getContractAddressesForChainOrThrow(ChainId.Polygon).etherToken,
         [ChainId.Avalanche]: getContractAddressesForChainOrThrow(ChainId.Avalanche).etherToken,
-<<<<<<< HEAD
         [ChainId.Celo]: getContractAddressesForChainOrThrow(ChainId.Celo).etherToken,
-=======
         [ChainId.Fantom]: getContractAddressesForChainOrThrow(ChainId.Fantom).etherToken,
->>>>>>> aa522fe4
     },
     NULL_ADDRESS,
 );
@@ -1371,11 +1349,8 @@
         [ChainId.Ropsten]: '0x1b02da8cb0d097eb8d57a175b88c7d8b47997506',
         [ChainId.Polygon]: '0x1b02da8cb0d097eb8d57a175b88c7d8b47997506',
         [ChainId.Avalanche]: '0x1b02da8cb0d097eb8d57a175b88c7d8b47997506',
-<<<<<<< HEAD
         [ChainId.Celo]: '0x1b02da8cb0d097eb8d57a175b88c7d8b47997506',
-=======
         [ChainId.Fantom]: '0x1b02da8cb0d097eb8d57a175b88c7d8b47997506',
->>>>>>> aa522fe4
     },
     NULL_ADDRESS,
 );
@@ -1746,11 +1721,13 @@
     NULL_ADDRESS,
 );
 
-<<<<<<< HEAD
 export const UBESWAP_ROUTER_BY_CHAIN_ID = valueByChainId<string>(
     {
         [ChainId.Celo]: '0xE3D8bd6Aed4F159bc8000a9cD47CffDb95F96121',
-=======
+    },
+    NULL_ADDRESS,
+);
+
 export const SPIRITSWAP_ROUTER_BY_CHAIN_ID = valueByChainId<string>(
     {
         [ChainId.Fantom]: '0x16327e3fbdaca3bcf7e38f5af2599d2ddc33ae52',
@@ -1761,7 +1738,6 @@
 export const SPOOKYSWAP_ROUTER_BY_CHAIN_ID = valueByChainId<string>(
     {
         [ChainId.Fantom]: '0xf491e7b69e4244ad4002bc14e878a34207e38c29',
->>>>>>> aa522fe4
     },
     NULL_ADDRESS,
 );
@@ -1918,16 +1894,15 @@
     [ERC20BridgeSource.TraderJoe]: uniswapV2CloneGasSchedule,
 
     //
-<<<<<<< HEAD
     //Celo
     //
     [ERC20BridgeSource.UbeSwap]: uniswapV2CloneGasSchedule,
-=======
+    
+    //
     // Fantom
     //
     [ERC20BridgeSource.SpiritSwap]: uniswapV2CloneGasSchedule,
     [ERC20BridgeSource.SpookySwap]: uniswapV2CloneGasSchedule,
->>>>>>> aa522fe4
 };
 
 export const DEFAULT_FEE_SCHEDULE: Required<FeeSchedule> = { ...DEFAULT_GAS_SCHEDULE };

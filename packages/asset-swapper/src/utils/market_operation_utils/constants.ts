import { ChainId, getContractAddressesForChainOrThrow } from '@0x/contract-addresses';
import { FillQuoteTransformerOrderType } from '@0x/protocol-utils';
import { BigNumber } from '@0x/utils';
import { formatBytes32String } from '@ethersproject/strings';

import { TokenAdjacencyGraphBuilder } from '../token_adjacency_graph_builder';

import { SourceFilters } from './source_filters';
import {
    BancorFillData,
    CurveFillData,
    CurveFunctionSelectors,
    CurveInfo,
    DODOFillData,
    ERC20BridgeSource,
    FeeSchedule,
    FillData,
    GetMarketOrdersOpts,
    KyberSamplerOpts,
    LidoInfo,
    LiquidityProviderFillData,
    LiquidityProviderRegistry,
    MakerPsmFillData,
    MultiHopFillData,
    PsmInfo,
    TokenAdjacencyGraph,
    UniswapV2FillData,
    UniswapV3FillData,
} from './types';

// tslint:disable: custom-no-magic-numbers no-bitwise

export const ERC20_PROXY_ID = '0xf47261b0';
export const WALLET_SIGNATURE = '0x04';
export const ONE_ETHER = new BigNumber(1e18);
export const NEGATIVE_INF = new BigNumber('-Infinity');
export const POSITIVE_INF = new BigNumber('Infinity');
export const ZERO_AMOUNT = new BigNumber(0);
export const MAX_UINT256 = new BigNumber(2).pow(256).minus(1);
export const ONE_HOUR_IN_SECONDS = 60 * 60;
export const ONE_SECOND_MS = 1000;
export const NULL_BYTES = '0x';
export const NULL_ADDRESS = '0x0000000000000000000000000000000000000000';
export const SAMPLER_ADDRESS = '0x5555555555555555555555555555555555555555';
export const COMPARISON_PRICE_DECIMALS = 10;

// TODO(kimpers): Consolidate this implementation with the one in @0x/token-metadata
function valueByChainId<T>(rest: Partial<{ [key in ChainId]: T }>, defaultValue: T): { [key in ChainId]: T } {
    // TODO I don't like this but iterating through enums is weird
    return {
        [ChainId.Mainnet]: defaultValue,
        [ChainId.Ropsten]: defaultValue,
        [ChainId.Rinkeby]: defaultValue,
        [ChainId.Kovan]: defaultValue,
        [ChainId.Ganache]: defaultValue,
        [ChainId.BSC]: defaultValue,
        [ChainId.Polygon]: defaultValue,
        [ChainId.PolygonMumbai]: defaultValue,
        ...(rest || {}),
    };
}

/**
 * Valid sources for market sell.
 */
export const SELL_SOURCE_FILTER_BY_CHAIN_ID = valueByChainId<SourceFilters>(
    {
        [ChainId.Mainnet]: new SourceFilters([
            ERC20BridgeSource.Native,
            ERC20BridgeSource.Uniswap,
            ERC20BridgeSource.UniswapV2,
            ERC20BridgeSource.Eth2Dai,
            ERC20BridgeSource.Kyber,
            ERC20BridgeSource.Curve,
            ERC20BridgeSource.Balancer,
            ERC20BridgeSource.BalancerV2,
            ERC20BridgeSource.Bancor,
            ERC20BridgeSource.MStable,
            ERC20BridgeSource.Mooniswap,
            ERC20BridgeSource.Swerve,
            ERC20BridgeSource.SnowSwap,
            ERC20BridgeSource.SushiSwap,
            ERC20BridgeSource.Shell,
            ERC20BridgeSource.MultiHop,
            ERC20BridgeSource.Dodo,
            ERC20BridgeSource.DodoV2,
            ERC20BridgeSource.Cream,
            ERC20BridgeSource.LiquidityProvider,
            ERC20BridgeSource.CryptoCom,
            ERC20BridgeSource.Linkswap,
            ERC20BridgeSource.Lido,
            ERC20BridgeSource.MakerPsm,
            ERC20BridgeSource.KyberDmm,
            ERC20BridgeSource.Smoothy,
            ERC20BridgeSource.Component,
            ERC20BridgeSource.Saddle,
            ERC20BridgeSource.XSigma,
            ERC20BridgeSource.UniswapV3,
            ERC20BridgeSource.CurveV2,
            ERC20BridgeSource.ShibaSwap,
        ]),
        [ChainId.Ropsten]: new SourceFilters([
            ERC20BridgeSource.Kyber,
            ERC20BridgeSource.Native,
            ERC20BridgeSource.SushiSwap,
            ERC20BridgeSource.Uniswap,
            ERC20BridgeSource.UniswapV2,
            ERC20BridgeSource.UniswapV3,
            ERC20BridgeSource.Curve,
            ERC20BridgeSource.Mooniswap,
        ]),
        [ChainId.Rinkeby]: new SourceFilters([ERC20BridgeSource.Native]),
        [ChainId.Kovan]: new SourceFilters([ERC20BridgeSource.Native]),
        [ChainId.Ganache]: new SourceFilters([ERC20BridgeSource.Native]),
        [ChainId.BSC]: new SourceFilters([
            ERC20BridgeSource.BakerySwap,
            ERC20BridgeSource.Belt,
            ERC20BridgeSource.Dodo,
            ERC20BridgeSource.DodoV2,
            ERC20BridgeSource.Ellipsis,
            ERC20BridgeSource.Mooniswap,
            ERC20BridgeSource.MultiHop,
            ERC20BridgeSource.Nerve,
            ERC20BridgeSource.PancakeSwap,
            ERC20BridgeSource.PancakeSwapV2,
            ERC20BridgeSource.SushiSwap,
            ERC20BridgeSource.Smoothy,
            ERC20BridgeSource.ApeSwap,
            ERC20BridgeSource.CafeSwap,
            ERC20BridgeSource.CheeseSwap,
            ERC20BridgeSource.JulSwap,
            ERC20BridgeSource.LiquidityProvider,
            ERC20BridgeSource.WaultSwap,
            ERC20BridgeSource.FirebirdOneSwap,
            ERC20BridgeSource.JetSwap,
            ERC20BridgeSource.ACryptos,
        ]),
        [ChainId.Polygon]: new SourceFilters([
            ERC20BridgeSource.SushiSwap,
            ERC20BridgeSource.QuickSwap,
            ERC20BridgeSource.ComethSwap,
            ERC20BridgeSource.Dfyn,
            ERC20BridgeSource.MStable,
            ERC20BridgeSource.Curve,
            ERC20BridgeSource.DodoV2,
            ERC20BridgeSource.Dodo,
            ERC20BridgeSource.CurveV2,
            ERC20BridgeSource.WaultSwap,
            ERC20BridgeSource.Polydex,
            ERC20BridgeSource.ApeSwap,
            ERC20BridgeSource.FirebirdOneSwap,
            ERC20BridgeSource.BalancerV2,
            ERC20BridgeSource.KyberDmm,
            ERC20BridgeSource.LiquidityProvider,
            ERC20BridgeSource.MultiHop,
<<<<<<< HEAD
            ERC20BridgeSource.Firebird,
=======
            ERC20BridgeSource.JetSwap,
            ERC20BridgeSource.IronSwap,
>>>>>>> b3585594
        ]),
    },
    new SourceFilters([]),
);

/**
 * Valid sources for market buy.
 */
export const BUY_SOURCE_FILTER_BY_CHAIN_ID = valueByChainId<SourceFilters>(
    {
        [ChainId.Mainnet]: new SourceFilters([
            ERC20BridgeSource.Native,
            ERC20BridgeSource.Uniswap,
            ERC20BridgeSource.UniswapV2,
            ERC20BridgeSource.Eth2Dai,
            ERC20BridgeSource.Kyber,
            ERC20BridgeSource.Curve,
            ERC20BridgeSource.Balancer,
            ERC20BridgeSource.BalancerV2,
            // ERC20BridgeSource.Bancor, // FIXME: Bancor Buys not implemented in Sampler
            ERC20BridgeSource.MStable,
            ERC20BridgeSource.Mooniswap,
            ERC20BridgeSource.Shell,
            ERC20BridgeSource.Swerve,
            ERC20BridgeSource.SnowSwap,
            ERC20BridgeSource.SushiSwap,
            ERC20BridgeSource.MultiHop,
            ERC20BridgeSource.Dodo,
            ERC20BridgeSource.DodoV2,
            ERC20BridgeSource.Cream,
            ERC20BridgeSource.Lido,
            ERC20BridgeSource.LiquidityProvider,
            ERC20BridgeSource.CryptoCom,
            ERC20BridgeSource.Linkswap,
            ERC20BridgeSource.MakerPsm,
            ERC20BridgeSource.KyberDmm,
            ERC20BridgeSource.Smoothy,
            ERC20BridgeSource.Component,
            ERC20BridgeSource.Saddle,
            ERC20BridgeSource.XSigma,
            ERC20BridgeSource.UniswapV3,
            ERC20BridgeSource.CurveV2,
            ERC20BridgeSource.ShibaSwap,
        ]),
        [ChainId.Ropsten]: new SourceFilters([
            ERC20BridgeSource.Kyber,
            ERC20BridgeSource.Native,
            ERC20BridgeSource.SushiSwap,
            ERC20BridgeSource.Uniswap,
            ERC20BridgeSource.UniswapV2,
            ERC20BridgeSource.UniswapV3,
            ERC20BridgeSource.Curve,
            ERC20BridgeSource.Mooniswap,
        ]),
        [ChainId.Rinkeby]: new SourceFilters([ERC20BridgeSource.Native]),
        [ChainId.Kovan]: new SourceFilters([ERC20BridgeSource.Native]),
        [ChainId.Ganache]: new SourceFilters([ERC20BridgeSource.Native]),
        [ChainId.BSC]: new SourceFilters([
            ERC20BridgeSource.BakerySwap,
            ERC20BridgeSource.Belt,
            ERC20BridgeSource.Dodo,
            ERC20BridgeSource.DodoV2,
            ERC20BridgeSource.Ellipsis,
            ERC20BridgeSource.Mooniswap,
            ERC20BridgeSource.MultiHop,
            ERC20BridgeSource.Nerve,
            ERC20BridgeSource.PancakeSwap,
            ERC20BridgeSource.PancakeSwapV2,
            ERC20BridgeSource.SushiSwap,
            ERC20BridgeSource.Smoothy,
            ERC20BridgeSource.ApeSwap,
            ERC20BridgeSource.CafeSwap,
            ERC20BridgeSource.CheeseSwap,
            ERC20BridgeSource.JulSwap,
            ERC20BridgeSource.LiquidityProvider,
            ERC20BridgeSource.WaultSwap,
            ERC20BridgeSource.FirebirdOneSwap,
            ERC20BridgeSource.JetSwap,
            ERC20BridgeSource.ACryptos,
        ]),
        [ChainId.Polygon]: new SourceFilters([
            ERC20BridgeSource.SushiSwap,
            ERC20BridgeSource.QuickSwap,
            ERC20BridgeSource.ComethSwap,
            ERC20BridgeSource.Dfyn,
            ERC20BridgeSource.MStable,
            ERC20BridgeSource.Curve,
            ERC20BridgeSource.DodoV2,
            ERC20BridgeSource.Dodo,
            ERC20BridgeSource.CurveV2,
            ERC20BridgeSource.WaultSwap,
            ERC20BridgeSource.Polydex,
            ERC20BridgeSource.ApeSwap,
            ERC20BridgeSource.FirebirdOneSwap,
            ERC20BridgeSource.BalancerV2,
            ERC20BridgeSource.KyberDmm,
            ERC20BridgeSource.LiquidityProvider,
            ERC20BridgeSource.MultiHop,
<<<<<<< HEAD
            ERC20BridgeSource.Firebird,
=======
            ERC20BridgeSource.JetSwap,
            ERC20BridgeSource.IronSwap,
>>>>>>> b3585594
        ]),
    },
    new SourceFilters([]),
);

/**
 *  0x Protocol Fee Multiplier
 */
export const PROTOCOL_FEE_MULTIPLIER = new BigNumber(70000);

/**
 * Sources to poll for ETH fee price estimates.
 */
export const FEE_QUOTE_SOURCES_BY_CHAIN_ID = valueByChainId<ERC20BridgeSource[]>(
    {
        [ChainId.Mainnet]: [ERC20BridgeSource.UniswapV2, ERC20BridgeSource.SushiSwap, ERC20BridgeSource.UniswapV3],
        [ChainId.BSC]: [ERC20BridgeSource.PancakeSwap, ERC20BridgeSource.Mooniswap, ERC20BridgeSource.SushiSwap],
        [ChainId.Ropsten]: [ERC20BridgeSource.UniswapV2, ERC20BridgeSource.SushiSwap],
        [ChainId.Polygon]: [ERC20BridgeSource.QuickSwap, ERC20BridgeSource.SushiSwap],
    },
    [],
);

// HACK(mzhu25): Limit and RFQ orders need to be treated as different sources
//               when computing the exchange proxy gas overhead.
export const SOURCE_FLAGS: { [key in ERC20BridgeSource]: bigint } & {
    RfqOrder: bigint;
    LimitOrder: bigint;
} = Object.assign(
    {},
    ...['RfqOrder', 'LimitOrder', ...Object.values(ERC20BridgeSource)].map((source, index) => ({
        [source]: source === ERC20BridgeSource.Native ? BigInt(0) : BigInt(1) << BigInt(index),
    })),
);

const MIRROR_WRAPPED_TOKENS = {
    mAAPL: '0xd36932143f6ebdedd872d5fb0651f4b72fd15a84',
    mSLV: '0x9d1555d8cb3c846bb4f7d5b1b1080872c3166676',
    mIAU: '0x1d350417d9787e000cc1b95d70e9536dcd91f373',
    mAMZN: '0x0cae9e4d663793c2a2a0b211c1cf4bbca2b9caa7',
    mGOOGL: '0x4b70ccd1cf9905be1faed025eadbd3ab124efe9a',
    mTSLA: '0x21ca39943e91d704678f5d00b6616650f066fd63',
    mQQQ: '0x13b02c8de71680e71f0820c996e4be43c2f57d15',
    mTWTR: '0xedb0414627e6f1e3f082de65cd4f9c693d78cca9',
    mMSFT: '0x41bbedd7286daab5910a1f15d12cbda839852bd7',
    mNFLX: '0xc8d674114bac90148d11d3c1d33c61835a0f9dcd',
    mBABA: '0x676ce85f66adb8d7b8323aeefe17087a3b8cb363',
    mUSO: '0x31c63146a635eb7465e5853020b39713ac356991',
    mVIXY: '0xf72fcd9dcf0190923fadd44811e240ef4533fc86',
    mLUNA: '0xd2877702675e6ceb975b4a1dff9fb7baf4c91ea9',
};

// Mainnet tokens
// Not an exhaustive list, just enough so we don't repeat ourselves
export const MAINNET_TOKENS = {
    WETH: '0xc02aaa39b223fe8d0a0e5c4f27ead9083c756cc2',
    // Stable Coins
    DAI: '0x6b175474e89094c44da98b954eedeac495271d0f',
    USDC: '0xa0b86991c6218b36c1d19d4a2e9eb0ce3606eb48',
    USDT: '0xdac17f958d2ee523a2206206994597c13d831ec7',
    sUSD: '0x57ab1ec28d129707052df4df418d58a2d46d5f51',
    BUSD: '0x4fabb145d64652a948d72533023f6e7a623c7c53',
    TUSD: '0x0000000000085d4780b73119b644ae5ecd22b376',
    PAX: '0x8e870d67f660d95d5be530380d0ec0bd388289e1',
    GUSD: '0x056fd409e1d7a124bd7017459dfea2f387b6d5cd',
    HUSD: '0xdf574c24545e5ffecb9a659c229253d4111d87e1',
    mUSD: '0xe2f2a5c287993345a840db3b0845fbc70f5935a5',
    USDN: '0x674c6ad92fd080e4004b2312b45f796a192d27a0',
    dUSD: '0x5bc25f649fc4e26069ddf4cf4010f9f706c23831',
    USDP: '0x1456688345527be1f37e9e627da0837d6f08c925',
    // Bitcoins
    WBTC: '0x2260fac5e5542a773aa44fbcfedf7c193bc2c599',
    RenBTC: '0xeb4c2781e4eba804ce9a9803c67d0893436bb27d',
    sBTC: '0xfe18be6b3bd88a2d2a7f928d00292e7a9963cfc6',
    tBTC: '0x8daebade922df735c38c80c7ebd708af50815faa',
    hBTC: '0x0316eb71485b0ab14103307bf65a021042c6d380',
    pBTC: '0x5228a22e72ccc52d415ecfd199f99d0665e7733b',
    bBTC: '0x9be89d2a4cd102d8fecc6bf9da793be995c22541',
    oBTC: '0x8064d9ae6cdf087b1bcd5bdf3531bd5d8c537a68',
    // aTokens (Aave)
    aDAI: '0x028171bca77440897b824ca71d1c56cac55b68a3',
    aUSDC: '0xbcca60bb61934080951369a648fb03df4f96263c',
    aUSDT: '0x3ed3b47dd13ec9a98b44e6204a523e766b225811',
    aSUSD: '0x6c5024cd4f8a59110119c56f8933403a539555eb',
    // Other
    MKR: '0x9f8f72aa9304c8b593d555f12ef6589cc3a579a2',
    EURS: '0xdb25f211ab05b1c97d595516f45794528a807ad8',
    sEUR: '0xd71ecff9342a5ced620049e616c5035f1db98620',
    sETH: '0x5e74c9036fb86bd7ecdcb084a0673efc32ea31cb',
    stETH: '0xae7ab96520de3a18e5e111b5eaab095312d7fe84',
    LINK: '0x514910771af9ca656af840dff83e8264ecf986ca',
    MANA: '0x0f5d2fb29fb7d3cfee444a200298f468908cc942',
    KNC: '0xdefa4e8a7bcba345f687a2f1456f5edd9ce97202',
    AAVE: '0x7fc66500c84a76ad7e9c93437bfc5ac33e2ddae9',
    sLINK: '0xbbc455cb4f1b9e4bfc4b73970d360c8f032efee6',
    yUSD: '0x5dbcf33d8c2e976c6b560249878e6f1491bca25c',
    ybCRV: '0x2994529c0652d127b7842094103715ec5299bbed',
    yCRV: '0xdf5e0e81dff6faf3a7e52ba697820c5e32d806a8',
    bCRV: '0x3b3ac5386837dc563660fb6a0937dfaa5924333b',
    yDAI: '0xacd43e627e64355f1861cec6d3a6688b31a6f952',
    yUSDC: '0x597ad1e0c13bfe8025993d9e79c69e1c0233522e',
    yUSDT: '0x2f08119c6f07c006695e079aafc638b8789faf18',
    yTUSD: '0x37d19d1c4e1fa9dc47bd1ea12f742a0887eda74a',
    crETH: '0xcbc1065255cbc3ab41a6868c22d1f1c573ab89fd',
    ankrETH: '0xe95a203b1a91a908f9b9ce46459d101078c2c3cb',
    vETH: '0x898bad2774eb97cf6b94605677f43b41871410b1',
    alETH: '0x0100546f2cd4c9d97f798ffc9755e47865ff7ee6',
    HT: '0x6f259637dcD74C767781E37Bc6133cd6A68aa161',
    // Mirror Protocol
    UST: '0xa47c8bf37f92abed4a126bda807a7b7498661acd',
    MIR: '0x09a3ecafa817268f77be1283176b946c4ff2e608',
    ...MIRROR_WRAPPED_TOKENS,
    // StableSwap "open pools" (crv.finance)
    STABLEx: '0xcd91538b91b4ba7797d39a2f66e63810b50a33d0',
    alUSD: '0xbc6da0fe9ad5f3b0d58160288917aa56653660e9',
    FRAX: '0x853d955acef822db058eb8505911ed77f175b99e',
    LUSD: '0x5f98805a4e8be255a32880fdec7f6728c6568ba0',
    FEI: '0x956f47f50a910163d8bf957cf5846d573e7f87ca',
};

export const BSC_TOKENS = {
    WBNB: '0xbb4cdb9cbd36b01bd1cbaebf2de08d9173bc095c',
    BUSD: '0xe9e7cea3dedca5984780bafc599bd69add087d56',
    USDT: '0x55d398326f99059ff775485246999027b3197955',
    USDC: '0x8ac76a51cc950d9822d68b83fe1ad97b32cd580d',
    DAI: '0x1af3f329e8be154074d8769d1ffa4ee058b1dbc3',
    PAX: '0xb7f8cd00c5a06c0537e2abff0b58033d02e5e094',
    UST: '0x23396cf899ca06c4472205fc903bdb4de249d6fc',
    VAI: '0x4bd17003473389a42daf6a0a729f6fdb328bbbd7',
    WEX: '0xa9c41a46a6b3531d28d5c32f6633dd2ff05dfb90',
    WETH: '0x2170ed0880ac9a755fd29b2688956bd959f933f8',
    BTCB: '0x7130d2a12b9bcbfae4f2634d864a1ee1ce3ead9c',
    renBTC: '0xfce146bf3146100cfe5db4129cf6c82b0ef4ad8c',
    pBTC: '0xed28a457a5a76596ac48d87c0f577020f6ea1c4c',
};

export const POLYGON_TOKENS = {
    DAI: '0x8f3cf7ad23cd3cadbd9735aff958023239c6a063',
    USDC: '0x2791bca1f2de4661ed88a30c99a7a9449aa84174',
    USDT: '0xc2132d05d31c914a87c6611c10748aeb04b58e8f',
    amDAI: '0x27f8d03b3a2196956ed754badc28d73be8830a6e',
    amUSDC: '0x1a13f4ca1d028320a707d99520abfefca3998b7f',
    amUSDT: '0x60d55f02a771d515e077c9c2403a1ef324885cec',
    WBTC: '0x1bfd67037b42cf73acf2047067bd4f2c47d9bfd6',
    WMATIC: '0x0d500b1d8e8ef31e21c99d1db9a6444d3adf1270',
    WETH: '0x7ceb23fd6bc0add59e62ac25578270cff1b9f619',
    renBTC: '0xdbf31df14b66535af65aac99c32e9ea844e14501',
    QUICK: '0x831753dd7087cac61ab5644b308642cc1c33dc13',
    DFYN: '0xc168e40227e4ebd8c1cae80f7a55a4f0e6d66c97',
    BANANA: '0x5d47baba0d66083c52009271faf3f50dcc01023c',
    WEXPOLY: '0x4c4bf319237d98a30a929a96112effa8da3510eb',
    ICE: '0x4a81f8796e0c6ad4877a51c86693b0de8093f2ef',
    FISH: '0x3a3df212b7aa91aa0402b9035b098891d276572b',
    HOPE: '0xd78c475133731cd54dadcb430f7aae4f03c1e660',
};

export const CURVE_POOLS = {
    compound: '0xa2b47e3d5c44877cca798226b7b8118f9bfb7a56', // 0.Compound
    // 1.USDT is dead
    PAX: '0x06364f10b501e868329afbc005b3492902d6c763', // 2.PAX
    // 3.y is dead
    // 3.bUSD is dead
    sUSD: '0xa5407eae9ba41422680e2e00537571bcc53efbfd', // 5.sUSD
    renBTC: '0x93054188d876f558f4a66b2ef1d97d16edf0895b', // 6.ren
    sBTC: '0x7fc77b5c7614e1533320ea6ddc2eb61fa00a9714', // 7.sbtc
    HBTC: '0x4ca9b3063ec5866a4b82e437059d2c43d1be596f', // 8.hbtc
    TRI: '0xbebc44782c7db0a1a60cb6fe97d0b483032ff1c7', // 9.3pool
    GUSD: '0x4f062658eaaf2c1ccf8c8e36d6824cdf41167956', // 10.gusd
    HUSD: '0x3ef6a01a0f81d6046290f3e2a8c5b843e738e604', // 11.husd
    // 12.usdk is dead
    USDN: '0x0f9cb53ebe405d49a0bbdbd291a65ff571bc83e1', // 13.usdn
    // 14.linkusd is dead
    mUSD: '0x8474ddbe98f5aa3179b3b3f5942d724afcdec9f6', // 15.musd
    // 16.rsv is dead
    dUSD: '0x8038c01a0390a8c547446a0b2c18fc9aefecc10c', // 17.dusd
    tBTC: '0xc25099792e9349c7dd09759744ea681c7de2cb66', // 18.tbtc
    pBTC: '0x7f55dde206dbad629c080068923b36fe9d6bdbef', // 19.pbtc
    bBTC: '0x071c661b4deefb59e2a3ddb20db036821eee8f4b', // 20.bbtc
    oBTC: '0xd81da8d904b52208541bade1bd6595d8a251f8dd', // 21.obtc
    UST: '0x890f4e345b1daed0367a877a1612f86a1f86985f', // 22.ust
    eurs: '0x0ce6a5ff5217e38315f87032cf90686c96627caa', // 23.eurs
    seth: '0xc5424b857f758e906013f3555dad202e4bdb4567', // 24.seth
    aave: '0xdebf20617708857ebe4f679508e7b7863a8a8eee', // 25.aave
    steth: '0xdc24316b9ae028f1497c275eb9192a3ea0f67022', // 26.stETH
    saave: '0xeb16ae0052ed37f479f7fe63849198df1765a733', // saave
    ankreth: '0xa96a65c051bf88b4095ee1f2451c2a9d43f53ae2', // ankreth
    USDP: '0x42d7025938bec20b69cbae5a77421082407f053a', // usdp
    ib: '0x2dded6da1bf5dbdf597c45fcfaa3194e53ecfeaf', // iron bank
    link: '0xf178c0b5bb7e7abf4e12a4838c7b7c5ba2c623c0', // link
    // StableSwap "open pools" (crv.finance)
    TUSD: '0xecd5e75afb02efa118af914515d6521aabd189f1',
    STABLEx: '0x3252efd4ea2d6c78091a1f43982ee2c3659cc3d1',
    alUSD: '0x43b4fdfd4ff969587185cdb6f0bd875c5fc83f8c',
    FRAX: '0xd632f22692fac7611d2aa1c0d552930d43caed3b',
    LUSD: '0xed279fdd11ca84beef15af5d39bb4d4bee23f0ca',
    BUSD: '0x4807862aa8b2bf68830e4c8dc86d0e9a998e085a',
};

export const CURVE_V2_POOLS = {
    tricrypto: '0x80466c64868e1ab14a1ddf27a676c3fcbe638fe5',
};

export const CURVE_POLYGON_POOLS = {
    aave: '0x445fe580ef8d70ff569ab36e80c647af338db351',
    ren: '0xc2d95eef97ec6c17551d45e77b590dc1f9117c67',
};

export const CURVE_V2_POLYGON_POOLS = {
    atricrypto: '0x3fcd5de6a9fc8a99995c406c77dda3ed7e406f81',
};

export const SWERVE_POOLS = {
    y: '0x329239599afb305da0a2ec69c58f8a6697f9f88d',
};

export const SNOWSWAP_POOLS = {
    yUSD: '0xbf7ccd6c446acfcc5df023043f2167b62e81899b',
    yVault: '0x4571753311e37ddb44faa8fb78a6df9a6e3c6c0b',
    // POOL Disabled as it uses WETH over ETH
    // There is a conflict with Curve and SnowSwap
    // where Curve uses ETH and SnowSwap uses WETH
    // To re-enable this we need to flag an WETH
    // unwrap or not
    // eth: '0x16bea2e63adade5984298d53a4d4d9c09e278192',
};

export const SMOOTHY_POOLS = {
    syUSD: '0xe5859f4efc09027a9b718781dcb2c6910cac6e91',
};

export const SADDLE_POOLS = {
    stables: '0x3911f80530595fbd01ab1516ab61255d75aeb066',
    bitcoins: '0x4f6a43ad7cba042606decaca730d4ce0a57ac62e',
    alETH: '0xa6018520eaacc06c30ff2e1b3ee2c7c22e64196a',
    d4: '0xc69ddcd4dfef25d8a793241834d4cc4b3668ead6',
};

export const IRONSWAP_POOLS = {
    is3usd: '0x837503e8a8753ae17fb8c8151b8e6f586defcb57',
};

export const NERVE_POOLS = {
    threePool: '0x1b3771a66ee31180906972580ade9b81afc5fcdc',
};

export const BELT_POOLS = {
    vPool: '0xf16d312d119c13dd27fd0dc814b0bcdcaaa62dfd',
};

export const ELLIPSIS_POOLS = {
    threePool: '0x160caed03795365f3a589f10c379ffa7d75d4e76',
};

export const XSIGMA_POOLS = {
    stable: '0x3333333ACdEdBbC9Ad7bda0876e60714195681c5',
};

export const FIREBIRDONESWAP_BSC_POOLS = {
    oneswap: '0x01c9475dbd36e46d1961572c8de24b74616bae9e',
};

export const FIREBIRDONESWAP_POLYGON_POOLS = {
    oneswap: '0x01c9475dbd36e46d1961572c8de24b74616bae9e',
};

export const ACRYPTOS_POOLS = {
    acs4usd: '0xb3f0c9ea1f05e312093fdb031e789a756659b0ac',
    acs4vai: '0x191409d5a4effe25b0f4240557ba2192d18a191e',
    acs4ust: '0x99c92765efc472a9709ced86310d64c4573c4b77',
    acs3btc: '0xbe7caa236544d1b9a0e7f91e94b9f5bfd3b5ca81',
};

export const DEFAULT_INTERMEDIATE_TOKENS_BY_CHAIN_ID = valueByChainId<string[]>(
    {
        [ChainId.Mainnet]: [
            MAINNET_TOKENS.WETH,
            MAINNET_TOKENS.USDT,
            MAINNET_TOKENS.DAI,
            MAINNET_TOKENS.USDC,
            MAINNET_TOKENS.WBTC,
        ],
        [ChainId.BSC]: [
            BSC_TOKENS.WBNB,
            BSC_TOKENS.BUSD,
            BSC_TOKENS.DAI,
            BSC_TOKENS.USDC,
            BSC_TOKENS.WETH,
            BSC_TOKENS.USDT,
            BSC_TOKENS.WEX,
        ],
        [ChainId.Ropsten]: [
            getContractAddressesForChainOrThrow(ChainId.Ropsten).etherToken,
            '0xad6d458402f60fd3bd25163575031acdce07538d', // DAI
            '0x07865c6e87b9f70255377e024ace6630c1eaa37f', // USDC
        ],
        [ChainId.Polygon]: [
            POLYGON_TOKENS.WMATIC,
            POLYGON_TOKENS.WETH,
            POLYGON_TOKENS.USDC,
            POLYGON_TOKENS.DAI,
            POLYGON_TOKENS.USDT,
            POLYGON_TOKENS.WBTC,
        ],
    },
    [],
);

export const DEFAULT_TOKEN_ADJACENCY_GRAPH_BY_CHAIN_ID = valueByChainId<TokenAdjacencyGraph>(
    {
        [ChainId.Mainnet]: new TokenAdjacencyGraphBuilder({
            default: DEFAULT_INTERMEDIATE_TOKENS_BY_CHAIN_ID[ChainId.Mainnet],
        })
            // Mirror Protocol
            .tap(builder => {
                builder
                    .add(MAINNET_TOKENS.MIR, MAINNET_TOKENS.UST)
                    .add(MAINNET_TOKENS.UST, [MAINNET_TOKENS.MIR, ...Object.values(MIRROR_WRAPPED_TOKENS)])
                    .add(MAINNET_TOKENS.USDT, MAINNET_TOKENS.UST);
                Object.values(MIRROR_WRAPPED_TOKENS).forEach(t => builder.add(t, MAINNET_TOKENS.UST));
            })
            // Build
            .build(),
        [ChainId.BSC]: new TokenAdjacencyGraphBuilder({
            default: DEFAULT_INTERMEDIATE_TOKENS_BY_CHAIN_ID[ChainId.BSC],
        }).build(),
        [ChainId.Polygon]: new TokenAdjacencyGraphBuilder({
            default: DEFAULT_INTERMEDIATE_TOKENS_BY_CHAIN_ID[ChainId.Polygon],
        }).build(),
    },
    new TokenAdjacencyGraphBuilder({ default: [] }).build(),
);

export const NATIVE_FEE_TOKEN_BY_CHAIN_ID = valueByChainId<string>(
    {
        [ChainId.Mainnet]: getContractAddressesForChainOrThrow(ChainId.Mainnet).etherToken,
        [ChainId.BSC]: getContractAddressesForChainOrThrow(ChainId.BSC).etherToken,
        [ChainId.Ganache]: getContractAddressesForChainOrThrow(ChainId.Ganache).etherToken,
        [ChainId.Ropsten]: getContractAddressesForChainOrThrow(ChainId.Ropsten).etherToken,
        [ChainId.Rinkeby]: getContractAddressesForChainOrThrow(ChainId.Rinkeby).etherToken,
        [ChainId.Kovan]: getContractAddressesForChainOrThrow(ChainId.Kovan).etherToken,
        [ChainId.Polygon]: getContractAddressesForChainOrThrow(ChainId.Polygon).etherToken,
    },
    NULL_ADDRESS,
);

export const NATIVE_FEE_TOKEN_AMOUNT_BY_CHAIN_ID = valueByChainId(
    { [ChainId.Mainnet]: ONE_ETHER.times(0.1) },
    ONE_ETHER,
);

// Order dependent
const CURVE_TRI_POOL_MAINNET_TOKENS = [MAINNET_TOKENS.DAI, MAINNET_TOKENS.USDC, MAINNET_TOKENS.USDT];
const CURVE_TRI_BTC_POOL_TOKEN = [MAINNET_TOKENS.RenBTC, MAINNET_TOKENS.WBTC, MAINNET_TOKENS.sBTC];
const CURVE_POLYGON_ATRICRYPTO_UNDERLYING_TOKENS = [POLYGON_TOKENS.DAI, POLYGON_TOKENS.USDC, POLYGON_TOKENS.USDT];
const CURVE_POLYGON_ATRICRYPTO_TOKENS = [POLYGON_TOKENS.amDAI, POLYGON_TOKENS.amUSDC, POLYGON_TOKENS.amUSDT];

const createCurveExchangePool = (info: { tokens: string[]; pool: string; gasSchedule: number }) => ({
    exchangeFunctionSelector: CurveFunctionSelectors.exchange,
    sellQuoteFunctionSelector: CurveFunctionSelectors.get_dy,
    buyQuoteFunctionSelector: CurveFunctionSelectors.None,
    tokens: info.tokens,
    metaTokens: undefined,
    poolAddress: info.pool,
    gasSchedule: info.gasSchedule,
});

const createCurveExchangeUnderlyingPool = (info: { tokens: string[]; pool: string; gasSchedule: number }) => ({
    exchangeFunctionSelector: CurveFunctionSelectors.exchange_underlying,
    sellQuoteFunctionSelector: CurveFunctionSelectors.get_dy_underlying,
    buyQuoteFunctionSelector: CurveFunctionSelectors.None,
    tokens: info.tokens,
    metaTokens: undefined,
    poolAddress: info.pool,
    gasSchedule: info.gasSchedule,
});

const createCurveMetaTriPool = (info: { tokens: string[]; pool: string; gasSchedule: number }) => ({
    exchangeFunctionSelector: CurveFunctionSelectors.exchange_underlying,
    sellQuoteFunctionSelector: CurveFunctionSelectors.get_dy_underlying,
    buyQuoteFunctionSelector: CurveFunctionSelectors.None,
    tokens: [...info.tokens, ...CURVE_TRI_POOL_MAINNET_TOKENS],
    metaTokens: info.tokens,
    poolAddress: info.pool,
    gasSchedule: info.gasSchedule,
});

const createCurveMetaTriBtcPool = (info: { tokens: string[]; pool: string; gasSchedule: number }) => ({
    exchangeFunctionSelector: CurveFunctionSelectors.exchange_underlying,
    sellQuoteFunctionSelector: CurveFunctionSelectors.get_dy_underlying,
    buyQuoteFunctionSelector: CurveFunctionSelectors.None,
    tokens: [...info.tokens, ...CURVE_TRI_BTC_POOL_TOKEN],
    metaTokens: info.tokens,
    poolAddress: info.pool,
    gasSchedule: info.gasSchedule,
});

const createCurveExchangeV2Pool = (info: { tokens: string[]; pool: string; gasSchedule: number }) => ({
    exchangeFunctionSelector: CurveFunctionSelectors.exchange_v2,
    sellQuoteFunctionSelector: CurveFunctionSelectors.get_dy_v2,
    buyQuoteFunctionSelector: CurveFunctionSelectors.None,
    tokens: info.tokens,
    metaTokens: undefined,
    poolAddress: info.pool,
    gasSchedule: info.gasSchedule,
});

const createCurveV2MetaTriPool = (info: { tokens: string[]; pool: string; gasSchedule: number }) => ({
    exchangeFunctionSelector: CurveFunctionSelectors.exchange_underlying_v2,
    sellQuoteFunctionSelector: CurveFunctionSelectors.get_dy_underlying_v2,
    buyQuoteFunctionSelector: CurveFunctionSelectors.None,
    tokens: [...CURVE_POLYGON_ATRICRYPTO_UNDERLYING_TOKENS, ...info.tokens],
    metaTokens: info.tokens,
    poolAddress: info.pool,
    gasSchedule: info.gasSchedule,
});

/**
 * Mainnet Curve configuration
 * The tokens are in order of their index, which each curve defines
 * I.e DaiUsdc curve has DAI as index 0 and USDC as index 1
 */
export const CURVE_MAINNET_INFOS: { [name: string]: CurveInfo } = {
    [CURVE_POOLS.compound]: createCurveExchangeUnderlyingPool({
        tokens: [MAINNET_TOKENS.DAI, MAINNET_TOKENS.USDC],
        pool: CURVE_POOLS.compound,
        gasSchedule: 587e3,
    }),
    [CURVE_POOLS.PAX]: createCurveExchangeUnderlyingPool({
        tokens: [MAINNET_TOKENS.DAI, MAINNET_TOKENS.USDC, MAINNET_TOKENS.USDT, MAINNET_TOKENS.PAX],
        pool: CURVE_POOLS.PAX,
        gasSchedule: 742e3,
    }),
    [CURVE_POOLS.sUSD]: createCurveExchangeUnderlyingPool({
        tokens: [MAINNET_TOKENS.DAI, MAINNET_TOKENS.USDC, MAINNET_TOKENS.USDT, MAINNET_TOKENS.sUSD],
        pool: CURVE_POOLS.sUSD,
        gasSchedule: 302e3,
    }),
    [CURVE_POOLS.renBTC]: createCurveExchangePool({
        tokens: [MAINNET_TOKENS.RenBTC, MAINNET_TOKENS.WBTC],
        pool: CURVE_POOLS.renBTC,
        gasSchedule: 171e3,
    }),
    [CURVE_POOLS.sBTC]: createCurveExchangePool({
        tokens: [MAINNET_TOKENS.RenBTC, MAINNET_TOKENS.WBTC, MAINNET_TOKENS.sBTC],
        pool: CURVE_POOLS.sBTC,
        gasSchedule: 327e3,
    }),
    [CURVE_POOLS.HBTC]: createCurveExchangePool({
        tokens: [MAINNET_TOKENS.hBTC, MAINNET_TOKENS.WBTC],
        pool: CURVE_POOLS.HBTC,
        gasSchedule: 210e3,
    }),
    [CURVE_POOLS.TRI]: createCurveExchangePool({
        tokens: [MAINNET_TOKENS.DAI, MAINNET_TOKENS.USDC, MAINNET_TOKENS.USDT],
        pool: CURVE_POOLS.TRI,
        gasSchedule: 176e3,
    }),
    [CURVE_POOLS.GUSD]: createCurveMetaTriPool({
        tokens: [MAINNET_TOKENS.GUSD],
        pool: CURVE_POOLS.GUSD,
        gasSchedule: 411e3,
    }),
    [CURVE_POOLS.HUSD]: createCurveMetaTriPool({
        tokens: [MAINNET_TOKENS.HUSD],
        pool: CURVE_POOLS.HUSD,
        gasSchedule: 396e3,
    }),
    [CURVE_POOLS.USDN]: createCurveMetaTriPool({
        tokens: [MAINNET_TOKENS.USDN],
        pool: CURVE_POOLS.USDN,
        gasSchedule: 398e3,
    }),
    [CURVE_POOLS.mUSD]: createCurveMetaTriPool({
        tokens: [MAINNET_TOKENS.mUSD],
        pool: CURVE_POOLS.mUSD,
        gasSchedule: 385e3,
    }),
    [CURVE_POOLS.dUSD]: createCurveMetaTriPool({
        tokens: [MAINNET_TOKENS.dUSD],
        pool: CURVE_POOLS.dUSD,
        gasSchedule: 371e3,
    }),
    [CURVE_POOLS.tBTC]: createCurveMetaTriBtcPool({
        tokens: [MAINNET_TOKENS.tBTC],
        pool: CURVE_POOLS.tBTC,
        gasSchedule: 482e3,
    }),
    [CURVE_POOLS.pBTC]: createCurveMetaTriBtcPool({
        tokens: [MAINNET_TOKENS.pBTC],
        pool: CURVE_POOLS.pBTC,
        gasSchedule: 503e3,
    }),
    [CURVE_POOLS.bBTC]: createCurveMetaTriBtcPool({
        tokens: [MAINNET_TOKENS.bBTC],
        pool: CURVE_POOLS.bBTC,
        gasSchedule: 497e3,
    }),
    [CURVE_POOLS.oBTC]: createCurveMetaTriBtcPool({
        tokens: [MAINNET_TOKENS.oBTC],
        pool: CURVE_POOLS.oBTC,
        gasSchedule: 488e3,
    }),
    [CURVE_POOLS.UST]: createCurveMetaTriPool({
        tokens: [MAINNET_TOKENS.UST],
        pool: CURVE_POOLS.UST,
        gasSchedule: 340e3,
    }),
    [CURVE_POOLS.eurs]: createCurveExchangePool({
        tokens: [MAINNET_TOKENS.EURS, MAINNET_TOKENS.sEUR],
        pool: CURVE_POOLS.eurs,
        gasSchedule: 320e3,
    }),
    [CURVE_POOLS.aave]: createCurveExchangeUnderlyingPool({
        tokens: [MAINNET_TOKENS.DAI, MAINNET_TOKENS.USDC, MAINNET_TOKENS.USDT],
        pool: CURVE_POOLS.aave,
        gasSchedule: 580e3,
    }),
    [CURVE_POOLS.aave]: createCurveExchangePool({
        tokens: [MAINNET_TOKENS.aDAI, MAINNET_TOKENS.aUSDC, MAINNET_TOKENS.aUSDT],
        pool: CURVE_POOLS.aave,
        gasSchedule: 580e3,
    }),
    [CURVE_POOLS.saave]: createCurveExchangeUnderlyingPool({
        tokens: [MAINNET_TOKENS.DAI, MAINNET_TOKENS.sUSD],
        pool: CURVE_POOLS.saave,
        gasSchedule: 580e3,
    }),
    [CURVE_POOLS.saave]: createCurveExchangePool({
        tokens: [MAINNET_TOKENS.aDAI, MAINNET_TOKENS.aSUSD],
        pool: CURVE_POOLS.saave,
        gasSchedule: 580e3,
    }),
    [CURVE_POOLS.USDP]: createCurveMetaTriPool({
        tokens: [MAINNET_TOKENS.USDP],
        pool: CURVE_POOLS.USDP,
        gasSchedule: 374e3,
    }),
    [CURVE_POOLS.ib]: createCurveExchangeUnderlyingPool({
        tokens: [MAINNET_TOKENS.DAI, MAINNET_TOKENS.USDC, MAINNET_TOKENS.USDT],
        pool: CURVE_POOLS.ib,
        gasSchedule: 646e3,
    }),
    [CURVE_POOLS.link]: createCurveExchangePool({
        tokens: [MAINNET_TOKENS.LINK, MAINNET_TOKENS.sLINK],
        pool: CURVE_POOLS.link,
        gasSchedule: 319e3,
    }),
    [CURVE_POOLS.TUSD]: createCurveMetaTriPool({
        tokens: [MAINNET_TOKENS.TUSD],
        pool: CURVE_POOLS.TUSD,
        gasSchedule: 404e3,
    }),
    [CURVE_POOLS.STABLEx]: createCurveMetaTriPool({
        tokens: [MAINNET_TOKENS.STABLEx],
        pool: CURVE_POOLS.STABLEx,
        gasSchedule: 397e3,
    }),
    [CURVE_POOLS.alUSD]: createCurveMetaTriPool({
        tokens: [MAINNET_TOKENS.alUSD],
        pool: CURVE_POOLS.alUSD,
        gasSchedule: 387e3,
    }),
    [CURVE_POOLS.FRAX]: createCurveMetaTriPool({
        tokens: [MAINNET_TOKENS.FRAX],
        pool: CURVE_POOLS.FRAX,
        gasSchedule: 387e3,
    }),
    [CURVE_POOLS.LUSD]: createCurveMetaTriPool({
        tokens: [MAINNET_TOKENS.LUSD],
        pool: CURVE_POOLS.LUSD,
        gasSchedule: 387e3,
    }),
    [CURVE_POOLS.BUSD]: createCurveMetaTriPool({
        tokens: [MAINNET_TOKENS.BUSD],
        pool: CURVE_POOLS.BUSD,
        gasSchedule: 387e3,
    }),
    [CURVE_POOLS.steth]: createCurveExchangePool({
        // This pool uses ETH
        tokens: [MAINNET_TOKENS.WETH, MAINNET_TOKENS.stETH],
        pool: CURVE_POOLS.steth,
        gasSchedule: 151e3,
    }),
    [CURVE_POOLS.seth]: createCurveExchangePool({
        // This pool uses ETH
        tokens: [MAINNET_TOKENS.WETH, MAINNET_TOKENS.sETH],
        pool: CURVE_POOLS.seth,
        gasSchedule: 187e3,
    }),
    [CURVE_POOLS.ankreth]: createCurveExchangePool({
        // This pool uses ETH
        tokens: [MAINNET_TOKENS.WETH, MAINNET_TOKENS.ankrETH],
        pool: CURVE_POOLS.ankreth,
        gasSchedule: 125e3,
    }),
};

export const CURVE_V2_MAINNET_INFOS: { [name: string]: CurveInfo } = {
    [CURVE_V2_POOLS.tricrypto]: createCurveExchangeV2Pool({
        tokens: [MAINNET_TOKENS.USDT, MAINNET_TOKENS.WBTC, MAINNET_TOKENS.WETH],
        pool: CURVE_V2_POOLS.tricrypto,
        gasSchedule: 300e3,
    }),
};

export const CURVE_POLYGON_INFOS: { [name: string]: CurveInfo } = {
    ['aave_exchangeunderlying']: createCurveExchangeUnderlyingPool({
        tokens: CURVE_POLYGON_ATRICRYPTO_UNDERLYING_TOKENS,
        pool: CURVE_POLYGON_POOLS.aave,
        gasSchedule: 300e3,
    }),
    ['aave_exchange']: createCurveExchangePool({
        tokens: CURVE_POLYGON_ATRICRYPTO_TOKENS,
        pool: CURVE_POLYGON_POOLS.aave,
        gasSchedule: 150e3,
    }),
    [CURVE_POLYGON_POOLS.ren]: createCurveExchangeUnderlyingPool({
        tokens: [POLYGON_TOKENS.WBTC, POLYGON_TOKENS.renBTC],
        pool: CURVE_POLYGON_POOLS.ren,
        gasSchedule: 350e3,
    }),
};

export const CURVE_V2_POLYGON_INFOS: { [name: string]: CurveInfo } = {
    [CURVE_V2_POLYGON_POOLS.atricrypto]: createCurveV2MetaTriPool({
        tokens: [POLYGON_TOKENS.WBTC, POLYGON_TOKENS.WETH],
        pool: CURVE_V2_POLYGON_POOLS.atricrypto,
        gasSchedule: 300e3,
    }),
};

export const SWERVE_MAINNET_INFOS: { [name: string]: CurveInfo } = {
    [SWERVE_POOLS.y]: createCurveExchangePool({
        tokens: [MAINNET_TOKENS.DAI, MAINNET_TOKENS.USDC, MAINNET_TOKENS.USDT, MAINNET_TOKENS.TUSD],
        pool: SWERVE_POOLS.y,
        gasSchedule: 140e3,
    }),
};

export const SNOWSWAP_MAINNET_INFOS: { [name: string]: CurveInfo } = {
    [SNOWSWAP_POOLS.yUSD]: createCurveExchangePool({
        tokens: [MAINNET_TOKENS.yUSD, MAINNET_TOKENS.ybCRV],
        pool: SNOWSWAP_POOLS.yUSD,
        gasSchedule: 990e3,
    }),
    [SNOWSWAP_POOLS.yUSD]: createCurveExchangeUnderlyingPool({
        tokens: [MAINNET_TOKENS.yCRV, MAINNET_TOKENS.bCRV],
        pool: SNOWSWAP_POOLS.yUSD,
        gasSchedule: 990e3,
    }),
    [SNOWSWAP_POOLS.yVault]: createCurveExchangePool({
        tokens: [MAINNET_TOKENS.yDAI, MAINNET_TOKENS.yUSDC, MAINNET_TOKENS.yUSDT, MAINNET_TOKENS.yTUSD],
        pool: SNOWSWAP_POOLS.yVault,
        gasSchedule: 1490e3,
    }),
    // Unsupported due to collision with WETH and ETH with execution using MixinCurve
    // [SNOWSWAP_POOLS.eth]: createCurveExchangePool({
    //     tokens: [MAINNET_TOKENS.WETH, MAINNET_TOKENS.vETH, MAINNET_TOKENS.ankrETH, MAINNET_TOKENS.crETH],
    //     pool: SNOWSWAP_POOLS.eth,
    //     gasSchedule: 990e3,
    // }),
};

export const BELT_BSC_INFOS: { [name: string]: CurveInfo } = {
    [BELT_POOLS.vPool]: createCurveExchangeUnderlyingPool({
        tokens: [BSC_TOKENS.DAI, BSC_TOKENS.USDC, BSC_TOKENS.USDT, BSC_TOKENS.BUSD],
        pool: BELT_POOLS.vPool,
        gasSchedule: 4490e3,
    }),
};

export const ELLIPSIS_BSC_INFOS: { [name: string]: CurveInfo } = {
    [ELLIPSIS_POOLS.threePool]: createCurveExchangePool({
        tokens: [BSC_TOKENS.BUSD, BSC_TOKENS.USDC, BSC_TOKENS.USDT],
        pool: ELLIPSIS_POOLS.threePool,
        gasSchedule: 140e3,
    }),
};

export const XSIGMA_MAINNET_INFOS: { [name: string]: CurveInfo } = {
    [XSIGMA_POOLS.stable]: createCurveExchangePool({
        tokens: [MAINNET_TOKENS.DAI, MAINNET_TOKENS.USDC, MAINNET_TOKENS.USDT],
        pool: XSIGMA_POOLS.stable,
        gasSchedule: 150e3,
    }),
};

// Curve-like sources using custom selectors
export const SADDLE_MAINNET_INFOS: { [name: string]: CurveInfo } = {
    [SADDLE_POOLS.stables]: {
        exchangeFunctionSelector: CurveFunctionSelectors.swap,
        sellQuoteFunctionSelector: CurveFunctionSelectors.calculateSwap,
        buyQuoteFunctionSelector: CurveFunctionSelectors.None,
        poolAddress: SADDLE_POOLS.stables,
        tokens: [MAINNET_TOKENS.DAI, MAINNET_TOKENS.USDC, MAINNET_TOKENS.USDT],
        metaTokens: undefined,
        gasSchedule: 150e3,
    },
    [SADDLE_POOLS.bitcoins]: {
        exchangeFunctionSelector: CurveFunctionSelectors.swap,
        sellQuoteFunctionSelector: CurveFunctionSelectors.calculateSwap,
        buyQuoteFunctionSelector: CurveFunctionSelectors.None,
        poolAddress: SADDLE_POOLS.bitcoins,
        tokens: [MAINNET_TOKENS.tBTC, MAINNET_TOKENS.WBTC, MAINNET_TOKENS.RenBTC, MAINNET_TOKENS.sBTC],
        metaTokens: undefined,
        gasSchedule: 150e3,
    },
    [SADDLE_POOLS.alETH]: {
        exchangeFunctionSelector: CurveFunctionSelectors.swap,
        sellQuoteFunctionSelector: CurveFunctionSelectors.calculateSwap,
        buyQuoteFunctionSelector: CurveFunctionSelectors.None,
        poolAddress: SADDLE_POOLS.alETH,
        tokens: [MAINNET_TOKENS.WETH, MAINNET_TOKENS.alETH, MAINNET_TOKENS.sETH],
        metaTokens: undefined,
        gasSchedule: 200e3,
    },
    [SADDLE_POOLS.d4]: {
        exchangeFunctionSelector: CurveFunctionSelectors.swap,
        sellQuoteFunctionSelector: CurveFunctionSelectors.calculateSwap,
        buyQuoteFunctionSelector: CurveFunctionSelectors.None,
        poolAddress: SADDLE_POOLS.d4,
        tokens: [MAINNET_TOKENS.alUSD, MAINNET_TOKENS.FEI, MAINNET_TOKENS.FRAX, MAINNET_TOKENS.LUSD],
        metaTokens: undefined,
        gasSchedule: 150e3,
    },
};

export const IRONSWAP_POLYGON_INFOS: { [name: string]: CurveInfo } = {
    [IRONSWAP_POOLS.is3usd]: {
        exchangeFunctionSelector: CurveFunctionSelectors.swap,
        sellQuoteFunctionSelector: CurveFunctionSelectors.calculateSwap,
        buyQuoteFunctionSelector: CurveFunctionSelectors.None,
        poolAddress: IRONSWAP_POOLS.is3usd,
        tokens: [POLYGON_TOKENS.USDC, POLYGON_TOKENS.USDT, POLYGON_TOKENS.DAI],
        metaTokens: undefined,
        gasSchedule: 150e3,
    },
};

export const SMOOTHY_MAINNET_INFOS: { [name: string]: CurveInfo } = {
    [SMOOTHY_POOLS.syUSD]: {
        exchangeFunctionSelector: CurveFunctionSelectors.swap_uint256,
        sellQuoteFunctionSelector: CurveFunctionSelectors.get_swap_amount,
        buyQuoteFunctionSelector: CurveFunctionSelectors.None,
        poolAddress: SMOOTHY_POOLS.syUSD,
        tokens: [
            MAINNET_TOKENS.USDT,
            MAINNET_TOKENS.USDC,
            MAINNET_TOKENS.DAI,
            MAINNET_TOKENS.TUSD,
            MAINNET_TOKENS.sUSD,
            MAINNET_TOKENS.BUSD,
            MAINNET_TOKENS.PAX,
            MAINNET_TOKENS.GUSD,
        ],
        metaTokens: undefined,
        gasSchedule: 190e3,
    },
};

export const SMOOTHY_BSC_INFOS: { [name: string]: CurveInfo } = {
    [SMOOTHY_POOLS.syUSD]: {
        exchangeFunctionSelector: CurveFunctionSelectors.swap_uint256,
        sellQuoteFunctionSelector: CurveFunctionSelectors.get_swap_amount,
        buyQuoteFunctionSelector: CurveFunctionSelectors.None,
        poolAddress: SMOOTHY_POOLS.syUSD,
        tokens: [BSC_TOKENS.BUSD, BSC_TOKENS.USDT, BSC_TOKENS.USDC, BSC_TOKENS.DAI, BSC_TOKENS.PAX, BSC_TOKENS.UST],
        metaTokens: undefined,
        gasSchedule: 90e3,
    },
};

export const NERVE_BSC_INFOS: { [name: string]: CurveInfo } = {
    [NERVE_POOLS.threePool]: {
        exchangeFunctionSelector: CurveFunctionSelectors.swap,
        sellQuoteFunctionSelector: CurveFunctionSelectors.calculateSwap,
        buyQuoteFunctionSelector: CurveFunctionSelectors.None,
        poolAddress: NERVE_POOLS.threePool,
        tokens: [BSC_TOKENS.BUSD, BSC_TOKENS.USDT, BSC_TOKENS.USDC],
        metaTokens: undefined,
        gasSchedule: 140e3,
    },
};

export const FIREBIRDONESWAP_BSC_INFOS: { [name: string]: CurveInfo } = {
    [FIREBIRDONESWAP_BSC_POOLS.oneswap]: {
        exchangeFunctionSelector: CurveFunctionSelectors.swap,
        sellQuoteFunctionSelector: CurveFunctionSelectors.calculateSwap,
        buyQuoteFunctionSelector: CurveFunctionSelectors.None,
        poolAddress: FIREBIRDONESWAP_BSC_POOLS.oneswap,
        tokens: [BSC_TOKENS.BUSD, BSC_TOKENS.USDT, BSC_TOKENS.DAI, BSC_TOKENS.USDC],
        metaTokens: undefined,
        gasSchedule: 100e3,
    },
};

export const FIREBIRDONESWAP_POLYGON_INFOS: { [name: string]: CurveInfo } = {
    [FIREBIRDONESWAP_POLYGON_POOLS.oneswap]: {
        exchangeFunctionSelector: CurveFunctionSelectors.swap,
        sellQuoteFunctionSelector: CurveFunctionSelectors.calculateSwap,
        buyQuoteFunctionSelector: CurveFunctionSelectors.None,
        poolAddress: FIREBIRDONESWAP_POLYGON_POOLS.oneswap,
        tokens: [POLYGON_TOKENS.DAI, POLYGON_TOKENS.USDC, POLYGON_TOKENS.USDT],
        metaTokens: undefined,
        gasSchedule: 100e3,
    },
};

const ACRYPTOS_ACS4USD_POOL_BSC_TOKENS = [BSC_TOKENS.BUSD, BSC_TOKENS.USDT, BSC_TOKENS.DAI, BSC_TOKENS.USDC];

const createAcryptosMetaUsdPool = (info: { tokens: string[]; pool: string; gasSchedule: number }) => ({
    exchangeFunctionSelector: CurveFunctionSelectors.exchange_underlying,
    sellQuoteFunctionSelector: CurveFunctionSelectors.get_dy_underlying,
    buyQuoteFunctionSelector: CurveFunctionSelectors.None,
    tokens: [...info.tokens, ...ACRYPTOS_ACS4USD_POOL_BSC_TOKENS],
    metaTokens: info.tokens,
    poolAddress: info.pool,
    gasSchedule: info.gasSchedule,
});

export const ACRYPTOS_BSC_INFOS: { [name: string]: CurveInfo } = {
    [ACRYPTOS_POOLS.acs4usd]: createCurveExchangePool({
        tokens: ACRYPTOS_ACS4USD_POOL_BSC_TOKENS,
        pool: ACRYPTOS_POOLS.acs4usd,
        gasSchedule: 145e3,
    }),

    [ACRYPTOS_POOLS.acs4vai]: createAcryptosMetaUsdPool({
        tokens: [BSC_TOKENS.VAI],
        pool: ACRYPTOS_POOLS.acs4vai,
        gasSchedule: 300e3,
    }),

    [ACRYPTOS_POOLS.acs4ust]: createAcryptosMetaUsdPool({
        tokens: [BSC_TOKENS.UST],
        pool: ACRYPTOS_POOLS.acs4ust,
        gasSchedule: 300e3,
    }),

    [ACRYPTOS_POOLS.acs3btc]: createCurveExchangePool({
        tokens: [BSC_TOKENS.BTCB, BSC_TOKENS.renBTC, BSC_TOKENS.pBTC],
        pool: ACRYPTOS_POOLS.acs3btc,
        gasSchedule: 145e3,
    }),
};

/**
 * Kyber reserve prefixes
 * 0xff Fed price reserve
 * 0xaa Automated price reserve
 * 0xbb Bridged price reserve (i.e Uniswap/Curve)
 */
export const KYBER_BRIDGED_LIQUIDITY_PREFIX = '0xbb';
export const KYBER_BANNED_RESERVES = ['0xff4f6e65426974205175616e7400000000000000000000000000000000000000'];
export const MAX_KYBER_RESERVES_QUERIED = 5;
export const KYBER_CONFIG_BY_CHAIN_ID = valueByChainId<KyberSamplerOpts>(
    {
        [ChainId.Mainnet]: {
            networkProxy: '0x9aab3f75489902f3a48495025729a0af77d4b11e',
            hintHandler: '0xa1C0Fa73c39CFBcC11ec9Eb1Afc665aba9996E2C',
            weth: MAINNET_TOKENS.WETH,
        },
        [ChainId.Ropsten]: {
            networkProxy: '0x818e6fecd516ecc3849daf6845e3ec868087b755',
            hintHandler: '0x63f773c026093eef988e803bdd5772dd235a8e71',
            weth: getContractAddressesForChainOrThrow(ChainId.Ropsten).etherToken,
        },
    },
    {
        networkProxy: NULL_ADDRESS,
        hintHandler: NULL_ADDRESS,
        weth: NULL_ADDRESS,
    },
);

export const LIQUIDITY_PROVIDER_REGISTRY_BY_CHAIN_ID = valueByChainId<LiquidityProviderRegistry>(
    {
        [ChainId.Mainnet]: {
            ['0x1d0d407c5af8c86f0a6494de86e56ae21e46a951']: {
                tokens: [
                    MAINNET_TOKENS.WETH,
                    MAINNET_TOKENS.USDC,
                    MAINNET_TOKENS.USDT,
                    MAINNET_TOKENS.WBTC,
                    MAINNET_TOKENS.PAX,
                    MAINNET_TOKENS.LINK,
                    MAINNET_TOKENS.KNC,
                    MAINNET_TOKENS.MANA,
                    MAINNET_TOKENS.DAI,
                    MAINNET_TOKENS.BUSD,
                    MAINNET_TOKENS.AAVE,
                    MAINNET_TOKENS.HT,
                ],
                gasCost: (takerToken: string, makerToken: string) =>
                    [takerToken, makerToken].includes(MAINNET_TOKENS.WETH) ? 160e3 : 280e3,
            },
        },
    },
    {},
);

export const UNISWAPV1_ROUTER_BY_CHAIN_ID = valueByChainId<string>(
    {
        [ChainId.Mainnet]: '0xc0a47dfe034b400b47bdad5fecda2621de6c4d95',
        [ChainId.Ropsten]: '0x9c83dce8ca20e9aaf9d3efc003b2ea62abc08351',
    },
    NULL_ADDRESS,
);

export const UNISWAPV2_ROUTER_BY_CHAIN_ID = valueByChainId<string>(
    {
        [ChainId.Mainnet]: '0xf164fc0ec4e93095b804a4795bbe1e041497b92a',
        [ChainId.Ropsten]: '0xf164fc0ec4e93095b804a4795bbe1e041497b92a',
    },
    NULL_ADDRESS,
);

export const SUSHISWAP_ROUTER_BY_CHAIN_ID = valueByChainId<string>(
    {
        [ChainId.Mainnet]: '0xd9e1ce17f2641f24ae83637ab66a2cca9c378b9f',
        [ChainId.BSC]: '0x1b02da8cb0d097eb8d57a175b88c7d8b47997506',
        [ChainId.Ropsten]: '0x1b02da8cb0d097eb8d57a175b88c7d8b47997506',
        [ChainId.Polygon]: '0x1b02da8cb0d097eb8d57a175b88c7d8b47997506',
    },
    NULL_ADDRESS,
);

export const CRYPTO_COM_ROUTER_BY_CHAIN_ID = valueByChainId<string>(
    {
        [ChainId.Mainnet]: '0xceb90e4c17d626be0facd78b79c9c87d7ca181b3',
    },
    NULL_ADDRESS,
);

export const LINKSWAP_ROUTER_BY_CHAIN_ID = valueByChainId<string>(
    { [ChainId.Mainnet]: '0xa7ece0911fe8c60bff9e99f8fafcdbe56e07aff1' },
    NULL_ADDRESS,
);

export const SHIBASWAP_ROUTER_BY_CHAIN_ID = valueByChainId<string>(
    {
        [ChainId.Mainnet]: '0x03f7724180aa6b939894b5ca4314783b0b36b329',
    },
    NULL_ADDRESS,
);

export const FIREBIRD_ROUTER_BY_CHAIN_ID = valueByChainId<string>(
    {
        [ChainId.Polygon]: '0xf6fa9ea1f64f1bbfa8d71f7f43faf6d45520bfac',
    },
    NULL_ADDRESS,
);

export const MSTABLE_POOLS_BY_CHAIN_ID = valueByChainId(
    {
        [ChainId.Mainnet]: {
            mUSD: {
                poolAddress: '0xe2f2a5c287993345a840db3b0845fbc70f5935a5',
                tokens: [MAINNET_TOKENS.DAI, MAINNET_TOKENS.USDC, MAINNET_TOKENS.USDT],
            },
            mBTC: {
                poolAddress: '0x945facb997494cc2570096c74b5f66a3507330a1',
                tokens: [MAINNET_TOKENS.WBTC, MAINNET_TOKENS.RenBTC, MAINNET_TOKENS.sBTC],
            },
        },
        [ChainId.Polygon]: {
            mUSD: {
                poolAddress: '0xe840b73e5287865eec17d250bfb1536704b43b21',
                tokens: [POLYGON_TOKENS.DAI, POLYGON_TOKENS.USDC, POLYGON_TOKENS.USDT],
            },
            mBTC: {
                poolAddress: NULL_ADDRESS,
                tokens: [] as string[],
            },
        },
    },
    {
        mUSD: {
            poolAddress: NULL_ADDRESS,
            tokens: [] as string[],
        },
        mBTC: {
            poolAddress: NULL_ADDRESS,
            tokens: [] as string[],
        },
    },
);

export const OASIS_ROUTER_BY_CHAIN_ID = valueByChainId<string>(
    {
        [ChainId.Mainnet]: '0x5e3e0548935a83ad29fb2a9153d331dc6d49020f',
    },
    NULL_ADDRESS,
);

export const KYBER_DMM_ROUTER_BY_CHAIN_ID = valueByChainId<string>(
    {
        [ChainId.Mainnet]: '0x1c87257f5e8609940bc751a07bb085bb7f8cdbe6',
        [ChainId.Polygon]: '0x546c79662e028b661dfb4767664d0273184e4dd1',
    },
    NULL_ADDRESS,
);

export const MOONISWAP_REGISTRIES_BY_CHAIN_ID = valueByChainId(
    {
        [ChainId.Mainnet]: [
            '0x71CD6666064C3A1354a3B4dca5fA1E2D3ee7D303',
            '0xc4a8b7e29e3c8ec560cd4945c1cf3461a85a148d',
            '0xbaf9a5d4b0052359326a6cdab54babaa3a3a9643',
        ],
        [ChainId.BSC]: ['0xd41b24bba51fac0e4827b6f94c0d6ddeb183cd64'],
    },
    [] as string[],
);

export const DODOV1_CONFIG_BY_CHAIN_ID = valueByChainId(
    {
        [ChainId.Mainnet]: {
            helper: '0x533da777aedce766ceae696bf90f8541a4ba80eb',
            registry: '0x3A97247DF274a17C59A3bd12735ea3FcDFb49950',
        },
        [ChainId.BSC]: {
            helper: '0x0f859706aee7fcf61d5a8939e8cb9dbb6c1eda33',
            registry: '0xca459456a45e300aa7ef447dbb60f87cccb42828',
        },
        [ChainId.Polygon]: {
            helper: '0xdfaf9584f5d229a9dbe5978523317820a8897c5a',
            registry: '0x357c5e9cfa8b834edcef7c7aabd8f9db09119d11',
        },
    },
    { helper: NULL_ADDRESS, registry: NULL_ADDRESS },
);

export const DODOV2_FACTORIES_BY_CHAIN_ID = valueByChainId<string[]>(
    {
        [ChainId.Mainnet]: [
            '0x6b4fa0bc61eddc928e0df9c7f01e407bfcd3e5ef', // Private Pool
            '0x72d220ce168c4f361dd4dee5d826a01ad8598f6c', // Vending Machine
            '0x6fddb76c93299d985f4d3fc7ac468f9a168577a4', // Stability Pool
        ],
        [ChainId.BSC]: [
            '0xafe0a75dffb395eaabd0a7e1bbbd0b11f8609eef', // Private Pool
            '0x790b4a80fb1094589a3c0efc8740aa9b0c1733fb', // Vending Machine
            '0x0fb9815938ad069bf90e14fe6c596c514bede767', // Stability Pool
        ],
        [ChainId.Polygon]: [
            '0x95e887adf9eaa22cc1c6e3cb7f07adc95b4b25a8', // Private Pool
            '0x79887f65f83bdf15bcc8736b5e5bcdb48fb8fe13', // Vending Machine
            '0x43c49f8dd240e1545f147211ec9f917376ac1e87', // Stability Pool
        ],
    },
    [] as string[],
);
export const MAX_DODOV2_POOLS_QUERIED = 3;

export const CURVE_LIQUIDITY_PROVIDER_BY_CHAIN_ID = valueByChainId<string>(
    {
        [ChainId.Mainnet]: '0x561b94454b65614ae3db0897b74303f4acf7cc75',
        [ChainId.Ropsten]: '0xae241c6fc7f28f6dc0cb58b4112ba7f63fcaf5e2',
    },
    NULL_ADDRESS,
);

export const MAKER_PSM_INFO_BY_CHAIN_ID = valueByChainId<PsmInfo>(
    {
        [ChainId.Mainnet]: {
            // Currently only USDC is supported
            gemTokenAddress: '0xa0b86991c6218b36c1d19d4a2e9eb0ce3606eb48',
            ilkIdentifier: formatBytes32String('PSM-USDC-A'),
            psmAddress: '0x89b78cfa322f6c5de0abceecab66aee45393cc5a',
        },
    },
    {
        gemTokenAddress: NULL_ADDRESS,
        ilkIdentifier: NULL_BYTES,
        psmAddress: NULL_ADDRESS,
    },
);

export const MOONISWAP_LIQUIDITY_PROVIDER_BY_CHAIN_ID = valueByChainId<string>(
    {
        [ChainId.Mainnet]: '0xa2033d6ba88756ce6a87584d69dc87bda9a4f889',
        [ChainId.Ropsten]: '0x87e0393aee0fb8c10b8653c6507c182264fe5a34',
    },
    NULL_ADDRESS,
);

export const BANCOR_REGISTRY_BY_CHAIN_ID = valueByChainId<string>(
    {
        [ChainId.Mainnet]: '0x52Ae12ABe5D8BD778BD5397F99cA900624CfADD4',
    },
    NULL_ADDRESS,
);

export const SHELL_POOLS_BY_CHAIN_ID = valueByChainId(
    {
        [ChainId.Mainnet]: {
            StableCoins: {
                poolAddress: '0x8f26d7bab7a73309141a291525c965ecdea7bf42',
                tokens: [MAINNET_TOKENS.USDC, MAINNET_TOKENS.USDT, MAINNET_TOKENS.sUSD, MAINNET_TOKENS.DAI],
            },
            Bitcoin: {
                poolAddress: '0xc2d019b901f8d4fdb2b9a65b5d226ad88c66ee8d',
                tokens: [MAINNET_TOKENS.RenBTC, MAINNET_TOKENS.WBTC, MAINNET_TOKENS.sBTC],
            },
        },
    },
    {
        StableCoins: {
            poolAddress: NULL_ADDRESS,
            tokens: [] as string[],
        },
        Bitcoin: {
            poolAddress: NULL_ADDRESS,
            tokens: [] as string[],
        },
    },
);

export const COMPONENT_POOLS_BY_CHAIN_ID = valueByChainId(
    {
        [ChainId.Mainnet]: {
            USDP_USDC_USDT: {
                poolAddress: '0x49519631b404e06ca79c9c7b0dc91648d86f08db',
                tokens: [MAINNET_TOKENS.USDP, MAINNET_TOKENS.USDC, MAINNET_TOKENS.USDT],
            },
            USDP_DAI_SUSD: {
                poolAddress: '0x6477960dd932d29518d7e8087d5ea3d11e606068',
                tokens: [MAINNET_TOKENS.USDP, MAINNET_TOKENS.DAI, MAINNET_TOKENS.sUSD],
            },
        },
    },
    {
        USDP_USDC_USDT: {
            poolAddress: NULL_ADDRESS,
            tokens: [] as string[],
        },
        USDP_DAI_SUSD: {
            poolAddress: NULL_ADDRESS,
            tokens: [] as string[],
        },
    },
);

export const FIREBIRD_POOLS_BY_CHAIN_ID = valueByChainId(
    {
        [ChainId.Polygon]: {
            weth_wbtc: {
                poolAddress: '0x10f525cfbce668815da5142460af0fcfb5163c81',
                tokens: [POLYGON_TOKENS.WETH, POLYGON_TOKENS.WBTC],
            },
            weth_usdc: {
                poolAddress: '0x39d736d2b254ee30796f43ec665143010b558f82',
                tokens: [POLYGON_TOKENS.WETH, POLYGON_TOKENS.USDC],
            },
            weth_matic: {
                poolAddress: '0x7887a048a2e5995ccfc3b1f2e9c23ab2eca40bcf',
                tokens: [POLYGON_TOKENS.WETH, POLYGON_TOKENS.WMATIC],
            },
            usdc_matic: {
                poolAddress: '0xce2cb67b11ec0399e39af20433927424f9033233',
                tokens: [POLYGON_TOKENS.USDC, POLYGON_TOKENS.WMATIC],
            },
            weth_ice: {
                poolAddress: '0xf1ee78544a1118f2efb87f7eacd9f1e6e80e1ea5',
                tokens: [POLYGON_TOKENS.WETH, POLYGON_TOKENS.ICE],
            },
            fish_matic: {
                poolAddress: '0x46c8be37ff8cedf09b88e457369033876087197e',
                tokens: [POLYGON_TOKENS.FISH, POLYGON_TOKENS.WMATIC],
            },
            hope_weth: {
                poolAddress: '0xdd600f769a6bfe5dac39f5da23c18433e6d92cba',
                tokens: [POLYGON_TOKENS.HOPE, POLYGON_TOKENS.WETH],
            },
            hope_matic: {
                poolAddress: '0x5e9cd0861f927adeccfeb2c0124879b277dd66ac',
                tokens: [POLYGON_TOKENS.HOPE, POLYGON_TOKENS.WMATIC],
            },
        },
    },
    {
        weth_wbtc: {
            poolAddress: NULL_ADDRESS,
            tokens: [] as string[],
        },
        weth_usdc: {
            poolAddress: NULL_ADDRESS,
            tokens: [] as string[],
        },
        weth_matic: {
            poolAddress: NULL_ADDRESS,
            tokens: [] as string[],
        },
        usdc_matic: {
            poolAddress: NULL_ADDRESS,
            tokens: [] as string[],
        },
        weth_ice: {
            poolAddress: NULL_ADDRESS,
            tokens: [] as string[],
        },
        fish_matic: {
            poolAddress: NULL_ADDRESS,
            tokens: [] as string[],
        },
        hope_weth: {
            poolAddress: NULL_ADDRESS,
            tokens: [] as string[],
        },
        hope_matic: {
            poolAddress: NULL_ADDRESS,
            tokens: [] as string[],
        },
    },
);

export const BALANCER_V2_VAULT_ADDRESS_BY_CHAIN = valueByChainId<string>(
    {
        [ChainId.Mainnet]: '0xba12222222228d8ba445958a75a0704d566bf2c8',
        [ChainId.Polygon]: '0xba12222222228d8ba445958a75a0704d566bf2c8',
    },
    NULL_ADDRESS,
);

export const LIDO_INFO_BY_CHAIN = valueByChainId<LidoInfo>(
    {
        [ChainId.Mainnet]: {
            stEthToken: '0xae7ab96520de3a18e5e111b5eaab095312d7fe84',
            wethToken: MAINNET_TOKENS.WETH,
        },
    },
    {
        stEthToken: NULL_ADDRESS,
        wethToken: NULL_ADDRESS,
    },
);

export const BALANCER_SUBGRAPH_URL = 'https://api.thegraph.com/subgraphs/name/balancer-labs/balancer';
export const BALANCER_TOP_POOLS_FETCHED = 250;
export const BALANCER_MAX_POOLS_FETCHED = 3;

export const BALANCER_V2_SUBGRAPH_URL_BY_CHAIN = valueByChainId<string>(
    {
        [ChainId.Polygon]: 'https://api.thegraph.com/subgraphs/name/balancer-labs/balancer-polygon-v2',
    },
    'https://api.thegraph.com/subgraphs/name/balancer-labs/balancer-v2',
);

export const UNISWAPV3_CONFIG_BY_CHAIN_ID = valueByChainId(
    {
        [ChainId.Mainnet]: {
            quoter: '0xb27308f9f90d607463bb33ea1bebb41c27ce5ab6',
            router: '0xe592427a0aece92de3edee1f18e0157c05861564',
        },
        [ChainId.Ropsten]: {
            quoter: '0x2f9e608fd881861b8916257b76613cb22ee0652c',
            router: '0x03782388516e94fcd4c18666303601a12aa729ea',
        },
    },
    { quoter: NULL_ADDRESS, router: NULL_ADDRESS },
);

//
// BSC
//
export const PANCAKESWAP_ROUTER_BY_CHAIN_ID = valueByChainId<string>(
    {
        [ChainId.BSC]: '0x05ff2b0db69458a0750badebc4f9e13add608c7f',
    },
    NULL_ADDRESS,
);

export const PANCAKESWAPV2_ROUTER_BY_CHAIN_ID = valueByChainId<string>(
    {
        [ChainId.BSC]: '0x10ed43c718714eb63d5aa57b78b54704e256024e',
    },
    NULL_ADDRESS,
);

export const BAKERYSWAP_ROUTER_BY_CHAIN_ID = valueByChainId<string>(
    {
        [ChainId.BSC]: '0xcde540d7eafe93ac5fe6233bee57e1270d3e330f',
    },
    NULL_ADDRESS,
);

export const APESWAP_ROUTER_BY_CHAIN_ID = valueByChainId<string>(
    {
        [ChainId.BSC]: '0xc0788a3ad43d79aa53b09c2eacc313a787d1d607',
        [ChainId.Polygon]: '0xc0788a3ad43d79aa53b09c2eacc313a787d1d607',
    },
    NULL_ADDRESS,
);

export const CAFESWAP_ROUTER_BY_CHAIN_ID = valueByChainId<string>(
    {
        [ChainId.BSC]: '0x933daea3a5995fb94b14a7696a5f3ffd7b1e385a',
    },
    NULL_ADDRESS,
);

export const CHEESESWAP_ROUTER_BY_CHAIN_ID = valueByChainId<string>(
    {
        [ChainId.BSC]: '0x3047799262d8d2ef41ed2a222205968bc9b0d895',
    },
    NULL_ADDRESS,
);

export const JULSWAP_ROUTER_BY_CHAIN_ID = valueByChainId<string>(
    {
        [ChainId.BSC]: '0xbd67d157502a23309db761c41965600c2ec788b2',
    },
    NULL_ADDRESS,
);

//
// Polygon
//
export const QUICKSWAP_ROUTER_BY_CHAIN_ID = valueByChainId<string>(
    {
        [ChainId.Polygon]: '0xa5e0829caced8ffdd4de3c43696c57f7d7a678ff',
    },
    NULL_ADDRESS,
);

export const COMETHSWAP_ROUTER_BY_CHAIN_ID = valueByChainId<string>(
    {
        [ChainId.Polygon]: '0x93bcdc45f7e62f89a8e901dc4a0e2c6c427d9f25',
    },
    NULL_ADDRESS,
);

export const DFYN_ROUTER_BY_CHAIN_ID = valueByChainId<string>(
    {
        [ChainId.Polygon]: '0xa102072a4c07f06ec3b4900fdc4c7b80b6c57429',
    },
    NULL_ADDRESS,
);

export const WAULTSWAP_ROUTER_BY_CHAIN_ID = valueByChainId<string>(
    {
        [ChainId.BSC]: '0xd48745e39bbed146eec15b79cbf964884f9877c2',
        [ChainId.Polygon]: '0x3a1d87f206d12415f5b0a33e786967680aab4f6d',
    },
    NULL_ADDRESS,
);

export const POLYDEX_ROUTER_BY_CHAIN_ID = valueByChainId<string>(
    {
        [ChainId.Polygon]: '0xe5c67ba380fb2f70a47b489e94bced486bb8fb74',
    },
    NULL_ADDRESS,
);

export const JETSWAP_ROUTER_BY_CHAIN_ID = valueByChainId<string>(
    {
        [ChainId.BSC]: '0xbe65b8f75b9f20f4c522e0067a3887fada714800',
        [ChainId.Polygon]: '0x5c6ec38fb0e2609672bdf628b1fd605a523e5923',
    },
    NULL_ADDRESS,
);

const uniswapV2CloneGasSchedule = (fillData?: FillData) => {
    // TODO: Different base cost if to/from ETH.
    let gas = 90e3;
    const path = (fillData as UniswapV2FillData).tokenAddressPath;
    if (path.length > 2) {
        gas += (path.length - 2) * 60e3; // +60k for each hop.
    }
    return gas;
};

/**
 * Calculated gross gas cost of the underlying exchange.
 * The cost of switching from one source to another, assuming
 * we are in the middle of a transaction.
 * I.e remove the overhead cost of ExchangeProxy (130k) and
 * the ethereum transaction cost (21k)
 */
// tslint:disable:custom-no-magic-numbers
export const DEFAULT_GAS_SCHEDULE: Required<FeeSchedule> = {
    [ERC20BridgeSource.Native]: fillData => {
        // TODO jacob re-order imports so there is no circular rependency with SignedNativeOrder
        const nativeFillData = fillData as { type: FillQuoteTransformerOrderType };
        return nativeFillData && nativeFillData.type === FillQuoteTransformerOrderType.Limit
            ? PROTOCOL_FEE_MULTIPLIER.plus(100e3).toNumber()
            : // TODO jacob revisit wth v4 LimitOrders
              100e3;
    },
    [ERC20BridgeSource.Uniswap]: () => 90e3,
    [ERC20BridgeSource.LiquidityProvider]: fillData => {
        return (fillData as LiquidityProviderFillData).gasCost || 100e3;
    },
    [ERC20BridgeSource.Eth2Dai]: () => 400e3,
    [ERC20BridgeSource.Kyber]: () => 450e3,
    [ERC20BridgeSource.Curve]: fillData => (fillData as CurveFillData).pool.gasSchedule,
    [ERC20BridgeSource.CurveV2]: fillData => (fillData as CurveFillData).pool.gasSchedule,
    [ERC20BridgeSource.Swerve]: fillData => (fillData as CurveFillData).pool.gasSchedule,
    [ERC20BridgeSource.SnowSwap]: fillData => (fillData as CurveFillData).pool.gasSchedule,
    [ERC20BridgeSource.Nerve]: fillData => (fillData as CurveFillData).pool.gasSchedule,
    [ERC20BridgeSource.Belt]: fillData => (fillData as CurveFillData).pool.gasSchedule,
    [ERC20BridgeSource.Ellipsis]: fillData => (fillData as CurveFillData).pool.gasSchedule,
    [ERC20BridgeSource.Smoothy]: fillData => (fillData as CurveFillData).pool.gasSchedule,
    [ERC20BridgeSource.Saddle]: fillData => (fillData as CurveFillData).pool.gasSchedule,
    [ERC20BridgeSource.IronSwap]: fillData => (fillData as CurveFillData).pool.gasSchedule,
    [ERC20BridgeSource.XSigma]: fillData => (fillData as CurveFillData).pool.gasSchedule,
    [ERC20BridgeSource.FirebirdOneSwap]: fillData => (fillData as CurveFillData).pool.gasSchedule,
    [ERC20BridgeSource.MultiBridge]: () => 350e3,
    [ERC20BridgeSource.UniswapV2]: uniswapV2CloneGasSchedule,
    [ERC20BridgeSource.SushiSwap]: uniswapV2CloneGasSchedule,
    [ERC20BridgeSource.CryptoCom]: uniswapV2CloneGasSchedule,
    [ERC20BridgeSource.Linkswap]: uniswapV2CloneGasSchedule,
    [ERC20BridgeSource.ShibaSwap]: uniswapV2CloneGasSchedule,
    [ERC20BridgeSource.Balancer]: () => 120e3,
    [ERC20BridgeSource.BalancerV2]: () => 100e3,
    [ERC20BridgeSource.Cream]: () => 120e3,
    [ERC20BridgeSource.MStable]: () => 200e3,
    [ERC20BridgeSource.MakerPsm]: (fillData?: FillData) => {
        const psmFillData = fillData as MakerPsmFillData;
        return psmFillData.takerToken === psmFillData.gemTokenAddress ? 210e3 : 290e3;
    },
    [ERC20BridgeSource.Mooniswap]: () => 130e3,
    [ERC20BridgeSource.Shell]: () => 170e3,
    [ERC20BridgeSource.Component]: () => 188e3,
    [ERC20BridgeSource.MultiHop]: (fillData?: FillData) => {
        const firstHop = (fillData as MultiHopFillData).firstHopSource;
        const secondHop = (fillData as MultiHopFillData).secondHopSource;
        const firstHopGas = DEFAULT_GAS_SCHEDULE[firstHop.source](firstHop.fillData);
        const secondHopGas = DEFAULT_GAS_SCHEDULE[secondHop.source](secondHop.fillData);
        return new BigNumber(firstHopGas)
            .plus(secondHopGas)
            .plus(30e3)
            .toNumber();
    },
    [ERC20BridgeSource.Dodo]: (fillData?: FillData) => {
        const isSellBase = (fillData as DODOFillData).isSellBase;
        // Sell base is cheaper as it is natively supported
        // sell quote requires additional calculation and overhead
        return isSellBase ? 180e3 : 300e3;
    },
    [ERC20BridgeSource.DodoV2]: (_fillData?: FillData) => 100e3,
    [ERC20BridgeSource.Bancor]: (fillData?: FillData) => {
        let gas = 200e3;
        const path = (fillData as BancorFillData).path;
        if (path.length > 2) {
            gas += (path.length - 2) * 60e3; // +60k for each hop.
        }
        return gas;
    },
    [ERC20BridgeSource.KyberDmm]: (fillData?: FillData) => {
        // TODO: Different base cost if to/from ETH.
        let gas = 95e3;
        const path = (fillData as UniswapV2FillData).tokenAddressPath;
        if (path.length > 2) {
            gas += (path.length - 2) * 65e3; // +65k for each hop.
        }
        return gas;
    },
    [ERC20BridgeSource.UniswapV3]: (fillData?: FillData) => {
        let gas = 100e3;
        const path = (fillData as UniswapV3FillData).tokenAddressPath;
        if (path.length > 2) {
            gas += (path.length - 2) * 32e3; // +32k for each hop.
        }
        return gas;
    },
    [ERC20BridgeSource.Lido]: () => 226e3,

    //
    // BSC
    //
    [ERC20BridgeSource.PancakeSwap]: uniswapV2CloneGasSchedule,
    [ERC20BridgeSource.PancakeSwapV2]: uniswapV2CloneGasSchedule,
    [ERC20BridgeSource.BakerySwap]: uniswapV2CloneGasSchedule,
    [ERC20BridgeSource.ApeSwap]: uniswapV2CloneGasSchedule,
    [ERC20BridgeSource.CafeSwap]: uniswapV2CloneGasSchedule,
    [ERC20BridgeSource.CheeseSwap]: uniswapV2CloneGasSchedule,
    [ERC20BridgeSource.JulSwap]: uniswapV2CloneGasSchedule,
    [ERC20BridgeSource.WaultSwap]: uniswapV2CloneGasSchedule,
    [ERC20BridgeSource.ACryptos]: fillData => (fillData as CurveFillData).pool.gasSchedule,

    //
    // Polygon
    //
    [ERC20BridgeSource.QuickSwap]: uniswapV2CloneGasSchedule,
    [ERC20BridgeSource.ComethSwap]: uniswapV2CloneGasSchedule,
    [ERC20BridgeSource.Dfyn]: uniswapV2CloneGasSchedule,
    [ERC20BridgeSource.Polydex]: uniswapV2CloneGasSchedule,
<<<<<<< HEAD
    [ERC20BridgeSource.Firebird]: () => 140e3,
=======
    [ERC20BridgeSource.JetSwap]: uniswapV2CloneGasSchedule,
>>>>>>> b3585594
};

export const DEFAULT_FEE_SCHEDULE: Required<FeeSchedule> = { ...DEFAULT_GAS_SCHEDULE };

export const POSITIVE_SLIPPAGE_FEE_TRANSFORMER_GAS = new BigNumber(20000);

// tslint:enable:custom-no-magic-numbers

export const DEFAULT_GET_MARKET_ORDERS_OPTS: GetMarketOrdersOpts = {
    // tslint:disable-next-line: custom-no-magic-numbers
    runLimit: 2 ** 15,
    excludedSources: [],
    excludedFeeSources: [],
    includedSources: [],
    bridgeSlippage: 0.005,
    maxFallbackSlippage: 0.05,
    numSamples: 13,
    sampleDistributionBase: 1.05,
    feeSchedule: DEFAULT_FEE_SCHEDULE,
    gasSchedule: DEFAULT_GAS_SCHEDULE,
    exchangeProxyOverhead: () => ZERO_AMOUNT,
    allowFallback: true,
    shouldGenerateQuoteReport: true,
    shouldIncludePriceComparisonsReport: false,
    tokenAdjacencyGraph: { default: [] },
};<|MERGE_RESOLUTION|>--- conflicted
+++ resolved
@@ -153,12 +153,9 @@
             ERC20BridgeSource.KyberDmm,
             ERC20BridgeSource.LiquidityProvider,
             ERC20BridgeSource.MultiHop,
-<<<<<<< HEAD
             ERC20BridgeSource.Firebird,
-=======
             ERC20BridgeSource.JetSwap,
             ERC20BridgeSource.IronSwap,
->>>>>>> b3585594
         ]),
     },
     new SourceFilters([]),
@@ -257,12 +254,9 @@
             ERC20BridgeSource.KyberDmm,
             ERC20BridgeSource.LiquidityProvider,
             ERC20BridgeSource.MultiHop,
-<<<<<<< HEAD
             ERC20BridgeSource.Firebird,
-=======
             ERC20BridgeSource.JetSwap,
             ERC20BridgeSource.IronSwap,
->>>>>>> b3585594
         ]),
     },
     new SourceFilters([]),
@@ -1752,11 +1746,8 @@
     [ERC20BridgeSource.ComethSwap]: uniswapV2CloneGasSchedule,
     [ERC20BridgeSource.Dfyn]: uniswapV2CloneGasSchedule,
     [ERC20BridgeSource.Polydex]: uniswapV2CloneGasSchedule,
-<<<<<<< HEAD
     [ERC20BridgeSource.Firebird]: () => 140e3,
-=======
     [ERC20BridgeSource.JetSwap]: uniswapV2CloneGasSchedule,
->>>>>>> b3585594
 };
 
 export const DEFAULT_FEE_SCHEDULE: Required<FeeSchedule> = { ...DEFAULT_GAS_SCHEDULE };

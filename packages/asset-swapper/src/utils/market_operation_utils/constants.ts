--- conflicted
+++ resolved
@@ -173,11 +173,8 @@
             ERC20BridgeSource.AaveV2,
             ERC20BridgeSource.UniswapV3,
             ERC20BridgeSource.Synapse,
-<<<<<<< HEAD
             ERC20BridgeSource.RadioShack,
-=======
             ERC20BridgeSource.MeshSwap,
->>>>>>> b10cfc50
         ]),
         [ChainId.Avalanche]: new SourceFilters([
             ERC20BridgeSource.MultiHop,

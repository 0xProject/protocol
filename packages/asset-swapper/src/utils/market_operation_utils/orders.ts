--- conflicted
+++ resolved
@@ -363,14 +363,7 @@
     [ERC20BridgeSource.Uniswap]: poolEncoder,
     // Custom integrations
     [ERC20BridgeSource.MakerPsm]: makerPsmEncoder,
-<<<<<<< HEAD
     [ERC20BridgeSource.BalancerV2]: balancerV2Encoder,
-    // BSC
-    [ERC20BridgeSource.PancakeSwap]: routerAddressPathEncoder,
-    [ERC20BridgeSource.BakerySwap]: routerAddressPathEncoder,
-    [ERC20BridgeSource.PancakeSwapV2]: routerAddressPathEncoder,
-=======
->>>>>>> 7a59b7ea
 };
 
 function getFillTokenAmounts(fill: CollapsedFill, side: MarketOperation): [BigNumber, BigNumber] {

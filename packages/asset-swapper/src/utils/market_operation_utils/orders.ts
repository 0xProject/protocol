--- conflicted
+++ resolved
@@ -200,17 +200,14 @@
             return encodeBridgeSourceId(BridgeProtocol.AaveV2, 'Geist');
         case ERC20BridgeSource.MobiusMoney:
             return encodeBridgeSourceId(BridgeProtocol.Nerve, 'MobiusMoney');
-<<<<<<< HEAD
         case ERC20BridgeSource.RadioShack:
             return encodeBridgeSourceId(BridgeProtocol.RadioShack, 'RadioShack');
-=======
         case ERC20BridgeSource.BiSwap:
             return encodeBridgeSourceId(BridgeProtocol.UniswapV2, 'BiSwap');
         case ERC20BridgeSource.GMX:
             return encodeBridgeSourceId(BridgeProtocol.GMX, 'GMX');
         case ERC20BridgeSource.Platypus:
             return encodeBridgeSourceId(BridgeProtocol.Platypus, 'Platypus');
->>>>>>> 2d16f83e
         default:
             throw new Error(AggregationError.NoBridgeForSource);
     }
@@ -300,12 +297,9 @@
         case ERC20BridgeSource.SpiritSwap:
         case ERC20BridgeSource.SpookySwap:
         case ERC20BridgeSource.MorpheusSwap:
-<<<<<<< HEAD
         case ERC20BridgeSource.RadioShack:
-=======
         case ERC20BridgeSource.BiSwap:
         case ERC20BridgeSource.Yoshi:
->>>>>>> 2d16f83e
             const uniswapV2FillData = (order as OptimizedMarketBridgeOrder<UniswapV2FillData>).fillData;
             bridgeData = encoder.encode([uniswapV2FillData.router, uniswapV2FillData.tokenAddressPath]);
             break;
@@ -524,15 +518,12 @@
     [ERC20BridgeSource.SpiritSwap]: routerAddressPathEncoder,
     [ERC20BridgeSource.SpookySwap]: routerAddressPathEncoder,
     [ERC20BridgeSource.MorpheusSwap]: routerAddressPathEncoder,
-<<<<<<< HEAD
     [ERC20BridgeSource.RadioShack]: routerAddressPathEncoder,
-=======
     [ERC20BridgeSource.BiSwap]: routerAddressPathEncoder,
     [ERC20BridgeSource.Yoshi]: routerAddressPathEncoder,
     // Avalanche
     [ERC20BridgeSource.GMX]: gmxAddressPathEncoder,
     [ERC20BridgeSource.Platypus]: platypusAddressPathEncoder,
->>>>>>> 2d16f83e
     // Celo
     [ERC20BridgeSource.UbeSwap]: routerAddressPathEncoder,
     // BSC

import { BridgeProtocol, encodeBridgeSourceId, FillQuoteTransformerOrderType } from '@0x/protocol-utils';
import { AbiEncoder, BigNumber } from '@0x/utils';

import { AssetSwapperContractAddresses, MarketOperation } from '../../types';

import { MAX_UINT256, ZERO_AMOUNT } from './constants';
import {
    AggregationError,
    BalancerFillData,
    BalancerV2FillData,
    BancorFillData,
    CollapsedFill,
    CurveFillData,
    DexSample,
    DODOFillData,
    ERC20BridgeSource,
    FillData,
    FinalUniswapV3FillData,
    GenericRouterFillData,
    KyberDmmFillData,
    KyberFillData,
    LidoFillData,
    LiquidityProviderFillData,
    MakerPsmFillData,
    MooniswapFillData,
    MultiHopFillData,
    NativeCollapsedFill,
    NativeLimitOrderFillData,
    NativeRfqOrderFillData,
    OptimizedMarketBridgeOrder,
    OptimizedMarketOrder,
    OptimizedMarketOrderBase,
    OrderDomain,
    ShellFillData,
    UniswapV2FillData,
    UniswapV3FillData,
} from './types';

// tslint:disable completed-docs

export interface CreateOrderFromPathOpts {
    side: MarketOperation;
    inputToken: string;
    outputToken: string;
    orderDomain: OrderDomain;
    contractAddresses: AssetSwapperContractAddresses;
    bridgeSlippage: number;
}

export function createOrdersFromTwoHopSample(
    sample: DexSample<MultiHopFillData>,
    opts: CreateOrderFromPathOpts,
): OptimizedMarketOrder[] {
    const [makerToken, takerToken] = getMakerTakerTokens(opts);
    const { firstHopSource, secondHopSource, intermediateToken } = sample.fillData;
    const firstHopFill: CollapsedFill = {
        sourcePathId: '',
        source: firstHopSource.source,
        type: FillQuoteTransformerOrderType.Bridge,
        input: opts.side === MarketOperation.Sell ? sample.input : ZERO_AMOUNT,
        output: opts.side === MarketOperation.Sell ? ZERO_AMOUNT : sample.output,
        subFills: [],
        fillData: firstHopSource.fillData,
    };
    const secondHopFill: CollapsedFill = {
        sourcePathId: '',
        source: secondHopSource.source,
        type: FillQuoteTransformerOrderType.Bridge,
        input: opts.side === MarketOperation.Sell ? MAX_UINT256 : sample.input,
        output: opts.side === MarketOperation.Sell ? sample.output : MAX_UINT256,
        subFills: [],
        fillData: secondHopSource.fillData,
    };
    return [
        createBridgeOrder(firstHopFill, intermediateToken, takerToken, opts.side),
        createBridgeOrder(secondHopFill, makerToken, intermediateToken, opts.side),
    ];
}

export function getErc20BridgeSourceToBridgeSource(source: ERC20BridgeSource): string {
    switch (source) {
        case ERC20BridgeSource.Balancer:
            return encodeBridgeSourceId(BridgeProtocol.Balancer, 'Balancer');
        case ERC20BridgeSource.BalancerV2:
            return encodeBridgeSourceId(BridgeProtocol.BalancerV2, 'BalancerV2');
        case ERC20BridgeSource.Bancor:
            return encodeBridgeSourceId(BridgeProtocol.Bancor, 'Bancor');
        // case ERC20BridgeSource.CoFiX:
        //    return encodeBridgeSourceId(BridgeProtocol.CoFiX, 'CoFiX');
        case ERC20BridgeSource.Curve:
            return encodeBridgeSourceId(BridgeProtocol.Curve, 'Curve');
        case ERC20BridgeSource.Cream:
            return encodeBridgeSourceId(BridgeProtocol.Balancer, 'Cream');
        case ERC20BridgeSource.CryptoCom:
            return encodeBridgeSourceId(BridgeProtocol.CryptoCom, 'CryptoCom');
        case ERC20BridgeSource.Dodo:
            return encodeBridgeSourceId(BridgeProtocol.Dodo, 'Dodo');
        case ERC20BridgeSource.Kyber:
            return encodeBridgeSourceId(BridgeProtocol.Kyber, 'Kyber');
        case ERC20BridgeSource.LiquidityProvider:
            // "LiquidityProvider" is too long to encode (17 characters).
            return encodeBridgeSourceId(BridgeProtocol.Unknown, 'LP');
        case ERC20BridgeSource.MakerPsm:
            return encodeBridgeSourceId(BridgeProtocol.MakerPsm, 'MakerPsm');
        case ERC20BridgeSource.Mooniswap:
            return encodeBridgeSourceId(BridgeProtocol.Mooniswap, 'Mooniswap');
        case ERC20BridgeSource.MStable:
            return encodeBridgeSourceId(BridgeProtocol.MStable, 'MStable');
        case ERC20BridgeSource.Eth2Dai:
            return encodeBridgeSourceId(BridgeProtocol.Oasis, 'Eth2Dai');
        case ERC20BridgeSource.Shell:
            return encodeBridgeSourceId(BridgeProtocol.Shell, 'Shell');
        case ERC20BridgeSource.SnowSwap:
            return encodeBridgeSourceId(BridgeProtocol.Curve, 'SnowSwap');
        case ERC20BridgeSource.SushiSwap:
            return encodeBridgeSourceId(BridgeProtocol.UniswapV2, 'SushiSwap');
        case ERC20BridgeSource.Swerve:
            return encodeBridgeSourceId(BridgeProtocol.Curve, 'Swerve');
        case ERC20BridgeSource.Uniswap:
            return encodeBridgeSourceId(BridgeProtocol.Uniswap, 'Uniswap');
        case ERC20BridgeSource.UniswapV2:
            return encodeBridgeSourceId(BridgeProtocol.UniswapV2, 'UniswapV2');
        case ERC20BridgeSource.DodoV2:
            return encodeBridgeSourceId(BridgeProtocol.DodoV2, 'DodoV2');
        case ERC20BridgeSource.Linkswap:
            return encodeBridgeSourceId(BridgeProtocol.UniswapV2, 'Linkswap');
        case ERC20BridgeSource.PancakeSwap:
            return encodeBridgeSourceId(BridgeProtocol.UniswapV2, 'PancakeSwap');
        case ERC20BridgeSource.PancakeSwapV2:
            return encodeBridgeSourceId(BridgeProtocol.UniswapV2, 'PancakeSwapV2');
        case ERC20BridgeSource.BakerySwap:
            return encodeBridgeSourceId(BridgeProtocol.UniswapV2, 'BakerySwap');
        case ERC20BridgeSource.Nerve:
            return encodeBridgeSourceId(BridgeProtocol.Nerve, 'Nerve');
        case ERC20BridgeSource.Belt:
            return encodeBridgeSourceId(BridgeProtocol.Curve, 'Belt');
        case ERC20BridgeSource.Ellipsis:
            return encodeBridgeSourceId(BridgeProtocol.Curve, 'Ellipsis');
        case ERC20BridgeSource.Component:
            return encodeBridgeSourceId(BridgeProtocol.Shell, 'Component');
        case ERC20BridgeSource.Smoothy:
            return encodeBridgeSourceId(BridgeProtocol.Curve, 'Smoothy');
        case ERC20BridgeSource.Saddle:
            return encodeBridgeSourceId(BridgeProtocol.Nerve, 'Saddle');
        case ERC20BridgeSource.XSigma:
            return encodeBridgeSourceId(BridgeProtocol.Curve, 'xSigma');
        case ERC20BridgeSource.ApeSwap:
            return encodeBridgeSourceId(BridgeProtocol.UniswapV2, 'ApeSwap');
        case ERC20BridgeSource.CafeSwap:
            return encodeBridgeSourceId(BridgeProtocol.UniswapV2, 'CafeSwap');
        case ERC20BridgeSource.CheeseSwap:
            return encodeBridgeSourceId(BridgeProtocol.UniswapV2, 'CheeseSwap');
        case ERC20BridgeSource.JulSwap:
            return encodeBridgeSourceId(BridgeProtocol.UniswapV2, 'JulSwap');
        case ERC20BridgeSource.UniswapV3:
            return encodeBridgeSourceId(BridgeProtocol.UniswapV3, 'UniswapV3');
        case ERC20BridgeSource.KyberDmm:
            return encodeBridgeSourceId(BridgeProtocol.KyberDmm, 'KyberDmm');
        case ERC20BridgeSource.QuickSwap:
            return encodeBridgeSourceId(BridgeProtocol.UniswapV2, 'QuickSwap');
        case ERC20BridgeSource.ComethSwap:
            return encodeBridgeSourceId(BridgeProtocol.UniswapV2, 'ComethSwap');
        case ERC20BridgeSource.Dfyn:
            return encodeBridgeSourceId(BridgeProtocol.UniswapV2, 'Dfyn');
        case ERC20BridgeSource.CurveV2:
            return encodeBridgeSourceId(BridgeProtocol.CurveV2, 'CurveV2');
        case ERC20BridgeSource.WaultSwap:
            return encodeBridgeSourceId(BridgeProtocol.UniswapV2, 'WaultSwap');
        case ERC20BridgeSource.Polydex:
            return encodeBridgeSourceId(BridgeProtocol.UniswapV2, 'Polydex');
<<<<<<< HEAD
        case ERC20BridgeSource.FirebirdOneSwap:
            return encodeBridgeSourceId(BridgeProtocol.Nerve, 'FirebirdOneSwap');
=======
        case ERC20BridgeSource.Lido:
            return encodeBridgeSourceId(BridgeProtocol.Lido, 'Lido');
>>>>>>> f464bf68
        default:
            throw new Error(AggregationError.NoBridgeForSource);
    }
}

export function createBridgeDataForBridgeOrder(order: OptimizedMarketBridgeOrder): string {
    let bridgeData: string;
    if (
        order.source === ERC20BridgeSource.MultiHop ||
        order.source === ERC20BridgeSource.MultiBridge ||
        order.source === ERC20BridgeSource.Native
    ) {
        throw new Error('Invalid order to encode for Bridge Data');
    }
    const encoder = BRIDGE_ENCODERS[order.source];

    if (!encoder) {
        throw new Error(AggregationError.NoBridgeForSource);
    }

    switch (order.source) {
        case ERC20BridgeSource.Curve:
        case ERC20BridgeSource.CurveV2:
        case ERC20BridgeSource.Swerve:
        case ERC20BridgeSource.SnowSwap:
        case ERC20BridgeSource.Nerve:
        case ERC20BridgeSource.Belt:
        case ERC20BridgeSource.Ellipsis:
        case ERC20BridgeSource.Smoothy:
        case ERC20BridgeSource.Saddle:
        case ERC20BridgeSource.XSigma:
        case ERC20BridgeSource.FirebirdOneSwap:
            const curveFillData = (order as OptimizedMarketBridgeOrder<CurveFillData>).fillData;
            bridgeData = encoder.encode([
                curveFillData.pool.poolAddress,
                curveFillData.pool.exchangeFunctionSelector,
                curveFillData.fromTokenIdx,
                curveFillData.toTokenIdx,
            ]);
            break;
        case ERC20BridgeSource.Balancer:
        case ERC20BridgeSource.Cream:
            const balancerFillData = (order as OptimizedMarketBridgeOrder<BalancerFillData>).fillData;
            bridgeData = encoder.encode([balancerFillData.poolAddress]);
            break;
        case ERC20BridgeSource.BalancerV2:
            const balancerV2FillData = (order as OptimizedMarketBridgeOrder<BalancerV2FillData>).fillData;
            const { vault, poolId } = balancerV2FillData;
            bridgeData = encoder.encode([vault, poolId]);
            break;
        case ERC20BridgeSource.Bancor:
            const bancorFillData = (order as OptimizedMarketBridgeOrder<BancorFillData>).fillData;
            bridgeData = encoder.encode([bancorFillData.networkAddress, bancorFillData.path]);
            break;
        case ERC20BridgeSource.UniswapV2:
        case ERC20BridgeSource.SushiSwap:
        case ERC20BridgeSource.CryptoCom:
        case ERC20BridgeSource.Linkswap:
        case ERC20BridgeSource.PancakeSwap:
        case ERC20BridgeSource.PancakeSwapV2:
        case ERC20BridgeSource.BakerySwap:
        case ERC20BridgeSource.ApeSwap:
        case ERC20BridgeSource.CafeSwap:
        case ERC20BridgeSource.CheeseSwap:
        case ERC20BridgeSource.JulSwap:
        case ERC20BridgeSource.QuickSwap:
        case ERC20BridgeSource.ComethSwap:
        case ERC20BridgeSource.Dfyn:
        case ERC20BridgeSource.WaultSwap:
        case ERC20BridgeSource.Polydex:
            const uniswapV2FillData = (order as OptimizedMarketBridgeOrder<UniswapV2FillData>).fillData;
            bridgeData = encoder.encode([uniswapV2FillData.router, uniswapV2FillData.tokenAddressPath]);
            break;
        case ERC20BridgeSource.Kyber:
            const kyberFillData = (order as OptimizedMarketBridgeOrder<KyberFillData>).fillData;
            bridgeData = encoder.encode([kyberFillData.networkProxy, kyberFillData.hint]);
            break;
        case ERC20BridgeSource.Mooniswap:
            const mooniswapFillData = (order as OptimizedMarketBridgeOrder<MooniswapFillData>).fillData;
            bridgeData = encoder.encode([mooniswapFillData.poolAddress]);
            break;
        case ERC20BridgeSource.Dodo:
            const dodoFillData = (order as OptimizedMarketBridgeOrder<DODOFillData>).fillData;
            bridgeData = encoder.encode([
                dodoFillData.helperAddress,
                dodoFillData.poolAddress,
                dodoFillData.isSellBase,
            ]);
            break;
        case ERC20BridgeSource.DodoV2:
            const dodoV2FillData = (order as OptimizedMarketBridgeOrder<DODOFillData>).fillData;
            bridgeData = encoder.encode([dodoV2FillData.poolAddress, dodoV2FillData.isSellBase]);
            break;
        case ERC20BridgeSource.Shell:
        case ERC20BridgeSource.Component:
            const shellFillData = (order as OptimizedMarketBridgeOrder<ShellFillData>).fillData;
            bridgeData = encoder.encode([shellFillData.poolAddress]);
            break;
        case ERC20BridgeSource.LiquidityProvider:
            const lpFillData = (order as OptimizedMarketBridgeOrder<LiquidityProviderFillData>).fillData;
            bridgeData = encoder.encode([lpFillData.poolAddress, tokenAddressEncoder.encode([order.takerToken])]);
            break;
        case ERC20BridgeSource.Uniswap:
            const uniFillData = (order as OptimizedMarketBridgeOrder<GenericRouterFillData>).fillData;
            bridgeData = encoder.encode([uniFillData.router]);
            break;
        case ERC20BridgeSource.Eth2Dai:
            const oasisFillData = (order as OptimizedMarketBridgeOrder<GenericRouterFillData>).fillData;
            bridgeData = encoder.encode([oasisFillData.router]);
            break;
        case ERC20BridgeSource.MStable:
            const mStableFillData = (order as OptimizedMarketBridgeOrder<GenericRouterFillData>).fillData;
            bridgeData = encoder.encode([mStableFillData.router]);
            break;
        case ERC20BridgeSource.MakerPsm:
            const psmFillData = (order as OptimizedMarketBridgeOrder<MakerPsmFillData>).fillData;
            bridgeData = encoder.encode([psmFillData.psmAddress, psmFillData.gemTokenAddress]);
            break;
        case ERC20BridgeSource.UniswapV3:
            const uniswapV3FillData = (order as OptimizedMarketBridgeOrder<FinalUniswapV3FillData>).fillData;
            bridgeData = encoder.encode([uniswapV3FillData.router, uniswapV3FillData.uniswapPath]);
            break;
        case ERC20BridgeSource.KyberDmm:
            const kyberDmmFillData = (order as OptimizedMarketBridgeOrder<KyberDmmFillData>).fillData;
            bridgeData = encoder.encode([
                kyberDmmFillData.router,
                kyberDmmFillData.poolsPath,
                kyberDmmFillData.tokenAddressPath,
            ]);
            break;
        case ERC20BridgeSource.Lido:
            const lidoFillData = (order as OptimizedMarketBridgeOrder<LidoFillData>).fillData;
            bridgeData = encoder.encode([lidoFillData.stEthTokenAddress]);
            break;
        default:
            throw new Error(AggregationError.NoBridgeForSource);
    }
    return bridgeData;
}

export function createBridgeOrder(
    fill: CollapsedFill,
    makerToken: string,
    takerToken: string,
    side: MarketOperation,
): OptimizedMarketBridgeOrder {
    const [makerAmount, takerAmount] = getFillTokenAmounts(fill, side);
    return {
        makerToken,
        takerToken,
        makerAmount,
        takerAmount,
        fillData: createFinalBridgeOrderFillDataFromCollapsedFill(fill),
        source: fill.source,
        sourcePathId: fill.sourcePathId,
        type: FillQuoteTransformerOrderType.Bridge,
        fills: [fill],
    };
}

function createFinalBridgeOrderFillDataFromCollapsedFill(fill: CollapsedFill): FillData {
    switch (fill.source) {
        case ERC20BridgeSource.UniswapV3: {
            const fd = fill.fillData as UniswapV3FillData;
            return {
                router: fd.router,
                tokenAddressPath: fd.tokenAddressPath,
                uniswapPath: getBestUniswapV3PathForInputAmount(fd, fill.input),
            };
        }
        default:
            break;
    }
    return fill.fillData;
}

function getBestUniswapV3PathForInputAmount(fillData: UniswapV3FillData, inputAmount: BigNumber): string {
    if (fillData.pathAmounts.length === 0) {
        throw new Error(`No Uniswap V3 paths`);
    }
    // Find the best path that can satisfy `inputAmount`.
    // Assumes `fillData.pathAmounts` is sorted ascending.
    for (const { inputAmount: pathInputAmount, uniswapPath } of fillData.pathAmounts) {
        if (pathInputAmount.gte(inputAmount)) {
            return uniswapPath;
        }
    }
    return fillData.pathAmounts[fillData.pathAmounts.length - 1].uniswapPath;
}

export function getMakerTakerTokens(opts: CreateOrderFromPathOpts): [string, string] {
    const makerToken = opts.side === MarketOperation.Sell ? opts.outputToken : opts.inputToken;
    const takerToken = opts.side === MarketOperation.Sell ? opts.inputToken : opts.outputToken;
    return [makerToken, takerToken];
}

export const poolEncoder = AbiEncoder.create([{ name: 'poolAddress', type: 'address' }]);
const curveEncoder = AbiEncoder.create([
    { name: 'curveAddress', type: 'address' },
    { name: 'exchangeFunctionSelector', type: 'bytes4' },
    { name: 'fromTokenIdx', type: 'int128' },
    { name: 'toTokenIdx', type: 'int128' },
]);
const makerPsmEncoder = AbiEncoder.create([
    { name: 'psmAddress', type: 'address' },
    { name: 'gemTokenAddress', type: 'address' },
]);
const balancerV2Encoder = AbiEncoder.create([
    { name: 'vault', type: 'address' },
    { name: 'poolId', type: 'bytes32' },
]);
const routerAddressPathEncoder = AbiEncoder.create('(address,address[])');
const tokenAddressEncoder = AbiEncoder.create([{ name: 'tokenAddress', type: 'address' }]);

export const BRIDGE_ENCODERS: {
    [key in Exclude<
        ERC20BridgeSource,
        ERC20BridgeSource.Native | ERC20BridgeSource.MultiHop | ERC20BridgeSource.MultiBridge
    >]: AbiEncoder.DataType;
} = {
    [ERC20BridgeSource.LiquidityProvider]: AbiEncoder.create([
        { name: 'provider', type: 'address' },
        { name: 'data', type: 'bytes' },
    ]),
    [ERC20BridgeSource.Kyber]: AbiEncoder.create([
        { name: 'kyberNetworkProxy', type: 'address' },
        { name: 'hint', type: 'bytes' },
    ]),
    [ERC20BridgeSource.Dodo]: AbiEncoder.create([
        { name: 'helper', type: 'address' },
        { name: 'poolAddress', type: 'address' },
        { name: 'isSellBase', type: 'bool' },
    ]),
    [ERC20BridgeSource.DodoV2]: AbiEncoder.create([
        { name: 'poolAddress', type: 'address' },
        { name: 'isSellBase', type: 'bool' },
    ]),
    // Curve like
    [ERC20BridgeSource.Curve]: curveEncoder,
    [ERC20BridgeSource.CurveV2]: curveEncoder,
    [ERC20BridgeSource.Swerve]: curveEncoder,
    [ERC20BridgeSource.SnowSwap]: curveEncoder,
    [ERC20BridgeSource.Nerve]: curveEncoder,
    [ERC20BridgeSource.Belt]: curveEncoder,
    [ERC20BridgeSource.Ellipsis]: curveEncoder,
    [ERC20BridgeSource.Smoothy]: curveEncoder,
    [ERC20BridgeSource.Saddle]: curveEncoder,
    [ERC20BridgeSource.XSigma]: curveEncoder,
    [ERC20BridgeSource.FirebirdOneSwap]: curveEncoder,
    // UniswapV2 like, (router, address[])
    [ERC20BridgeSource.Bancor]: routerAddressPathEncoder,
    [ERC20BridgeSource.UniswapV2]: routerAddressPathEncoder,
    [ERC20BridgeSource.SushiSwap]: routerAddressPathEncoder,
    [ERC20BridgeSource.CryptoCom]: routerAddressPathEncoder,
    [ERC20BridgeSource.Linkswap]: routerAddressPathEncoder,
    // BSC
    [ERC20BridgeSource.PancakeSwap]: routerAddressPathEncoder,
    [ERC20BridgeSource.PancakeSwapV2]: routerAddressPathEncoder,
    [ERC20BridgeSource.BakerySwap]: routerAddressPathEncoder,
    [ERC20BridgeSource.ApeSwap]: routerAddressPathEncoder,
    [ERC20BridgeSource.CafeSwap]: routerAddressPathEncoder,
    [ERC20BridgeSource.CheeseSwap]: routerAddressPathEncoder,
    [ERC20BridgeSource.JulSwap]: routerAddressPathEncoder,
    [ERC20BridgeSource.WaultSwap]: routerAddressPathEncoder,
    // Polygon
    [ERC20BridgeSource.QuickSwap]: routerAddressPathEncoder,
    [ERC20BridgeSource.ComethSwap]: routerAddressPathEncoder,
    [ERC20BridgeSource.Dfyn]: routerAddressPathEncoder,
    [ERC20BridgeSource.Polydex]: routerAddressPathEncoder,
    // Generic pools
    [ERC20BridgeSource.Shell]: poolEncoder,
    [ERC20BridgeSource.Component]: poolEncoder,
    [ERC20BridgeSource.Mooniswap]: poolEncoder,
    [ERC20BridgeSource.Eth2Dai]: poolEncoder,
    [ERC20BridgeSource.MStable]: poolEncoder,
    [ERC20BridgeSource.Balancer]: poolEncoder,
    [ERC20BridgeSource.Cream]: poolEncoder,
    [ERC20BridgeSource.Uniswap]: poolEncoder,
    // Custom integrations
    [ERC20BridgeSource.MakerPsm]: makerPsmEncoder,
    [ERC20BridgeSource.BalancerV2]: balancerV2Encoder,
    [ERC20BridgeSource.UniswapV3]: AbiEncoder.create([
        { name: 'router', type: 'address' },
        { name: 'path', type: 'bytes' },
    ]),
    [ERC20BridgeSource.KyberDmm]: AbiEncoder.create('(address,address[],address[])'),
    [ERC20BridgeSource.Lido]: AbiEncoder.create('(address)'),
};

function getFillTokenAmounts(fill: CollapsedFill, side: MarketOperation): [BigNumber, BigNumber] {
    return [
        // Maker asset amount.
        side === MarketOperation.Sell ? fill.output : fill.input,
        // Taker asset amount.
        side === MarketOperation.Sell ? fill.input : fill.output,
    ];
}

export function createNativeOptimizedOrder(
    fill: NativeCollapsedFill,
    side: MarketOperation,
): OptimizedMarketOrderBase<NativeLimitOrderFillData> | OptimizedMarketOrderBase<NativeRfqOrderFillData> {
    const fillData = fill.fillData;
    const [makerAmount, takerAmount] = getFillTokenAmounts(fill, side);
    const base = {
        type: fill.type,
        source: ERC20BridgeSource.Native,
        makerToken: fillData.order.makerToken,
        takerToken: fillData.order.takerToken,
        makerAmount,
        takerAmount,
        fills: [fill],
        fillData,
    };
    return fill.type === FillQuoteTransformerOrderType.Rfq
        ? { ...base, type: FillQuoteTransformerOrderType.Rfq, fillData: fillData as NativeRfqOrderFillData }
        : { ...base, type: FillQuoteTransformerOrderType.Limit, fillData: fillData as NativeLimitOrderFillData };
}<|MERGE_RESOLUTION|>--- conflicted
+++ resolved
@@ -168,13 +168,10 @@
             return encodeBridgeSourceId(BridgeProtocol.UniswapV2, 'WaultSwap');
         case ERC20BridgeSource.Polydex:
             return encodeBridgeSourceId(BridgeProtocol.UniswapV2, 'Polydex');
-<<<<<<< HEAD
         case ERC20BridgeSource.FirebirdOneSwap:
             return encodeBridgeSourceId(BridgeProtocol.Nerve, 'FirebirdOneSwap');
-=======
         case ERC20BridgeSource.Lido:
             return encodeBridgeSourceId(BridgeProtocol.Lido, 'Lido');
->>>>>>> f464bf68
         default:
             throw new Error(AggregationError.NoBridgeForSource);
     }

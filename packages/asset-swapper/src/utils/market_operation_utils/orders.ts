--- conflicted
+++ resolved
@@ -226,11 +226,6 @@
     switch (order.source) {
         case ERC20BridgeSource.Curve:
         case ERC20BridgeSource.CurveV2:
-<<<<<<< HEAD
-        case ERC20BridgeSource.SnowSwap:
-=======
-        case ERC20BridgeSource.Swerve:
->>>>>>> 09413c0e
         case ERC20BridgeSource.Nerve:
         case ERC20BridgeSource.Synapse:
         case ERC20BridgeSource.Belt:
@@ -486,11 +481,6 @@
     // Curve like
     [ERC20BridgeSource.Curve]: curveEncoder,
     [ERC20BridgeSource.CurveV2]: curveEncoder,
-<<<<<<< HEAD
-    [ERC20BridgeSource.SnowSwap]: curveEncoder,
-=======
-    [ERC20BridgeSource.Swerve]: curveEncoder,
->>>>>>> 09413c0e
     [ERC20BridgeSource.Nerve]: curveEncoder,
     [ERC20BridgeSource.Synapse]: curveEncoder,
     [ERC20BridgeSource.Belt]: curveEncoder,

--- conflicted
+++ resolved
@@ -4,12 +4,8 @@
 import { Web3Wrapper } from '@0x/web3-wrapper';
 import * as _ from 'lodash';
 
-<<<<<<< HEAD
-import { MarketOperation, Omit } from '../../types';
-=======
 import { IS_PRICE_AWARE_RFQ_ENABLED } from '../../constants';
 import { AssetSwapperContractAddresses, MarketOperation, Omit } from '../../types';
->>>>>>> 99f5be83
 import { QuoteRequestor } from '../quote_requestor';
 
 import { generateQuoteReport, QuoteReport } from './../quote_report_generator';

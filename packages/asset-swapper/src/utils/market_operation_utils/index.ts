import { NULL_BYTES } from '@0x/order-utils';
<<<<<<< HEAD
import {
    FillQuoteTransformerOrderType,
    LimitOrderFields,
    RfqOrder,
    RfqOrderFields,
    SignatureType,
} from '@0x/protocol-utils';
=======
import { FillQuoteTransformerOrderType, RfqOrder, SignatureType } from '@0x/protocol-utils';
>>>>>>> dc733ec1
import { BigNumber, NULL_ADDRESS } from '@0x/utils';
import * as _ from 'lodash';

import { AssetSwapperContractAddresses, MarketOperation } from '../../types';
import { QuoteRequestor } from '../quote_requestor';
import { getPriceAwareRFQRolloutFlags } from '../utils';

import { generateQuoteReport, QuoteReport } from './../quote_report_generator';
import { getComparisonPrices } from './comparison_price';
import {
    BUY_SOURCE_FILTER,
    DEFAULT_GET_MARKET_ORDERS_OPTS,
    FEE_QUOTE_SOURCES,
    ONE_ETHER,
    SELL_SOURCE_FILTER,
    SOURCE_FLAGS,
    ZERO_AMOUNT,
} from './constants';
import { createFills } from './fills';
import { getBestTwoHopQuote } from './multihop_utils';
import { createOrdersFromTwoHopSample } from './orders';
import { findOptimalPathAsync } from './path_optimizer';
import { DexOrderSampler, getSampleAmounts } from './sampler';
import { SourceFilters } from './source_filters';
import {
    AggregationError,
    CollapsedFill,
    DexSample,
    ERC20BridgeSource,
    GenerateOptimizedOrdersOpts,
    GetMarketOrdersOpts,
    MarketSideLiquidity,
    NativeOrderWithFillableAmounts,
    OptimizerResult,
    OptimizerResultWithReport,
    OrderDomain,
    SignedNativeOrder,
    SignedOrder,
} from './types';

// tslint:disable:boolean-naming

function shouldIncludeIndicativeRfqt(filters: SourceFilters, opts: Partial<GetMarketOrdersOpts>): boolean {
    if (
        opts.rfqt &&
        opts.rfqt.isIndicative === true &&
        opts.rfqt.quoteRequestor &&
        filters.isAllowed(ERC20BridgeSource.Native)
    ) {
        return true;
    } else {
        return false;
    }
}

export class MarketOperationUtils {
    private readonly _wethAddress: string;
    private readonly _sellSources: SourceFilters;
    private readonly _buySources: SourceFilters;
    private readonly _feeSources = new SourceFilters(FEE_QUOTE_SOURCES);

    private static _computeQuoteReport(
        quoteRequestor: QuoteRequestor | undefined,
        marketSideLiquidity: MarketSideLiquidity,
        optimizerResult: OptimizerResult,
        comparisonPrice?: BigNumber | undefined,
    ): QuoteReport {
        const { side, quotes } = marketSideLiquidity;
        const { dexQuotes, twoHopQuotes, nativeOrders } = quotes;
        const { liquidityDelivered } = optimizerResult;
        return generateQuoteReport(
            side,
            _.flatten(dexQuotes),
            twoHopQuotes,
            nativeOrders,
            liquidityDelivered,
            comparisonPrice,
            quoteRequestor,
        );
    }

    constructor(
        private readonly _sampler: DexOrderSampler,
        private readonly contractAddresses: AssetSwapperContractAddresses,
        private readonly _orderDomain: OrderDomain,
    ) {
        this._wethAddress = contractAddresses.etherToken.toLowerCase();
        this._buySources = BUY_SOURCE_FILTER;
        this._sellSources = SELL_SOURCE_FILTER;
    }

    /**
     * Gets the liquidity available for a market sell operation
     * @param nativeOrders Native orders.
     * @param takerAmount Amount of taker asset to sell.
     * @param opts Options object.
     * @return MarketSideLiquidity.
     */
    public async getMarketSellLiquidityAsync(
        nativeOrders: Array<SignedOrder<LimitOrderFields>>,
        takerAmount: BigNumber,
        opts?: Partial<GetMarketOrdersOpts>,
    ): Promise<MarketSideLiquidity> {
        const _opts = { ...DEFAULT_GET_MARKET_ORDERS_OPTS, ...opts };
        const { makerToken, takerToken } = nativeOrders[0].order;
        const sampleAmounts = getSampleAmounts(takerAmount, _opts.numSamples, _opts.sampleDistributionBase);

        const requestFilters = new SourceFilters().exclude(_opts.excludedSources).include(_opts.includedSources);
        const quoteSourceFilters = this._sellSources.merge(requestFilters);
        const feeSourceFilters = this._feeSources.exclude(_opts.excludedFeeSources);

        const {
            onChain: sampleBalancerOnChain,
            offChain: sampleBalancerOffChain,
        } = this._sampler.balancerPoolsCache.howToSampleBalancer(
            takerToken,
            makerToken,
            quoteSourceFilters.isAllowed(ERC20BridgeSource.Balancer),
        );

        const {
            onChain: sampleCreamOnChain,
            offChain: sampleCreamOffChain,
        } = this._sampler.creamPoolsCache.howToSampleCream(
            takerToken,
            makerToken,
            quoteSourceFilters.isAllowed(ERC20BridgeSource.Cream),
        );

        const offChainSources = [
            ...(!sampleCreamOnChain ? [ERC20BridgeSource.Cream] : []),
            ...(!sampleBalancerOnChain ? [ERC20BridgeSource.Balancer] : []),
        ];

        // Used to determine whether the tx origin is an EOA or a contract
        const txOrigin = (_opts.rfqt && _opts.rfqt.txOrigin) || NULL_ADDRESS;

        // Call the sampler contract.
        const samplerPromise = this._sampler.executeAsync(
            this._sampler.getTokenDecimals([makerToken, takerToken]),
            // Get native order fillable amounts.
            this._sampler.getOrderFillableTakerAmounts(nativeOrders, this.contractAddresses.exchangeProxy),
            // Get ETH -> maker token price.
            this._sampler.getMedianSellRate(feeSourceFilters.sources, makerToken, this._wethAddress, ONE_ETHER),
            // Get ETH -> taker token price.
            this._sampler.getMedianSellRate(feeSourceFilters.sources, takerToken, this._wethAddress, ONE_ETHER),
            // Get sell quotes for taker -> maker.
            this._sampler.getSellQuotes(
                quoteSourceFilters.exclude(offChainSources).sources,
                makerToken,
                takerToken,
                sampleAmounts,
            ),
            this._sampler.getTwoHopSellQuotes(
                quoteSourceFilters.isAllowed(ERC20BridgeSource.MultiHop) ? quoteSourceFilters.sources : [],
                makerToken,
                takerToken,
                takerAmount,
            ),
            this._sampler.isAddressContract(txOrigin),
        );

        const rfqtPromise =
            shouldIncludeIndicativeRfqt(quoteSourceFilters, _opts) && _opts.rfqt && _opts.rfqt.quoteRequestor
                ? _opts.rfqt.quoteRequestor.requestRfqtIndicativeQuotesAsync(
                      makerToken,
                      takerToken,
                      takerAmount,
                      MarketOperation.Sell,
                      undefined,
                      _opts.rfqt,
                  )
                : Promise.resolve([]);

        const offChainBalancerPromise = sampleBalancerOffChain
            ? this._sampler.getBalancerSellQuotesOffChainAsync(makerToken, takerToken, sampleAmounts)
            : Promise.resolve([]);

        const offChainCreamPromise = sampleCreamOffChain
            ? this._sampler.getCreamSellQuotesOffChainAsync(makerToken, takerToken, sampleAmounts)
            : Promise.resolve([]);

        const [
            [
                tokenDecimals,
                orderFillableAmounts,
                ethToMakerAssetRate,
                ethToTakerAssetRate,
                dexQuotes,
                twoHopQuotes,
                isTxOriginContract,
            ],
            rfqtIndicativeQuotes,
            offChainBalancerQuotes,
            offChainCreamQuotes,
        ] = await Promise.all([samplerPromise, rfqtPromise, offChainBalancerPromise, offChainCreamPromise]);

        const [makerTokenDecimals, takerTokenDecimals] = tokenDecimals;
<<<<<<< HEAD
        const isRfqSupported = !!(_opts.rfqt && !isTxOriginContract);
        const limitOrdersWithFillableAmounts = nativeOrders.map((order, i) => ({
            ...order,
            fillableMakerAmount: orderFillableAmounts[i],
            // TODO Jacob
            fillableTakerAmount: ZERO_AMOUNT,
            fillableTakerFeeAmount: ZERO_AMOUNT,
        }));

=======
        const isRfqSupported = !!(_opts.rfqt && !isTakerContract);
>>>>>>> dc733ec1
        return {
            side: MarketOperation.Sell,
            inputAmount: takerAmount,
            inputToken: takerToken,
            outputToken: makerToken,
            ethToOutputRate: ethToMakerAssetRate,
            ethToInputRate: ethToTakerAssetRate,
            quoteSourceFilters,
            makerTokenDecimals: makerTokenDecimals.toNumber(),
            takerTokenDecimals: takerTokenDecimals.toNumber(),
            quotes: {
                nativeOrders: limitOrdersWithFillableAmounts,
                // If the taker is a contract then RFQ cannot be performed
                rfqtIndicativeQuotes: isRfqSupported ? [] : rfqtIndicativeQuotes,
                twoHopQuotes,
                dexQuotes: dexQuotes.concat([...offChainBalancerQuotes, ...offChainCreamQuotes]),
            },
            isRfqSupported,
        };
    }

    /**
     * Gets the liquidity available for a market buy operation
     * @param nativeOrders Native orders.
     * @param makerAmount Amount of maker asset to buy.
     * @param opts Options object.
     * @return MarketSideLiquidity.
     */
    public async getMarketBuyLiquidityAsync(
        nativeOrders: Array<SignedOrder<LimitOrderFields>>,
        makerAmount: BigNumber,
        opts?: Partial<GetMarketOrdersOpts>,
    ): Promise<MarketSideLiquidity> {
        const _opts = { ...DEFAULT_GET_MARKET_ORDERS_OPTS, ...opts };
        const { makerToken, takerToken } = nativeOrders[0].order;
        const sampleAmounts = getSampleAmounts(makerAmount, _opts.numSamples, _opts.sampleDistributionBase);

        const requestFilters = new SourceFilters().exclude(_opts.excludedSources).include(_opts.includedSources);
        const quoteSourceFilters = this._buySources.merge(requestFilters);
        const feeSourceFilters = this._feeSources.exclude(_opts.excludedFeeSources);

        const {
            onChain: sampleBalancerOnChain,
            offChain: sampleBalancerOffChain,
        } = this._sampler.balancerPoolsCache.howToSampleBalancer(
            takerToken,
            makerToken,
            quoteSourceFilters.isAllowed(ERC20BridgeSource.Balancer),
        );

        const {
            onChain: sampleCreamOnChain,
            offChain: sampleCreamOffChain,
        } = this._sampler.creamPoolsCache.howToSampleCream(
            takerToken,
            makerToken,
            quoteSourceFilters.isAllowed(ERC20BridgeSource.Cream),
        );

        const offChainSources = [
            ...(!sampleCreamOnChain ? [ERC20BridgeSource.Cream] : []),
            ...(!sampleBalancerOnChain ? [ERC20BridgeSource.Balancer] : []),
        ];

        // Used to determine whether the tx origin is an EOA or a contract
        const txOrigin = (_opts.rfqt && _opts.rfqt.txOrigin) || NULL_ADDRESS;

        // Call the sampler contract.
        const samplerPromise = this._sampler.executeAsync(
            this._sampler.getTokenDecimals([makerToken, takerToken]),
            // Get native order fillable amounts.
            this._sampler.getOrderFillableMakerAmounts(nativeOrders, this.contractAddresses.exchangeProxy),
            // Get ETH -> makerToken token price.
            this._sampler.getMedianSellRate(feeSourceFilters.sources, makerToken, this._wethAddress, ONE_ETHER),
            // Get ETH -> taker token price.
            this._sampler.getMedianSellRate(feeSourceFilters.sources, takerToken, this._wethAddress, ONE_ETHER),
            // Get buy quotes for taker -> maker.
            this._sampler.getBuyQuotes(
                quoteSourceFilters.exclude(offChainSources).sources,
                makerToken,
                takerToken,
                sampleAmounts,
            ),
            this._sampler.getTwoHopBuyQuotes(
                quoteSourceFilters.isAllowed(ERC20BridgeSource.MultiHop) ? quoteSourceFilters.sources : [],
                makerToken,
                takerToken,
                makerAmount,
            ),
            this._sampler.isAddressContract(txOrigin),
        );

        const rfqtPromise =
            shouldIncludeIndicativeRfqt(quoteSourceFilters, _opts) && _opts.rfqt && _opts.rfqt.quoteRequestor
                ? _opts.rfqt.quoteRequestor.requestRfqtIndicativeQuotesAsync(
                      makerToken,
                      takerToken,
                      makerAmount,
                      MarketOperation.Buy,
                      undefined,
                      _opts.rfqt,
                  )
                : Promise.resolve([]);

        const offChainBalancerPromise = sampleBalancerOffChain
            ? this._sampler.getBalancerBuyQuotesOffChainAsync(makerToken, takerToken, sampleAmounts)
            : Promise.resolve([]);

        const offChainCreamPromise = sampleCreamOffChain
            ? this._sampler.getCreamBuyQuotesOffChainAsync(makerToken, takerToken, sampleAmounts)
            : Promise.resolve([]);

        const [
            [
                tokenDecimals,
                orderFillableAmounts,
                ethToMakerAssetRate,
                ethToTakerAssetRate,
                dexQuotes,
                twoHopQuotes,
                isTxOriginContract,
            ],
            rfqtIndicativeQuotes,
            offChainBalancerQuotes,
            offChainCreamQuotes,
        ] = await Promise.all([samplerPromise, rfqtPromise, offChainBalancerPromise, offChainCreamPromise]);
        const [makerTokenDecimals, takerTokenDecimals] = tokenDecimals;
        const isRfqSupported = !isTxOriginContract;

        const limitOrdersWithFillableAmounts = nativeOrders.map((order, i) => ({
            ...order,
            fillableMakerAmount: orderFillableAmounts[i],
            // TODO Jacob
            fillableTakerAmount: ZERO_AMOUNT,
            fillableTakerFeeAmount: ZERO_AMOUNT,
        }));

        return {
            side: MarketOperation.Buy,
            inputAmount: makerAmount,
            inputToken: makerToken,
            outputToken: takerToken,
            ethToOutputRate: ethToTakerAssetRate,
            ethToInputRate: ethToMakerAssetRate,
            quoteSourceFilters,
            makerTokenDecimals: makerTokenDecimals.toNumber(),
            takerTokenDecimals: takerTokenDecimals.toNumber(),
            quotes: {
                nativeOrders: limitOrdersWithFillableAmounts,
                rfqtIndicativeQuotes: isRfqSupported ? [] : rfqtIndicativeQuotes,
                twoHopQuotes,
                dexQuotes: dexQuotes.concat(offChainBalancerQuotes, offChainCreamQuotes),
            },
            isRfqSupported,
        };
    }

    /**
     * gets the orders required for a batch of market buy operations by (potentially) merging native orders with
     * generated bridge orders.
     *
     * NOTE: Currently `getBatchMarketBuyOrdersAsync()` does not support external liquidity providers.
     *
     * @param batchNativeOrders Batch of Native orders.
     * @param makerAmounts Array amount of maker asset to buy for each batch.
     * @param opts Options object.
     * @return orders.
     */
    public async getBatchMarketBuyOrdersAsync(
        batchNativeOrders: Array<Array<SignedOrder<LimitOrderFields>>>,
        makerAmounts: BigNumber[],
        opts?: Partial<GetMarketOrdersOpts>,
    ): Promise<Array<OptimizerResult | undefined>> {
        if (batchNativeOrders.length === 0) {
            throw new Error(AggregationError.EmptyOrders);
        }
        const _opts = { ...DEFAULT_GET_MARKET_ORDERS_OPTS, ...opts };

        const requestFilters = new SourceFilters().exclude(_opts.excludedSources).include(_opts.includedSources);
        const quoteSourceFilters = this._buySources.merge(requestFilters);

        const feeSourceFilters = this._feeSources.exclude(_opts.excludedFeeSources);

        const ops = [
            ...batchNativeOrders.map(orders =>
                this._sampler.getOrderFillableMakerAmounts(
                    // TODO jacob
                    orders,
                    this.contractAddresses.exchangeProxy,
                ),
            ),
            ...batchNativeOrders.map(orders =>
                this._sampler.getMedianSellRate(
                    feeSourceFilters.sources,
                    orders[0].order.takerToken,
                    this._wethAddress,
                    ONE_ETHER,
                ),
            ),
            ...batchNativeOrders.map((orders, i) =>
                this._sampler.getBuyQuotes(
                    quoteSourceFilters.sources,
                    orders[0].order.makerToken,
                    orders[0].order.takerToken,
                    [makerAmounts[i]],
                ),
            ),
            ...batchNativeOrders.map(orders =>
                this._sampler.getTokenDecimals([orders[0].order.makerToken, orders[0].order.takerToken]),
            ),
        ];

        const executeResults = await this._sampler.executeBatchAsync(ops);
        const batchOrderFillableAmounts = executeResults.splice(0, batchNativeOrders.length) as BigNumber[][];
        const batchEthToTakerAssetRate = executeResults.splice(0, batchNativeOrders.length) as BigNumber[];
        const batchDexQuotes = executeResults.splice(0, batchNativeOrders.length) as DexSample[][][];
        const batchTokenDecimals = executeResults.splice(0, batchNativeOrders.length) as number[][];
        const ethToInputRate = ZERO_AMOUNT;

        return Promise.all(
            batchNativeOrders.map(async (nativeOrders, i) => {
                if (nativeOrders.length === 0) {
                    throw new Error(AggregationError.EmptyOrders);
                }
                const { makerToken, takerToken } = nativeOrders[0].order;
                const orderFillableAmounts = batchOrderFillableAmounts[i];
                const ethToTakerAssetRate = batchEthToTakerAssetRate[i];
                const dexQuotes = batchDexQuotes[i];
                const makerAmount = makerAmounts[i];
                try {
                    const optimizerResult = await this._generateOptimizedOrdersAsync(
                        {
                            side: MarketOperation.Buy,
                            inputToken: makerToken,
                            outputToken: takerToken,
                            inputAmount: makerAmount,
                            ethToOutputRate: ethToTakerAssetRate,
                            ethToInputRate,
                            quoteSourceFilters,
                            makerTokenDecimals: batchTokenDecimals[i][0],
                            takerTokenDecimals: batchTokenDecimals[i][1],
                            quotes: {
                                nativeOrders: nativeOrders.map((o, k) => ({
                                    ...o,
                                    fillableMakerAmount: orderFillableAmounts[k],
                                    // TODO Jacob
                                    fillableTakerAmount: ZERO_AMOUNT,
                                    fillableTakerFeeAmount: ZERO_AMOUNT,
                                })),
                                dexQuotes,
                                rfqtIndicativeQuotes: [],
                                twoHopQuotes: [],
                            },
                            isRfqSupported: false,
                        },
                        {
                            bridgeSlippage: _opts.bridgeSlippage,
                            maxFallbackSlippage: _opts.maxFallbackSlippage,
                            excludedSources: _opts.excludedSources,
                            feeSchedule: _opts.feeSchedule,
                            allowFallback: _opts.allowFallback,
                        },
                    );
                    return optimizerResult;
                } catch (e) {
                    // It's possible for one of the pairs to have no path
                    // rather than throw NO_OPTIMAL_PATH we return undefined
                    return undefined;
                }
            }),
        );
    }

    public async _generateOptimizedOrdersAsync(
        marketSideLiquidity: MarketSideLiquidity,
        opts: GenerateOptimizedOrdersOpts,
    ): Promise<OptimizerResult> {
        const {
            inputToken,
            outputToken,
            side,
            inputAmount,
            quotes,
            ethToOutputRate,
            ethToInputRate,
        } = marketSideLiquidity;
        const { nativeOrders, rfqtIndicativeQuotes, dexQuotes } = quotes;
        const maxFallbackSlippage = opts.maxFallbackSlippage || 0;

        const orderOpts = {
            side,
            inputToken,
            outputToken,
            orderDomain: this._orderDomain,
            contractAddresses: this.contractAddresses,
            bridgeSlippage: opts.bridgeSlippage || 0,
        };

        const augmentedRfqtIndicativeQuotes: NativeOrderWithFillableAmounts[] = rfqtIndicativeQuotes.map(q => ({
            order: {
                ...q,
                txOrigin: NULL_ADDRESS,
                pool: NULL_BYTES,
                maker: NULL_ADDRESS,
                taker: NULL_ADDRESS,
                salt: ZERO_AMOUNT,
                chainId: 1,
                verifyingContract: NULL_ADDRESS,
            },
            signature: { v: 1, r: NULL_BYTES, s: NULL_BYTES, signatureType: SignatureType.Invalid },
            fillableMakerAmount: new BigNumber(q.makerAmount),
            fillableTakerAmount: new BigNumber(q.takerAmount),
            fillableTakerFeeAmount: ZERO_AMOUNT,
            type: FillQuoteTransformerOrderType.Rfq,
        }));

        // Convert native orders and dex quotes into `Fill` objects.
        const fills = createFills({
            side,
            orders: [...nativeOrders, ...augmentedRfqtIndicativeQuotes],
            dexQuotes,
            targetInput: inputAmount,
            ethToOutputRate,
            ethToInputRate,
            excludedSources: opts.excludedSources,
            feeSchedule: opts.feeSchedule,
        });

        // Find the optimal path.
        const optimizerOpts = {
            ethToOutputRate,
            ethToInputRate,
            exchangeProxyOverhead: opts.exchangeProxyOverhead || (() => ZERO_AMOUNT),
        };

        // NOTE: For sell quotes input is the taker asset and for buy quotes input is the maker asset
        const takerTokenToEthRate = side === MarketOperation.Sell ? ethToInputRate : ethToOutputRate;
        const makerTokenToEthRate = side === MarketOperation.Sell ? ethToOutputRate : ethToInputRate;

        // Find the optimal path
        const optimalPath = await findOptimalPathAsync(side, fills, inputAmount, opts.runLimit, optimizerOpts);
        const optimalPathRate = optimalPath ? optimalPath.adjustedRate() : ZERO_AMOUNT;

        const { adjustedRate: bestTwoHopRate, quote: bestTwoHopQuote } = getBestTwoHopQuote(
            marketSideLiquidity,
            opts.feeSchedule,
            opts.exchangeProxyOverhead,
        );
        if (bestTwoHopQuote && bestTwoHopRate.isGreaterThan(optimalPathRate)) {
            const twoHopOrders = createOrdersFromTwoHopSample(bestTwoHopQuote, orderOpts);
            return {
                optimizedOrders: twoHopOrders,
                liquidityDelivered: bestTwoHopQuote,
                sourceFlags: SOURCE_FLAGS[ERC20BridgeSource.MultiHop],
                marketSideLiquidity,
                adjustedRate: bestTwoHopRate,
                takerTokenToEthRate,
                makerTokenToEthRate,
            };
        }

        // If there is no optimal path AND we didn't return a MultiHop quote, then throw
        if (optimalPath === undefined) {
            throw new Error(AggregationError.NoOptimalPath);
        }

        // Generate a fallback path if native orders are in the optimal path.
        const nativeFills = optimalPath.fills.filter(f => f.source === ERC20BridgeSource.Native);
        if (opts.allowFallback && nativeFills.length !== 0) {
            // We create a fallback path that is exclusive of Native liquidity
            // This is the optimal on-chain path for the entire input amount
            const nonNativeFills = fills.filter(p => p.length > 0 && p[0].source !== ERC20BridgeSource.Native);
            const nonNativeOptimalPath = await findOptimalPathAsync(side, nonNativeFills, inputAmount, opts.runLimit);
            // Calculate the slippage of on-chain sources compared to the most optimal path
            if (
                nonNativeOptimalPath !== undefined &&
                (nativeFills.length === optimalPath.fills.length ||
                    nonNativeOptimalPath.adjustedSlippage(optimalPathRate) <= maxFallbackSlippage)
            ) {
                optimalPath.addFallback(nonNativeOptimalPath);
            }
        }
        const collapsedPath = optimalPath.collapse(orderOpts);

        return {
            optimizedOrders: collapsedPath.orders,
            liquidityDelivered: collapsedPath.collapsedFills as CollapsedFill[],
            sourceFlags: collapsedPath.sourceFlags,
            marketSideLiquidity,
            adjustedRate: optimalPathRate,
            takerTokenToEthRate,
            makerTokenToEthRate,
        };
    }

    public async getOptimizerResultAsync(
        nativeOrders: Array<SignedOrder<LimitOrderFields>>,
        amount: BigNumber,
        side: MarketOperation,
        opts?: Partial<GetMarketOrdersOpts>,
    ): Promise<OptimizerResultWithReport> {
        const _opts = { ...DEFAULT_GET_MARKET_ORDERS_OPTS, ...opts };
        const optimizerOpts: GenerateOptimizedOrdersOpts = {
            bridgeSlippage: _opts.bridgeSlippage,
            maxFallbackSlippage: _opts.maxFallbackSlippage,
            excludedSources: _opts.excludedSources,
            feeSchedule: _opts.feeSchedule,
            allowFallback: _opts.allowFallback,
            exchangeProxyOverhead: _opts.exchangeProxyOverhead,
        };

        if (nativeOrders.length === 0) {
            throw new Error(AggregationError.EmptyOrders);
        }

        // Compute an optimized path for on-chain DEX and open-orderbook. This should not include RFQ liquidity.
        const marketLiquidityFnAsync =
            side === MarketOperation.Sell
                ? this.getMarketSellLiquidityAsync.bind(this)
                : this.getMarketBuyLiquidityAsync.bind(this);
        const marketSideLiquidity: MarketSideLiquidity = await marketLiquidityFnAsync(nativeOrders, amount, _opts);
        let optimizerResult: OptimizerResult | undefined;
        try {
            optimizerResult = await this._generateOptimizedOrdersAsync(marketSideLiquidity, optimizerOpts);
        } catch (e) {
            // If no on-chain or off-chain Open Orderbook orders are present, a `NoOptimalPath` will be thrown.
            // If this happens at this stage, there is still a chance that an RFQ order is fillable, therefore
            // we catch the error and continue.
            if (e.message !== AggregationError.NoOptimalPath) {
                throw e;
            }
        }

        // Calculate a suggested price. For now, this is simply the overall price of the aggregation.
        // We can use this as a comparison price for RFQ
        let wholeOrderPrice: BigNumber | undefined;
        if (optimizerResult) {
            wholeOrderPrice = getComparisonPrices(
                optimizerResult.adjustedRate,
                amount,
                marketSideLiquidity,
                _opts.feeSchedule,
            ).wholeOrder;
        }

        // If RFQ liquidity is enabled, make a request to check RFQ liquidity against the first optimizer result
        const { rfqt } = _opts;
        if (
            marketSideLiquidity.isRfqSupported &&
            rfqt &&
            rfqt.quoteRequestor &&
            marketSideLiquidity.quoteSourceFilters.isAllowed(ERC20BridgeSource.Native)
        ) {
            const { isFirmPriceAwareEnabled, isIndicativePriceAwareEnabled } = getPriceAwareRFQRolloutFlags(
                rfqt.priceAwareRFQFlag,
            );
            const { makerToken, takerToken } = nativeOrders[0].order;

            if (rfqt.isIndicative && isIndicativePriceAwareEnabled) {
                // An indicative quote is being requested, and indicative quotes price-aware enabled
                // Make the RFQT request and then re-run the sampler if new orders come back.
                const indicativeQuotes = await rfqt.quoteRequestor.requestRfqtIndicativeQuotesAsync(
                    makerToken,
                    takerToken,
                    amount,
                    side,
                    wholeOrderPrice,
                    rfqt,
                );
                // Re-run optimizer with the new indicative quote
                if (indicativeQuotes.length > 0) {
                    marketSideLiquidity.quotes.rfqtIndicativeQuotes = indicativeQuotes;
                    optimizerResult = await this._generateOptimizedOrdersAsync(marketSideLiquidity, optimizerOpts);
                }
            } else if (!rfqt.isIndicative && isFirmPriceAwareEnabled && rfqt.intentOnFilling) {
                // A firm quote is being requested, and firm quotes price-aware enabled.
                // Ensure that `intentOnFilling` is enabled and make the request.
                const firmQuotes = await rfqt.quoteRequestor.requestRfqtFirmQuotesAsync(
                    makerToken,
                    takerToken,
                    amount,
                    side,
                    wholeOrderPrice,
                    rfqt,
                );
                if (firmQuotes.length > 0) {
                    // Compute the RFQ order fillable amounts. This is done by performing a "soft" order
                    // validation and by checking order balances that are monitored by our worker.
                    // If a firm quote validator does not exist, then we assume that all orders are valid.
                    const rfqOrderFillableAmounts =
                        rfqt.firmQuoteValidator === undefined
                            ? firmQuotes.map(signedOrder => signedOrder.order.takerAmount)
                            : await rfqt.firmQuoteValidator.getRfqtTakerFillableAmountsAsync(
                                  firmQuotes.map(q => new RfqOrder(q.order)),
                              );

                    const quotesWithOrderFillableAmounts: NativeOrderWithFillableAmounts[] = firmQuotes.map(
                        (order, i) => ({
                            ...order,
                            fillableTakerAmount: rfqOrderFillableAmounts[i],
                            // TODO jacob adjust
                            fillableMakerAmount: order.order.makerAmount,
                            fillableTakerFeeAmount: ZERO_AMOUNT,
                        }),
                    );
                    marketSideLiquidity.quotes.nativeOrders = [
                        ...quotesWithOrderFillableAmounts,
                        ...marketSideLiquidity.quotes.nativeOrders,
                    ];

                    // Re-run optimizer with the new firm quote. This is the second and last time
                    // we run the optimized in a block of code. In this case, we don't catch a potential `NoOptimalPath` exception
                    // and we let it bubble up if it happens.
                    optimizerResult = await this._generateOptimizedOrdersAsync(marketSideLiquidity, optimizerOpts);
                }
            }
        }

        // At this point we should have at least one valid optimizer result, therefore we manually raise
        // `NoOptimalPath` if no optimizer result was ever set.
        if (optimizerResult === undefined) {
            throw new Error(AggregationError.NoOptimalPath);
        }

        // Compute Quote Report and return the results.
        let quoteReport: QuoteReport | undefined;
        if (_opts.shouldGenerateQuoteReport) {
            // quoteReport = MarketOperationUtils._computeQuoteReport(
            //    _opts.rfqt ? _opts.rfqt.quoteRequestor : undefined,
            //    marketSideLiquidity,
            //    optimizerResult,
            //    wholeOrderPrice,
            // );
        }
        return { ...optimizerResult, quoteReport };
    }
}

// tslint:disable: max-file-line-count<|MERGE_RESOLUTION|>--- conflicted
+++ resolved
@@ -1,5 +1,5 @@
 import { NULL_BYTES } from '@0x/order-utils';
-<<<<<<< HEAD
+
 import {
     FillQuoteTransformerOrderType,
     LimitOrderFields,
@@ -7,9 +7,7 @@
     RfqOrderFields,
     SignatureType,
 } from '@0x/protocol-utils';
-=======
-import { FillQuoteTransformerOrderType, RfqOrder, SignatureType } from '@0x/protocol-utils';
->>>>>>> dc733ec1
+
 import { BigNumber, NULL_ADDRESS } from '@0x/utils';
 import * as _ from 'lodash';
 
@@ -208,7 +206,7 @@
         ] = await Promise.all([samplerPromise, rfqtPromise, offChainBalancerPromise, offChainCreamPromise]);
 
         const [makerTokenDecimals, takerTokenDecimals] = tokenDecimals;
-<<<<<<< HEAD
+
         const isRfqSupported = !!(_opts.rfqt && !isTxOriginContract);
         const limitOrdersWithFillableAmounts = nativeOrders.map((order, i) => ({
             ...order,
@@ -218,9 +216,6 @@
             fillableTakerFeeAmount: ZERO_AMOUNT,
         }));
 
-=======
-        const isRfqSupported = !!(_opts.rfqt && !isTakerContract);
->>>>>>> dc733ec1
         return {
             side: MarketOperation.Sell,
             inputAmount: takerAmount,

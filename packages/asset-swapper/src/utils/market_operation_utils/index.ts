import { ContractAddresses } from '@0x/contract-addresses';
import { Web3Wrapper } from '@0x/dev-utils';
import { RFQTIndicativeQuote } from '@0x/quote-server';
import { SignedOrder } from '@0x/types';
import { BigNumber, NULL_ADDRESS } from '@0x/utils';
import * as _ from 'lodash';

import { MarketOperation, Omit } from '../../types';
import { QuoteRequestor } from '../quote_requestor';

import { generateQuoteReport, QuoteReport } from './../quote_report_generator';
import {
    BUY_SOURCE_FILTER,
    COMPARISON_PRICE_DECIMALS,
    DEFAULT_GET_MARKET_ORDERS_OPTS,
    FEE_QUOTE_SOURCES,
    ONE_ETHER,
    SELL_SOURCE_FILTER,
    SOURCE_FLAGS,
    ZERO_AMOUNT,
} from './constants';
import { createFills } from './fills';
import { getBestTwoHopQuote } from './multihop_utils';
import {
    createOrdersFromTwoHopSample,
    createSignedOrdersFromRfqtIndicativeQuotes,
    createSignedOrdersWithFillableAmounts,
    getNativeOrderTokens,
} from './orders';
import { findOptimalPathAsync } from './path_optimizer';
import { DexOrderSampler, getSampleAmounts } from './sampler';
import { SourceFilters } from './source_filters';
import {
    AggregationError,
    CollapsedFill,
    DexSample,
    ERC20BridgeSource,
<<<<<<< HEAD
    GenerateOptimizedOrdersOpts,
=======
    ExchangeProxyOverhead,
    FeeSchedule,
>>>>>>> 36546480
    GetMarketOrdersOpts,
    MarketSideLiquidity,
    OptimizedMarketOrder,
    OptimizerResult,
    OrderDomain,
    TokenAdjacencyGraph,
} from './types';

// tslint:disable:boolean-naming

/**
 * Returns a indicative quotes or an empty array if RFQT is not enabled or requested
 * @param makerAssetData the maker asset data
 * @param takerAssetData the taker asset data
 * @param marketOperation Buy or Sell
 * @param assetFillAmount the amount to fill, in base units
 * @param opts market request options
 */
export async function getRfqtIndicativeQuotesAsync(
    makerAssetData: string,
    takerAssetData: string,
    marketOperation: MarketOperation,
    assetFillAmount: BigNumber,
    comparisonPrice: BigNumber | undefined,
    opts: Partial<GetMarketOrdersOpts>,
): Promise<RFQTIndicativeQuote[]> {
    if (opts.rfqt && opts.rfqt.isIndicative === true && opts.rfqt.quoteRequestor) {
        return opts.rfqt.quoteRequestor.requestRfqtIndicativeQuotesAsync(
            makerAssetData,
            takerAssetData,
            assetFillAmount,
            marketOperation,
            comparisonPrice,
            opts.rfqt,
        );
    } else {
        return Promise.resolve<RFQTIndicativeQuote[]>([]);
    }
}

export class MarketOperationUtils {
    private readonly _wethAddress: string;
    private readonly _multiBridge: string;
    private readonly _sellSources: SourceFilters;
    private readonly _buySources: SourceFilters;
    private readonly _feeSources = new SourceFilters(FEE_QUOTE_SOURCES);

    private static _computeQuoteReport(
        nativeOrders: SignedOrder[],
        quoteRequestor: QuoteRequestor | undefined,
        marketSideLiquidity: MarketSideLiquidity,
        optimizerResult: OptimizerResult,
    ): QuoteReport {
        const { side, dexQuotes, twoHopQuotes, orderFillableAmounts } = marketSideLiquidity;
        const { liquidityDelivered } = optimizerResult;
        return generateQuoteReport(
            side,
            _.flatten(dexQuotes),
            twoHopQuotes,
            nativeOrders,
            orderFillableAmounts,
            liquidityDelivered,
            quoteRequestor,
        );
    }

    constructor(
        private readonly _sampler: DexOrderSampler,
        private readonly contractAddresses: ContractAddresses,
        private readonly _orderDomain: OrderDomain,
        private readonly _liquidityProviderRegistry: string = NULL_ADDRESS,
        private readonly _tokenAdjacencyGraph: TokenAdjacencyGraph = {},
    ) {
        this._wethAddress = contractAddresses.etherToken.toLowerCase();
        this._multiBridge = contractAddresses.multiBridge.toLowerCase();
        const optionalQuoteSources = [];
        if (this._liquidityProviderRegistry !== NULL_ADDRESS) {
            optionalQuoteSources.push(ERC20BridgeSource.LiquidityProvider);
        }
        if (this._multiBridge !== NULL_ADDRESS) {
            optionalQuoteSources.push(ERC20BridgeSource.MultiBridge);
        }
        this._buySources = BUY_SOURCE_FILTER.validate(optionalQuoteSources);
        this._sellSources = SELL_SOURCE_FILTER.validate(optionalQuoteSources);
    }

    /**
     * Gets the liquidity available for a market sell operation
     * @param nativeOrders Native orders.
     * @param takerAmount Amount of taker asset to sell.
     * @param opts Options object.
     * @return MarketSideLiquidity.
     */
    public async getMarketSellLiquidityAsync(
        nativeOrders: SignedOrder[],
        takerAmount: BigNumber,
        opts?: Partial<GetMarketOrdersOpts>,
    ): Promise<MarketSideLiquidity> {
        if (nativeOrders.length === 0) {
            throw new Error(AggregationError.EmptyOrders);
        }
        const _opts = { ...DEFAULT_GET_MARKET_ORDERS_OPTS, ...opts };
        const [makerToken, takerToken] = getNativeOrderTokens(nativeOrders[0]);
        const sampleAmounts = getSampleAmounts(takerAmount, _opts.numSamples, _opts.sampleDistributionBase);
        const requestFilters = new SourceFilters().exclude(_opts.excludedSources).include(_opts.includedSources);
        const feeSourceFilters = this._feeSources.merge(requestFilters);
        const quoteSourceFilters = this._sellSources.merge(requestFilters);

        const {
            onChain: sampleBalancerOnChain,
            offChain: sampleBalancerOffChain,
        } = this._sampler.balancerPoolsCache.howToSampleBalancer(
            takerToken,
            makerToken,
            quoteSourceFilters.isAllowed(ERC20BridgeSource.Balancer),
        );

        // Call the sampler contract.
        const samplerPromise = this._sampler.executeAsync(
            this._sampler.getTokenDecimals(makerToken, takerToken),
            // Get native order fillable amounts.
            this._sampler.getOrderFillableTakerAmounts(nativeOrders, this.contractAddresses.exchange),
            // Get ETH -> maker token price.
            this._sampler.getMedianSellRate(
                feeSourceFilters.sources,
                makerToken,
                this._wethAddress,
                ONE_ETHER,
                this._wethAddress,
                this._liquidityProviderRegistry,
                this._multiBridge,
            ),
            // Get ETH -> taker token price.
            this._sampler.getMedianSellRate(
                feeSourceFilters.sources,
                takerToken,
                this._wethAddress,
                ONE_ETHER,
                this._wethAddress,
                this._liquidityProviderRegistry,
                this._multiBridge,
            ),
            // Get sell quotes for taker -> maker.
            this._sampler.getSellQuotes(
                quoteSourceFilters.exclude(sampleBalancerOnChain ? [] : ERC20BridgeSource.Balancer).sources,
                makerToken,
                takerToken,
                sampleAmounts,
                this._wethAddress,
                this._liquidityProviderRegistry,
                this._multiBridge,
            ),
            this._sampler.getTwoHopSellQuotes(
                quoteSourceFilters.isAllowed(ERC20BridgeSource.MultiHop) ? quoteSourceFilters.sources : [],
                makerToken,
                takerToken,
                takerAmount,
                this._tokenAdjacencyGraph,
                this._wethAddress,
                this._liquidityProviderRegistry,
            ),
        );

        const offChainBalancerPromise = sampleBalancerOffChain
            ? this._sampler.getBalancerSellQuotesOffChainAsync(makerToken, takerToken, sampleAmounts)
            : Promise.resolve([]);

        const offChainBancorPromise = quoteSourceFilters.isAllowed(ERC20BridgeSource.Bancor)
            ? this._sampler.getBancorSellQuotesOffChainAsync(makerToken, takerToken, [takerAmount])
            : Promise.resolve([]);

        const [
            [tokenDecimals, orderFillableAmounts, ethToMakerAssetRate, ethToTakerAssetRate, dexQuotes, twoHopQuotes],
            offChainBalancerQuotes,
            offChainBancorQuotes,
        ] = await Promise.all([samplerPromise, offChainBalancerPromise, offChainBancorPromise]);

        const [makerTokenDecimals, takerTokenDecimals] = tokenDecimals;
        return {
            side: MarketOperation.Sell,
            inputAmount: takerAmount,
            inputToken: takerToken,
            outputToken: makerToken,
            dexQuotes: dexQuotes.concat([...offChainBalancerQuotes, offChainBancorQuotes]),
            nativeOrders,
            orderFillableAmounts,
            ethToOutputRate: ethToMakerAssetRate,
            ethToInputRate: ethToTakerAssetRate,
            rfqtIndicativeQuotes: [],
            twoHopQuotes,
            quoteSourceFilters,
            makerTokenDecimals: makerTokenDecimals.toNumber(),
            takerTokenDecimals: takerTokenDecimals.toNumber(),
        };
    }

    /**
     * Gets the liquidity available for a market buy operation
     * @param nativeOrders Native orders.
     * @param makerAmount Amount of maker asset to buy.
     * @param opts Options object.
     * @return MarketSideLiquidity.
     */
    public async getMarketBuyLiquidityAsync(
        nativeOrders: SignedOrder[],
        makerAmount: BigNumber,
        opts?: Partial<GetMarketOrdersOpts>,
    ): Promise<MarketSideLiquidity> {
        if (nativeOrders.length === 0) {
            throw new Error(AggregationError.EmptyOrders);
        }
        const _opts = { ...DEFAULT_GET_MARKET_ORDERS_OPTS, ...opts };
        const [makerToken, takerToken] = getNativeOrderTokens(nativeOrders[0]);
        const sampleAmounts = getSampleAmounts(makerAmount, _opts.numSamples, _opts.sampleDistributionBase);
        const requestFilters = new SourceFilters().exclude(_opts.excludedSources).include(_opts.includedSources);
        const feeSourceFilters = this._feeSources.merge(requestFilters);
        const quoteSourceFilters = this._buySources.merge(requestFilters);

        const {
            onChain: sampleBalancerOnChain,
            offChain: sampleBalancerOffChain,
        } = this._sampler.balancerPoolsCache.howToSampleBalancer(
            takerToken,
            makerToken,
            quoteSourceFilters.isAllowed(ERC20BridgeSource.Balancer),
        );

        // Call the sampler contract.
        const samplerPromise = this._sampler.executeAsync(
            this._sampler.getTokenDecimals(makerToken, takerToken),
            // Get native order fillable amounts.
            this._sampler.getOrderFillableMakerAmounts(nativeOrders, this.contractAddresses.exchange),
            // Get ETH -> makerToken token price.
            this._sampler.getMedianSellRate(
                feeSourceFilters.sources,
                makerToken,
                this._wethAddress,
                ONE_ETHER,
                this._wethAddress,
                this._liquidityProviderRegistry,
                this._multiBridge,
            ),
            // Get ETH -> taker token price.
            this._sampler.getMedianSellRate(
                feeSourceFilters.sources,
                takerToken,
                this._wethAddress,
                ONE_ETHER,
                this._wethAddress,
                this._liquidityProviderRegistry,
                this._multiBridge,
            ),
            // Get buy quotes for taker -> maker.
            this._sampler.getBuyQuotes(
                quoteSourceFilters.exclude(sampleBalancerOnChain ? [] : ERC20BridgeSource.Balancer).sources,
                makerToken,
                takerToken,
                sampleAmounts,
                this._wethAddress,
                this._liquidityProviderRegistry,
            ),
            this._sampler.getTwoHopBuyQuotes(
                quoteSourceFilters.isAllowed(ERC20BridgeSource.MultiHop) ? quoteSourceFilters.sources : [],
                makerToken,
                takerToken,
                makerAmount,
                this._tokenAdjacencyGraph,
                this._wethAddress,
                this._liquidityProviderRegistry,
            ),
        );

        const offChainBalancerPromise = sampleBalancerOffChain
            ? this._sampler.getBalancerBuyQuotesOffChainAsync(makerToken, takerToken, sampleAmounts)
            : Promise.resolve([]);

        const [
            [tokenDecimals, orderFillableAmounts, ethToMakerAssetRate, ethToTakerAssetRate, dexQuotes, twoHopQuotes],
            offChainBalancerQuotes,
        ] = await Promise.all([samplerPromise, offChainBalancerPromise]);
        // Attach the MultiBridge address to the sample fillData
        (dexQuotes.find(quotes => quotes[0] && quotes[0].source === ERC20BridgeSource.MultiBridge) || []).forEach(
            q => (q.fillData = { poolAddress: this._multiBridge }),
        );
        const [makerTokenDecimals, takerTokenDecimals] = tokenDecimals;
        return {
            side: MarketOperation.Buy,
            inputAmount: makerAmount,
            inputToken: makerToken,
            outputToken: takerToken,
            dexQuotes: dexQuotes.concat(offChainBalancerQuotes),
            nativeOrders,
            orderFillableAmounts,
            ethToOutputRate: ethToTakerAssetRate,
            ethToInputRate: ethToMakerAssetRate,
            rfqtIndicativeQuotes: [],
            twoHopQuotes,
            quoteSourceFilters,
            makerTokenDecimals: makerTokenDecimals.toNumber(),
            takerTokenDecimals: takerTokenDecimals.toNumber(),
        };
    }

    /**
     * gets the orders required for a market sell operation by (potentially) merging native orders with
     * generated bridge orders.
     * @param nativeOrders Native orders.
     * @param takerAmount Amount of taker asset to sell.
     * @param opts Options object.
     * @return object with optimized orders and a QuoteReport
     */
    public async getMarketSellOrdersAsync(
        nativeOrders: SignedOrder[],
        takerAmount: BigNumber,
        opts?: Partial<GetMarketOrdersOpts>,
<<<<<<< HEAD
    ): Promise<OptimizerResultWithReport> {
        return this._getMarketSideOrdersAsync(nativeOrders, takerAmount, MarketOperation.Sell, opts);
=======
    ): Promise<OptimizerResult> {
        const _opts = { ...DEFAULT_GET_MARKET_ORDERS_OPTS, ...opts };
        const marketSideLiquidity = await this.getMarketSellLiquidityAsync(nativeOrders, takerAmount, _opts);
        const optimizerResult = await this._generateOptimizedOrdersAsync(marketSideLiquidity, {
            bridgeSlippage: _opts.bridgeSlippage,
            maxFallbackSlippage: _opts.maxFallbackSlippage,
            excludedSources: _opts.excludedSources,
            feeSchedule: _opts.feeSchedule,
            exchangeProxyOverhead: _opts.exchangeProxyOverhead,
            allowFallback: _opts.allowFallback,
            shouldBatchBridgeOrders: _opts.shouldBatchBridgeOrders,
        });

        // Compute Quote Report and return the results.
        let quoteReport: QuoteReport | undefined;
        if (_opts.shouldGenerateQuoteReport) {
            quoteReport = MarketOperationUtils._computeQuoteReport(
                nativeOrders,
                _opts.rfqt ? _opts.rfqt.quoteRequestor : undefined,
                marketSideLiquidity,
                optimizerResult,
            );
        }
        return { ...optimizerResult, quoteReport };
>>>>>>> 36546480
    }

    /**
     * gets the orders required for a market buy operation by (potentially) merging native orders with
     * generated bridge orders.
     * @param nativeOrders Native orders.
     * @param makerAmount Amount of maker asset to buy.
     * @param opts Options object.
     * @return object with optimized orders and a QuoteReport
     */
    public async getMarketBuyOrdersAsync(
        nativeOrders: SignedOrder[],
        makerAmount: BigNumber,
        opts?: Partial<GetMarketOrdersOpts>,
<<<<<<< HEAD
    ): Promise<OptimizerResultWithReport> {
        return this._getMarketSideOrdersAsync(nativeOrders, makerAmount, MarketOperation.Buy, opts);
=======
    ): Promise<OptimizerResult> {
        const _opts = { ...DEFAULT_GET_MARKET_ORDERS_OPTS, ...opts };
        const marketSideLiquidity = await this.getMarketBuyLiquidityAsync(nativeOrders, makerAmount, _opts);
        const optimizerResult = await this._generateOptimizedOrdersAsync(marketSideLiquidity, {
            bridgeSlippage: _opts.bridgeSlippage,
            maxFallbackSlippage: _opts.maxFallbackSlippage,
            excludedSources: _opts.excludedSources,
            feeSchedule: _opts.feeSchedule,
            exchangeProxyOverhead: _opts.exchangeProxyOverhead,
            allowFallback: _opts.allowFallback,
            shouldBatchBridgeOrders: _opts.shouldBatchBridgeOrders,
        });
        let quoteReport: QuoteReport | undefined;
        if (_opts.shouldGenerateQuoteReport) {
            quoteReport = MarketOperationUtils._computeQuoteReport(
                nativeOrders,
                _opts.rfqt ? _opts.rfqt.quoteRequestor : undefined,
                marketSideLiquidity,
                optimizerResult,
            );
        }
        return { ...optimizerResult, quoteReport };
>>>>>>> 36546480
    }

    /**
     * gets the orders required for a batch of market buy operations by (potentially) merging native orders with
     * generated bridge orders.
     *
     * NOTE: Currently `getBatchMarketBuyOrdersAsync()` does not support external liquidity providers.
     *
     * @param batchNativeOrders Batch of Native orders.
     * @param makerAmounts Array amount of maker asset to buy for each batch.
     * @param opts Options object.
     * @return orders.
     */
    public async getBatchMarketBuyOrdersAsync(
        batchNativeOrders: SignedOrder[][],
        makerAmounts: BigNumber[],
        opts?: Partial<GetMarketOrdersOpts>,
    ): Promise<Array<OptimizedMarketOrder[] | undefined>> {
        if (batchNativeOrders.length === 0) {
            throw new Error(AggregationError.EmptyOrders);
        }
        const _opts = { ...DEFAULT_GET_MARKET_ORDERS_OPTS, ...opts };

        const requestFilters = new SourceFilters().exclude(_opts.excludedSources).include(_opts.includedSources);
        const feeSourceFilters = this._feeSources.merge(requestFilters);
        const quoteSourceFilters = this._buySources.merge(requestFilters);

        const ops = [
            ...batchNativeOrders.map(orders =>
                this._sampler.getOrderFillableMakerAmounts(orders, this.contractAddresses.exchange),
            ),
            ...batchNativeOrders.map(orders =>
                this._sampler.getMedianSellRate(
                    feeSourceFilters.sources,
                    getNativeOrderTokens(orders[0])[1],
                    this._wethAddress,
                    ONE_ETHER,
                    this._wethAddress,
                ),
            ),
            ...batchNativeOrders.map((orders, i) =>
                this._sampler.getBuyQuotes(
                    quoteSourceFilters.sources,
                    getNativeOrderTokens(orders[0])[0],
                    getNativeOrderTokens(orders[0])[1],
                    [makerAmounts[i]],
                    this._wethAddress,
                ),
            ),
        ];

        const executeResults = await this._sampler.executeBatchAsync(ops);
        const batchOrderFillableAmounts = executeResults.splice(0, batchNativeOrders.length) as BigNumber[][];
        const batchEthToTakerAssetRate = executeResults.splice(0, batchNativeOrders.length) as BigNumber[];
        const batchDexQuotes = executeResults.splice(0, batchNativeOrders.length) as DexSample[][][];
        const ethToInputRate = ZERO_AMOUNT;

        return Promise.all(
            batchNativeOrders.map(async (nativeOrders, i) => {
                if (nativeOrders.length === 0) {
                    throw new Error(AggregationError.EmptyOrders);
                }
                const [makerToken, takerToken] = getNativeOrderTokens(nativeOrders[0]);
                const orderFillableAmounts = batchOrderFillableAmounts[i];
                const ethToTakerAssetRate = batchEthToTakerAssetRate[i];
                const dexQuotes = batchDexQuotes[i];
                const makerAmount = makerAmounts[i];
                try {
                    const { optimizedOrders } = await this._generateOptimizedOrdersAsync(
                        {
                            side: MarketOperation.Buy,
                            nativeOrders,
                            orderFillableAmounts,
                            dexQuotes,
                            inputAmount: makerAmount,
                            ethToOutputRate: ethToTakerAssetRate,
                            ethToInputRate,
                            rfqtIndicativeQuotes: [],
                            inputToken: makerToken,
                            outputToken: takerToken,
                            twoHopQuotes: [],
                            quoteSourceFilters,
                        },
                        {
                            bridgeSlippage: _opts.bridgeSlippage,
                            maxFallbackSlippage: _opts.maxFallbackSlippage,
                            excludedSources: _opts.excludedSources,
                            feeSchedule: _opts.feeSchedule,
                            allowFallback: _opts.allowFallback,
                            shouldBatchBridgeOrders: _opts.shouldBatchBridgeOrders,
                        },
                    );
                    return optimizedOrders;
                } catch (e) {
                    // It's possible for one of the pairs to have no path
                    // rather than throw NO_OPTIMAL_PATH we return undefined
                    return undefined;
                }
            }),
        );
    }

<<<<<<< HEAD
    public async _generateOptimizedOrdersAsync(
        marketSideLiquidity: Omit<MarketSideLiquidity, 'makerTokenDecimals' | 'takerTokenDecimals'>,
        opts: GenerateOptimizedOrdersOpts,
=======
    private async _generateOptimizedOrdersAsync(
        marketSideLiquidity: MarketSideLiquidity,
        opts: {
            runLimit?: number;
            bridgeSlippage?: number;
            maxFallbackSlippage?: number;
            excludedSources?: ERC20BridgeSource[];
            feeSchedule?: FeeSchedule;
            exchangeProxyOverhead?: ExchangeProxyOverhead;
            allowFallback?: boolean;
            shouldBatchBridgeOrders?: boolean;
        },
>>>>>>> 36546480
    ): Promise<OptimizerResult> {
        const {
            inputToken,
            outputToken,
            side,
            inputAmount,
            nativeOrders,
            orderFillableAmounts,
            rfqtIndicativeQuotes,
            dexQuotes,
            ethToOutputRate,
            ethToInputRate,
        } = marketSideLiquidity;
        const maxFallbackSlippage = opts.maxFallbackSlippage || 0;

        const orderOpts = {
            side,
            inputToken,
            outputToken,
            orderDomain: this._orderDomain,
            contractAddresses: this.contractAddresses,
            bridgeSlippage: opts.bridgeSlippage || 0,
            shouldBatchBridgeOrders: !!opts.shouldBatchBridgeOrders,
        };

        // Convert native orders and dex quotes into `Fill` objects.
        const fills = createFills({
            side,
            // Augment native orders with their fillable amounts.
            orders: [
                ...createSignedOrdersWithFillableAmounts(side, nativeOrders, orderFillableAmounts),
                ...createSignedOrdersFromRfqtIndicativeQuotes(rfqtIndicativeQuotes),
            ],
            dexQuotes,
            targetInput: inputAmount,
            ethToOutputRate,
            ethToInputRate,
            excludedSources: opts.excludedSources,
            feeSchedule: opts.feeSchedule,
        });

        // Find the optimal path.
        const optimizerOpts = {
            ethToOutputRate,
            ethToInputRate,
            exchangeProxyOverhead: opts.exchangeProxyOverhead || (() => ZERO_AMOUNT),
        };
        const optimalPath = await findOptimalPathAsync(side, fills, inputAmount, opts.runLimit, optimizerOpts);
        if (optimalPath === undefined) {
            throw new Error(AggregationError.NoOptimalPath);
        }
        const optimalPathRate = optimalPath.adjustedRate();

        const { adjustedRate: bestTwoHopRate, quote: bestTwoHopQuote } = getBestTwoHopQuote(
            marketSideLiquidity,
            opts.feeSchedule,
            opts.exchangeProxyOverhead,
        );
        if (bestTwoHopQuote && bestTwoHopRate.isGreaterThan(optimalPathRate)) {
            const twoHopOrders = createOrdersFromTwoHopSample(bestTwoHopQuote, orderOpts);
            return {
                optimizedOrders: twoHopOrders,
                liquidityDelivered: bestTwoHopQuote,
                sourceFlags: SOURCE_FLAGS[ERC20BridgeSource.MultiHop],
            };
        }

        // Generate a fallback path if native orders are in the optimal path.
        const nativeFills = optimalPath.fills.filter(f => f.source === ERC20BridgeSource.Native);
        if (opts.allowFallback && nativeFills.length !== 0) {
            // We create a fallback path that is exclusive of Native liquidity
            // This is the optimal on-chain path for the entire input amount
            const nonNativeFills = fills.filter(p => p.length > 0 && p[0].source !== ERC20BridgeSource.Native);
            const nonNativeOptimalPath = await findOptimalPathAsync(side, nonNativeFills, inputAmount, opts.runLimit);
            // Calculate the slippage of on-chain sources compared to the most optimal path
            if (
                nonNativeOptimalPath !== undefined &&
                (nativeFills.length === optimalPath.fills.length ||
                    nonNativeOptimalPath.adjustedSlippage(optimalPathRate) <= maxFallbackSlippage)
            ) {
                optimalPath.addFallback(nonNativeOptimalPath);
            }
        }
        const collapsedPath = optimalPath.collapse(orderOpts);
        return {
            optimizedOrders: collapsedPath.orders,
            liquidityDelivered: collapsedPath.collapsedFills as CollapsedFill[],
            sourceFlags: collapsedPath.sourceFlags,
        };
    }

    private async _getMarketSideOrdersAsync(
        nativeOrders: SignedOrder[],
        amount: BigNumber,
        side: MarketOperation,
        opts?: Partial<GetMarketOrdersOpts>,
    ): Promise<OptimizerResultWithReport> {
        const _opts = { ...DEFAULT_GET_MARKET_ORDERS_OPTS, ...opts };
        const optimizerOpts: GenerateOptimizedOrdersOpts = {
            bridgeSlippage: _opts.bridgeSlippage,
            maxFallbackSlippage: _opts.maxFallbackSlippage,
            excludedSources: _opts.excludedSources,
            feeSchedule: _opts.feeSchedule,
            allowFallback: _opts.allowFallback,
            shouldBatchBridgeOrders: _opts.shouldBatchBridgeOrders,
        };

        // Compute an optimized path for on-chain DEX and open-orderbook. This should not include RFQ liquidity.
        const marketLiquidityFnAsync =
            side === MarketOperation.Sell
                ? this.getMarketSellLiquidityAsync.bind(this)
                : this.getMarketBuyLiquidityAsync.bind(this);
        const marketSideLiquidity = await marketLiquidityFnAsync(nativeOrders, amount, _opts);
        let optimizerResult: OptimizerResult | undefined;
        try {
            optimizerResult = await this._generateOptimizedOrdersAsync(marketSideLiquidity, optimizerOpts);
        } catch (e) {
            // If no on-chain or off-chain Open Orderbook orders are present, a `NoOptimalPath` will be thrown.
            // If this happens at this stage, there is still a chance that an RFQ order is fillable, therefore
            // we catch the error and continue.
            if (e.message !== AggregationError.NoOptimalPath) {
                throw e;
            }
        }

        // If RFQ liquidity is enabled, make a request to check RFQ liquidity
        const { rfqt } = _opts;
        if (rfqt && rfqt.quoteRequestor && marketSideLiquidity.quoteSourceFilters.isAllowed(ERC20BridgeSource.Native)) {

            // Calculate a suggested price. For now, this is simply the overall price of the aggregation.
            let comparisonPrice: BigNumber | undefined;
            if (optimizerResult) {
                const totalMakerAmount = BigNumber.sum(...optimizerResult.optimizedOrders.map(order => order.makerAssetAmount));
                const totalTakerAmount = BigNumber.sum(...optimizerResult.optimizedOrders.map(order => order.takerAssetAmount));
                if (totalMakerAmount.gt(0)) {
                    const totalMakerAmountUnitAmount = Web3Wrapper.toUnitAmount(totalMakerAmount, marketSideLiquidity.makerTokenDecimals);
                    const totalTakerAmountUnitAmount = Web3Wrapper.toUnitAmount(totalTakerAmount, marketSideLiquidity.takerTokenDecimals);
                    comparisonPrice = totalMakerAmountUnitAmount.div(totalTakerAmountUnitAmount).decimalPlaces(COMPARISON_PRICE_DECIMALS);
                }
            }

            // If we are making an indicative quote, make the RFQT request and then re-run the sampler if new orders come back.
            if (rfqt.isIndicative) {
                const indicativeQuotes = await getRfqtIndicativeQuotesAsync(
                    nativeOrders[0].makerAssetData,
                    nativeOrders[0].takerAssetData,
                    side,
                    amount,
                    comparisonPrice,
                    _opts,
                );
                // Re-run optimizer with the new indicative quote
                if (indicativeQuotes.length > 0) {
                    optimizerResult = await this._generateOptimizedOrdersAsync(
                        {
                            ...marketSideLiquidity,
                            rfqtIndicativeQuotes: indicativeQuotes,
                        },
                        optimizerOpts,
                    );
                }
            } else {
                // A firm quote is being requested. Ensure that `intentOnFilling` is enabled.
                if (rfqt.intentOnFilling) {
                    // Extra validation happens when requesting a firm quote, such as ensuring that the takerAddress
                    // is indeed valid.
                    if (!rfqt.takerAddress || rfqt.takerAddress === NULL_ADDRESS) {
                        throw new Error('RFQ-T requests must specify a taker address');
                    }
                    const firmQuotes = await rfqt.quoteRequestor.requestRfqtFirmQuotesAsync(
                        nativeOrders[0].makerAssetData,
                        nativeOrders[0].takerAssetData,
                        amount,
                        side,
                        comparisonPrice,
                        rfqt,
                    );
                    if (firmQuotes.length > 0) {
                        // Re-run optimizer with the new firm quote. This is the second and last time
                        // we run the optimized in a block of code. In this case, we don't catch a potential `NoOptimalPath` exception
                        // and we let it bubble up if it happens.
                        //
                        // NOTE: as of now, we assume that RFQ orders are 100% fillable because these are trusted market makers, therefore
                        // we do not perform an extra check to get fillable taker amounts.
                        optimizerResult = await this._generateOptimizedOrdersAsync(
                            {
                                ...marketSideLiquidity,
                                nativeOrders: marketSideLiquidity.nativeOrders.concat(
                                    firmQuotes.map(quote => quote.signedOrder),
                                ),
                                orderFillableAmounts: marketSideLiquidity.orderFillableAmounts.concat(
                                    firmQuotes.map(quote => quote.signedOrder.takerAssetAmount),
                                ),
                            },
                            optimizerOpts,
                        );
                    }
                }
            }
        }

        // At this point we should have at least one valid optimizer result, therefore we manually raise
        // `NoOptimalPath` if no optimizer result was ever set.
        if (optimizerResult === undefined) {
            throw new Error(AggregationError.NoOptimalPath);
        }

        // Compute Quote Report and return the results.
        let quoteReport: QuoteReport | undefined;
        if (_opts.shouldGenerateQuoteReport) {
            quoteReport = MarketOperationUtils._computeQuoteReport(
                nativeOrders,
                _opts.rfqt ? _opts.rfqt.quoteRequestor : undefined,
                marketSideLiquidity,
                optimizerResult,
            );
        }
        return { ...optimizerResult, quoteReport };
    }
}

// tslint:disable: max-file-line-count<|MERGE_RESOLUTION|>--- conflicted
+++ resolved
@@ -35,16 +35,12 @@
     CollapsedFill,
     DexSample,
     ERC20BridgeSource,
-<<<<<<< HEAD
     GenerateOptimizedOrdersOpts,
-=======
-    ExchangeProxyOverhead,
-    FeeSchedule,
->>>>>>> 36546480
     GetMarketOrdersOpts,
     MarketSideLiquidity,
     OptimizedMarketOrder,
     OptimizerResult,
+    OptimizerResultWithReport,
     OrderDomain,
     TokenAdjacencyGraph,
 } from './types';
@@ -356,35 +352,8 @@
         nativeOrders: SignedOrder[],
         takerAmount: BigNumber,
         opts?: Partial<GetMarketOrdersOpts>,
-<<<<<<< HEAD
     ): Promise<OptimizerResultWithReport> {
         return this._getMarketSideOrdersAsync(nativeOrders, takerAmount, MarketOperation.Sell, opts);
-=======
-    ): Promise<OptimizerResult> {
-        const _opts = { ...DEFAULT_GET_MARKET_ORDERS_OPTS, ...opts };
-        const marketSideLiquidity = await this.getMarketSellLiquidityAsync(nativeOrders, takerAmount, _opts);
-        const optimizerResult = await this._generateOptimizedOrdersAsync(marketSideLiquidity, {
-            bridgeSlippage: _opts.bridgeSlippage,
-            maxFallbackSlippage: _opts.maxFallbackSlippage,
-            excludedSources: _opts.excludedSources,
-            feeSchedule: _opts.feeSchedule,
-            exchangeProxyOverhead: _opts.exchangeProxyOverhead,
-            allowFallback: _opts.allowFallback,
-            shouldBatchBridgeOrders: _opts.shouldBatchBridgeOrders,
-        });
-
-        // Compute Quote Report and return the results.
-        let quoteReport: QuoteReport | undefined;
-        if (_opts.shouldGenerateQuoteReport) {
-            quoteReport = MarketOperationUtils._computeQuoteReport(
-                nativeOrders,
-                _opts.rfqt ? _opts.rfqt.quoteRequestor : undefined,
-                marketSideLiquidity,
-                optimizerResult,
-            );
-        }
-        return { ...optimizerResult, quoteReport };
->>>>>>> 36546480
     }
 
     /**
@@ -399,33 +368,8 @@
         nativeOrders: SignedOrder[],
         makerAmount: BigNumber,
         opts?: Partial<GetMarketOrdersOpts>,
-<<<<<<< HEAD
     ): Promise<OptimizerResultWithReport> {
         return this._getMarketSideOrdersAsync(nativeOrders, makerAmount, MarketOperation.Buy, opts);
-=======
-    ): Promise<OptimizerResult> {
-        const _opts = { ...DEFAULT_GET_MARKET_ORDERS_OPTS, ...opts };
-        const marketSideLiquidity = await this.getMarketBuyLiquidityAsync(nativeOrders, makerAmount, _opts);
-        const optimizerResult = await this._generateOptimizedOrdersAsync(marketSideLiquidity, {
-            bridgeSlippage: _opts.bridgeSlippage,
-            maxFallbackSlippage: _opts.maxFallbackSlippage,
-            excludedSources: _opts.excludedSources,
-            feeSchedule: _opts.feeSchedule,
-            exchangeProxyOverhead: _opts.exchangeProxyOverhead,
-            allowFallback: _opts.allowFallback,
-            shouldBatchBridgeOrders: _opts.shouldBatchBridgeOrders,
-        });
-        let quoteReport: QuoteReport | undefined;
-        if (_opts.shouldGenerateQuoteReport) {
-            quoteReport = MarketOperationUtils._computeQuoteReport(
-                nativeOrders,
-                _opts.rfqt ? _opts.rfqt.quoteRequestor : undefined,
-                marketSideLiquidity,
-                optimizerResult,
-            );
-        }
-        return { ...optimizerResult, quoteReport };
->>>>>>> 36546480
     }
 
     /**
@@ -528,24 +472,9 @@
         );
     }
 
-<<<<<<< HEAD
     public async _generateOptimizedOrdersAsync(
         marketSideLiquidity: Omit<MarketSideLiquidity, 'makerTokenDecimals' | 'takerTokenDecimals'>,
         opts: GenerateOptimizedOrdersOpts,
-=======
-    private async _generateOptimizedOrdersAsync(
-        marketSideLiquidity: MarketSideLiquidity,
-        opts: {
-            runLimit?: number;
-            bridgeSlippage?: number;
-            maxFallbackSlippage?: number;
-            excludedSources?: ERC20BridgeSource[];
-            feeSchedule?: FeeSchedule;
-            exchangeProxyOverhead?: ExchangeProxyOverhead;
-            allowFallback?: boolean;
-            shouldBatchBridgeOrders?: boolean;
-        },
->>>>>>> 36546480
     ): Promise<OptimizerResult> {
         const {
             inputToken,
@@ -650,6 +579,7 @@
             excludedSources: _opts.excludedSources,
             feeSchedule: _opts.feeSchedule,
             allowFallback: _opts.allowFallback,
+            exchangeProxyOverhead: _opts.exchangeProxyOverhead,
             shouldBatchBridgeOrders: _opts.shouldBatchBridgeOrders,
         };
 

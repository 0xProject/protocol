--- conflicted
+++ resolved
@@ -1,11 +1,10 @@
-<<<<<<< HEAD
-import { FillQuoteTransformerOrderType, LimitOrder, RfqOrder } from '@0x/protocol-utils';
+
+import {
+    FillQuoteTransformerOrderType,
+    LimitOrder,
+    RfqOrder,
+} from '@0x/protocol-utils';
 import { BigNumber } from '@0x/utils';
-=======
-import { V3RFQIndicativeQuote } from '@0x/quote-server';
-import { SignedOrder } from '@0x/types';
-import { BigNumber, NULL_ADDRESS } from '@0x/utils';
->>>>>>> 478279d2
 import * as _ from 'lodash';
 
 import { AssetSwapperContractAddresses, MarketOperation } from '../../types';
@@ -52,26 +51,11 @@
  * @param assetFillAmount the amount to fill, in base units
  * @param opts market request options
  */
-<<<<<<< HEAD
 export function shouldIncludeIndicativeRfqt(opts: Partial<GetMarketOrdersOpts>): boolean {
-=======
-export async function getRfqtIndicativeQuotesAsync(
-    makerAssetData: string,
-    takerAssetData: string,
-    marketOperation: MarketOperation,
-    assetFillAmount: BigNumber,
-    comparisonPrice: BigNumber | undefined,
-    opts: Partial<GetMarketOrdersOpts>,
-): Promise<V3RFQIndicativeQuote[]> {
->>>>>>> 478279d2
     if (opts.rfqt && opts.rfqt.isIndicative === true && opts.rfqt.quoteRequestor) {
         return true;
     } else {
-<<<<<<< HEAD
         return false;
-=======
-        return Promise.resolve<V3RFQIndicativeQuote[]>([]);
->>>>>>> 478279d2
     }
 }
 

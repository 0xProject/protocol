--- conflicted
+++ resolved
@@ -223,27 +223,6 @@
     }
 }
 
-<<<<<<< HEAD
-export function getSnowSwapInfosForPair(chainId: ChainId, takerToken: string, makerToken: string): CurveInfo[] {
-    if (chainId !== ChainId.Mainnet) {
-        return [];
-    }
-    return Object.values(SNOWSWAP_MAINNET_INFOS).filter(c =>
-=======
-export function getSwerveInfosForPair(chainId: ChainId, takerToken: string, makerToken: string): CurveInfo[] {
-    if (chainId !== ChainId.Mainnet) {
-        return [];
-    }
-    return Object.values(SWERVE_MAINNET_INFOS).filter(c =>
->>>>>>> 09413c0e
-        [makerToken, takerToken].every(
-            t =>
-                (c.tokens.includes(t) && c.metaTokens === undefined) ||
-                (c.tokens.includes(t) && [makerToken, takerToken].filter(v => c.metaTokens?.includes(v)).length > 0),
-        ),
-    );
-}
-
 export function getNerveInfosForPair(chainId: ChainId, takerToken: string, makerToken: string): CurveInfo[] {
     if (chainId !== ChainId.BSC) {
         return [];
@@ -486,11 +465,6 @@
     source:
         | ERC20BridgeSource.Curve
         | ERC20BridgeSource.CurveV2
-<<<<<<< HEAD
-        | ERC20BridgeSource.SnowSwap
-=======
-        | ERC20BridgeSource.Swerve
->>>>>>> 09413c0e
         | ERC20BridgeSource.Nerve
         | ERC20BridgeSource.Synapse
         | ERC20BridgeSource.Belt
@@ -510,14 +484,6 @@
             break;
         case ERC20BridgeSource.CurveV2:
             pools = getCurveV2InfosForPair(chainId, takerToken, makerToken);
-            break;
-<<<<<<< HEAD
-        case ERC20BridgeSource.SnowSwap:
-            pools = getSnowSwapInfosForPair(chainId, takerToken, makerToken);
-=======
-        case ERC20BridgeSource.Swerve:
-            pools = getSwerveInfosForPair(chainId, takerToken, makerToken);
->>>>>>> 09413c0e
             break;
         case ERC20BridgeSource.Nerve:
             pools = getNerveInfosForPair(chainId, takerToken, makerToken);

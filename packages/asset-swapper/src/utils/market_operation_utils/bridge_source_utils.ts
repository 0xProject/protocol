--- conflicted
+++ resolved
@@ -11,11 +11,8 @@
     CRYPTO_COM_ROUTER_BY_CHAIN_ID,
     CURVE_MAINNET_INFOS,
     ELLIPSIS_BSC_INFOS,
-<<<<<<< HEAD
     JULSWAP_ROUTER_BY_CHAIN_ID,
-=======
     KYBER_BANNED_RESERVES,
->>>>>>> cbade0d5
     KYBER_BRIDGED_LIQUIDITY_PREFIX,
     KYBER_DMM_ROUTER_BY_CHAIN_ID,
     MAX_DODOV2_POOLS_QUERIED,

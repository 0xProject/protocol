--- conflicted
+++ resolved
@@ -1313,8 +1313,6 @@
         });
     }
 
-<<<<<<< HEAD
-<<<<<<< HEAD
     public getSynthetixSellQuotes(
         readProxy: string,
         takerTokenSymbol: string,
@@ -1339,6 +1337,7 @@
                 fillData.chainId = this.chainId;
                 return samples;
             },
+
         });
     }
 
@@ -1367,9 +1366,7 @@
                 return samples;
             },
         });
-=======
-=======
->>>>>>> afb929cc
+    }
     public getWOOFiSellQuotes(
         poolAddress: string,
         takerToken: string,
@@ -1396,22 +1393,8 @@
             source: ERC20BridgeSource.WOOFi,
             contract: this._samplerContract,
             function: this._samplerContract.sampleBuysFromWooPP,
-<<<<<<< HEAD
-<<<<<<< HEAD
-            params: [pool, takerToken, makerToken, makerFillAmounts],
-<<<<<<< HEAD
-        })
->>>>>>> 9626082a6 (Add BSC support)
-=======
-=======
             params: [poolAddress, takerToken, makerToken, makerFillAmounts],
->>>>>>> df08a4b4d (bug fixes)
-        });
->>>>>>> 293225bfa (yarn prettier)
-=======
-            params: [poolAddress, takerToken, makerToken, makerFillAmounts],
-        });
->>>>>>> afb929cc
+        });
     }
 
     /**
@@ -1834,8 +1817,6 @@
                             takerFillAmounts,
                         );
                     }
-<<<<<<< HEAD
-<<<<<<< HEAD
                     case ERC20BridgeSource.Synthetix: {
                         const readProxy = SYNTHETIX_READ_PROXY_BY_CHAIN_ID[this.chainId];
                         const currencyKeyMap = SYNTHETIX_CURRENCY_KEYS_BY_CHAIN_ID[this.chainId];
@@ -1848,18 +1829,14 @@
                             readProxy,
                             takerTokenSymbol,
                             makerTokenSymbol,
-=======
-=======
->>>>>>> afb929cc
+                            takerFillAmounts,
+                        );
+                    }
                     case ERC20BridgeSource.WOOFi: {
                         return this.getWOOFiSellQuotes(
                             WOOFI_POOL_BY_CHAIN_ID[this.chainId],
                             takerToken,
                             makerToken,
-<<<<<<< HEAD
->>>>>>> 9626082a6 (Add BSC support)
-=======
->>>>>>> afb929cc
                             takerFillAmounts,
                         );
                     }
@@ -2188,8 +2165,6 @@
                             makerFillAmounts,
                         );
                     }
-<<<<<<< HEAD
-<<<<<<< HEAD
                     case ERC20BridgeSource.Synthetix: {
                         const readProxy = SYNTHETIX_READ_PROXY_BY_CHAIN_ID[this.chainId];
                         const currencyKeyMap = SYNTHETIX_CURRENCY_KEYS_BY_CHAIN_ID[this.chainId];
@@ -2202,18 +2177,14 @@
                             readProxy,
                             takerTokenSymbol,
                             makerTokenSymbol,
-=======
-=======
->>>>>>> afb929cc
+                            makerFillAmounts,
+                        );
+                    }
                     case ERC20BridgeSource.WOOFi: {
                         return this.getWOOFiBuyQuotes(
                             WOOFI_POOL_BY_CHAIN_ID[this.chainId],
                             takerToken,
                             makerToken,
-<<<<<<< HEAD
->>>>>>> 9626082a6 (Add BSC support)
-=======
->>>>>>> afb929cc
                             makerFillAmounts,
                         );
                     }

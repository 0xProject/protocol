--- conflicted
+++ resolved
@@ -8,11 +8,7 @@
 import * as _ from 'lodash';
 
 import { artifacts } from './artifacts';
-<<<<<<< HEAD
-import { constants } from './constants';
-=======
 import { BRIDGE_ADDRESSES_BY_CHAIN, constants, IS_PRICE_AWARE_RFQ_ENABLED } from './constants';
->>>>>>> 99f5be83
 import {
     AssetSwapperContractAddresses,
     CalculateSwapQuoteOpts,

--- conflicted
+++ resolved
@@ -176,22 +176,12 @@
             options.ethGasStationUrl,
         );
         this._orderStateUtils = new OrderStateUtils(this._devUtilsContract);
-<<<<<<< HEAD
-        const sampler = new DexOrderSampler(
-            new IERC20BridgeSamplerContract(this._contractAddresses.erc20BridgeSampler, this.provider, {
-=======
-        this._quoteRequestor = new QuoteRequestor(
-            rfqt ? rfqt.makerAssetOfferings || {} : {},
-            rfqt ? rfqt.warningLogger : undefined,
-            rfqt ? rfqt.infoLogger : undefined,
-            expiryBufferMs,
-        );
         // Allow the sampler bytecode to be overwritten using geths override functionality
         const samplerBytecode = _.get(ERC20BridgeSampler, 'compilerOutput.evm.deployedBytecode.object');
         const defaultCodeOverrides = samplerBytecode
             ? {
-                  [this._contractAddresses.erc20BridgeSampler]: { code: samplerBytecode },
-              }
+                [this._contractAddresses.erc20BridgeSampler]: { code: samplerBytecode },
+            }
             : {};
         const samplerOverrides = _.merge(
             {},
@@ -202,7 +192,6 @@
             this._contractAddresses.erc20BridgeSampler,
             this.provider,
             {
->>>>>>> b5eb1c9e
                 gas: samplerGasLimit,
             },
         );

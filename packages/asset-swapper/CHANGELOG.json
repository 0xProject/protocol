--- conflicted
+++ resolved
@@ -1,20 +1,22 @@
 [
     {
-        "version": "16.35.0",
-        "changes": [
-            {
-<<<<<<< HEAD
+        "version": "16.36.0",
+        "changes": [
+            {
                 "note": "Specify liquid routes for FEI/TRIBE FXS/FRAX and OHM/FRAX",
                 "pr": 371
             }
         ]
-=======
+    },
+    {
+        "version": "16.35.0",
+        "changes": [
+            {
                 "note": "Add Beethoven X, MorpheusSwap and JetSwap to Fantom",
                 "pr": 370
             }
         ],
         "timestamp": 1637206290
->>>>>>> f1ff1cde
     },
     {
         "version": "16.34.0",

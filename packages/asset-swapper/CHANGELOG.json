[
    {
<<<<<<< HEAD
        "version": "16.31.0",
        "changes": [
            {
                "note": "Celo deployment",
                "pr": 348
=======
        "version": "16.32.0",
        "changes": [
            {
                "note": "Extended Quote Report",
                "pr": 361
            }
        ],
        "timestamp": 1636480845
    },
    {
        "timestamp": 1635903615,
        "version": "16.31.0",
        "changes": [
            {
                "note": "Added `Curve`, `Curve_V2` and `KyberDmm` to Avalanche",
                "pr": 363
            }
        ]
    },
    {
        "timestamp": 1635903615,
        "version": "16.30.1",
        "changes": [
            {
                "note": "Dependencies updated"
>>>>>>> 4b3d98f4
            }
        ]
    },
    {
        "version": "16.30.0",
        "changes": [
            {
                "note": "Fantom deployment",
                "pr": 347
            }
        ],
        "timestamp": 1634668033
    },
    {
        "version": "16.29.3",
        "changes": [
            {
                "note": "Update neon-router version and address breaking changes",
                "pr": 344
            }
        ],
        "timestamp": 1634553393
    },
    {
        "version": "16.29.2",
        "changes": [
            {
                "note": "Check MAX_IN_RATIO in sampleBuysFromBalancer",
                "pr": 338
            },
            {
                "note": "Go back to using transformERC20 (instead of transformERC20Staging)",
                "pr": 343
            }
        ],
        "timestamp": 1634147078
    },
    {
        "version": "16.29.1",
        "changes": [
            {
                "note": "Remove `Clipper` as a custom liquidity source",
                "pr": 335
            }
        ],
        "timestamp": 1633374058
    },
    {
        "version": "16.29.0",
        "changes": [
            {
                "note": "Initial integration of neon-router (behind feature flag)",
                "pr": 295
            }
        ],
        "timestamp": 1633350101
    },
    {
        "version": "16.28.0",
        "changes": [
            {
                "note": "Update ExchangeProxySwapQuoteConsumer for Multiplex V2 and friends",
                "pr": 282
            }
        ],
        "timestamp": 1632957537
    },
    {
        "version": "16.27.5",
        "changes": [
            {
                "note": "Remove protocol fees by setting `PROTOCOL_FEE_MULTIPLIER` to 0",
                "pr": 333
            }
        ]
    },
    {
        "timestamp": 1631710679,
        "version": "16.27.4",
        "changes": [
            {
                "note": "Dependencies updated"
            }
        ]
    },
    {
        "timestamp": 1631646242,
        "version": "16.27.3",
        "changes": [
            {
                "note": "Dependencies updated"
            }
        ]
    },
    {
        "timestamp": 1631639620,
        "version": "16.27.2",
        "changes": [
            {
                "note": "Dependencies updated"
            }
        ]
    },
    {
        "version": "16.27.1",
        "changes": [
            {
                "note": "Fix ApproximateBuys sampler to terminate if the buy amount is not met",
                "pr": 319
            }
        ],
        "timestamp": 1631120757
    },
    {
        "version": "16.27.0",
        "changes": [
            {
                "note": "Avalanche deployment",
                "pr": 312
            }
        ],
        "timestamp": 1630459879
    },
    {
        "version": "16.26.2",
        "changes": [
            {
                "note": "chore: Curve new pools (CVX-CRX, MIM, atricrypto3)"
            }
        ],
        "timestamp": 1630393585
    },
    {
        "timestamp": 1629414734,
        "version": "16.26.1",
        "changes": [
            {
                "note": "Dependencies updated"
            }
        ]
    },
    {
        "version": "16.26.0",
        "changes": [
            {
                "note": "feat: Enable partial Native fills to be consumed, previously for v3 they were dropped",
                "pr": 309
            },
            {
                "note": "feat: Modify Intermediate tokens to be a union",
                "pr": 309
            },
            {
                "note": "feat: Retire Eth2Dai/Oasis",
                "pr": 309
            }
        ],
        "timestamp": 1629353596
    },
    {
        "version": "16.25.0",
        "changes": [
            {
                "note": "Fix: fallback fills which have not been used, unique id by source-index"
            }
        ],
        "timestamp": 1629079369
    },
    {
        "timestamp": 1628665757,
        "version": "16.24.1",
        "changes": [
            {
                "note": "Dependencies updated"
            }
        ]
    },
    {
        "version": "16.24.0",
        "changes": [
            {
                "note": "Add `Clipper` as a custom liquidity source",
                "pr": 299
            },
            {
                "note": "Added `Curve` `Tricrypto2` and `ESD` v2",
                "pr": 302
            }
        ],
        "timestamp": 1628225642
    },
    {
        "version": "16.23.1",
        "changes": [
            {
                "note": "Fix fill amount rounding error when covnerting fills to orders.",
                "pr": 296
            }
        ],
        "timestamp": 1627572227
    },
    {
        "version": "16.23.0",
        "changes": [
            {
                "note": "ACryptoS",
                "pr": 284
            }
        ],
        "timestamp": 1626473497
    },
    {
        "version": "16.22.0",
        "changes": [
            {
                "note": "IronSwap",
                "pr": 281
            }
        ],
        "timestamp": 1626214787
    },
    {
        "version": "16.21.0",
        "changes": [
            {
                "note": "JetSwap",
                "pr": 280
            }
        ],
        "timestamp": 1625904026
    },
    {
        "version": "16.20.0",
        "changes": [
            {
                "note": "ShibaSwap",
                "pr": 276
            }
        ],
        "timestamp": 1625607277
    },
    {
        "version": "16.19.1",
        "changes": [
            {
                "note": "Fix LiquidityProvider fallback",
                "pr": 272
            }
        ],
        "timestamp": 1625544188
    },
    {
        "version": "16.19.0",
        "changes": [
            {
                "note": "Add LiquidityProvider to Polygon sources",
                "pr": 270
            }
        ],
        "timestamp": 1625190486
    },
    {
        "version": "6.18.3",
        "changes": [
            {
                "note": "Polygon Balance V2"
            }
        ],
        "timestamp": 1624987208
    },
    {
        "timestamp": 1624562704,
        "version": "6.18.2",
        "changes": [
            {
                "note": "Dependencies updated"
            }
        ]
    },
    {
        "version": "6.18.1",
        "changes": [
            {
                "note": "FirebirdOneSwap, ApeSwap. New hop tokens: DFYN, BANANA, WEXPOLY",
                "pr": 265
            }
        ],
        "timestamp": 1624405040
    },
    {
        "version": "6.18.0",
        "changes": [
            {
                "note": "Add Lido stETH deposit integration",
                "pr": 260
            }
        ],
        "timestamp": 1624356181
    },
    {
        "version": "6.17.3",
        "changes": [
            {
                "note": "QUICK, TITAN, IRON as intermediate tokens, integrating WaultSwap and Polydex for Polygon, Curve renBTC pool"
            }
        ],
        "timestamp": 1623807529
    },
    {
        "timestamp": 1623382456,
        "version": "6.17.2",
        "changes": [
            {
                "note": "Dependencies updated"
            }
        ]
    },
    {
        "timestamp": 1622609597,
        "version": "6.17.1",
        "changes": [
            {
                "note": "Dependencies updated"
            }
        ]
    },
    {
        "version": "6.17.0",
        "changes": [
            {
                "note": "Re-enable liquidity provider and update KNC address",
                "pr": 253
            }
        ],
        "timestamp": 1622154125
    },
    {
        "version": "6.16.0",
        "changes": [
            {
                "note": "Add support for the Polygon chain",
                "pr": 240
            }
        ],
        "timestamp": 1621944788
    },
    {
        "version": "6.15.0",
        "changes": [
            {
                "note": "Fix KyberDmm",
                "pr": 236
            },
            {
                "note": "Re-enable KyberDmm",
                "pr": 247
            },
            {
                "note": "Add Huobi Token to liquidity provider tokens",
                "pr": 246
            },
            {
                "note": "Temporarily disable specific LiquidityProvider"
            }
        ],
        "timestamp": 1621600614
    },
    {
        "version": "6.14.0",
        "changes": [
            {
                "note": "Add support for additional sources and intermediate tokens on Ropsten",
                "pr": 231
            },
            {
                "note": "Add UniswapV3 VIP support",
                "pr": 237
            }
        ],
        "timestamp": 1620810800
    },
    {
        "version": "6.13.0",
        "changes": [
            {
                "note": "Add LiquidityProvider to BSC sources",
                "pr": 234
            }
        ],
        "timestamp": 1620703098
    },
    {
        "version": "6.12.0",
        "changes": [
            {
                "note": "`TwoHopSampler` to use `call` over `staticcall` in order to support sources like `Uniswap_V3` and `Balancer_V2`",
                "pr": 233
            }
        ],
        "timestamp": 1620610602
    },
    {
        "version": "6.11.0",
        "changes": [
            {
                "note": "Add price comparisons data separate from the quote report",
                "pr": 219
            },
            {
                "note": "Add caching for top Balancer V2 pools on startup and during regular intervals",
                "pr": 228
            },
            {
                "note": "Tweak compiler settings for smaller sampler bytecode",
                "pr": 229
            },
            {
                "note": "Fix Multiplex multihop encoding for ETH buys/sells",
                "pr": 230
            },
            {
                "note": "Fix Sampler address override for Ganache",
                "pr": 232
            }
        ],
        "timestamp": 1620362129
    },
    {
        "version": "6.10.0",
        "changes": [
            {
                "note": "Reactivate PancakeSwapV2 and BakerySwap VIP on BSC",
                "pr": 222
            },
            {
                "note": "Add LUSD Curve pool",
                "pr": 218
            },
            {
                "note": "Fix exchangeProxyGasOverhead for fallback path",
                "pr": 215
            },
            {
                "note": "Enable ETH based Curve pools",
                "pr": 220
            },
            {
                "note": "Reactivate PancakeSwapV2 and BakerySwap VIP on BSC",
                "pr": 222
            },
            {
                "note": "Disable WETH based SnowSwap pools",
                "pr": 220
            },
            {
                "note": "PLP now includes a fallback due to observed collisions",
                "pr": 223
            },
            {
                "note": "Add Balancer V2 integration",
                "pr": 206
            },
            {
                "note": "Re-work the PoolCache for Balancer et al",
                "pr": 226
            }
        ],
        "timestamp": 1620214333
    },
    {
        "version": "6.9.1",
        "changes": [
            {
                "note": "Temporarily remove PancakeV2 and BakerySwap from VIP"
            }
        ],
        "timestamp": 1619830995
    },
    {
        "version": "6.9.0",
        "changes": [
            {
                "note": "Remove conflicting Kyber reserve",
                "pr": 216
            }
        ],
        "timestamp": 1619825976
    },
    {
        "version": "6.8.0",
        "changes": [
            {
                "note": "Prune paths which cannot improve the best path",
                "pr": 183
            },
            {
                "note": "Use FastABI for Sampler ABI encoding and decoding",
                "pr": 183
            }
        ],
        "timestamp": 1619596077
    },
    {
        "version": "6.7.0",
        "changes": [
            {
                "note": "Support PancakeSwap V2",
                "pr": 211
            }
        ],
        "timestamp": 1619481586
    },
    {
        "version": "6.6.1",
        "changes": [
            {
                "note": "Fixing Positive Slippage logic to not force the EP route",
                "pr": 209
            }
        ]
    },
    {
        "version": "6.6.0",
        "changes": [
            {
                "note": "Support `Ropsten` network",
                "pr": 203
            },
            {
                "note": "BSC Uniswap clones (ApeSwap, CafeSwap, CheeseSwap, JulSwap), Saddle BTC pool, Curve gas schedule",
                "pr": 208
            }
        ],
        "timestamp": 1618592834
    },
    {
        "version": "6.5.3",
        "changes": [
            {
                "note": "Apply slippage to bridge orders in consumer",
                "pr": 198
            }
        ],
        "timestamp": 1618433771
    },
    {
        "timestamp": 1618314654,
        "version": "6.5.2",
        "changes": [
            {
                "note": "Dependencies updated"
            }
        ]
    },
    {
        "timestamp": 1618259868,
        "version": "6.5.1",
        "changes": [
            {
                "note": "Dependencies updated"
            }
        ]
    },
    {
        "version": "6.5.0",
        "changes": [
            {
                "note": "Add Kyber DMM to Ethereum mainnet",
                "pr": 194
            },
            {
                "note": "Add default LiquidityProvider registry and allow LiquidityProvider gasCost to be a function of tokens",
                "pr": 196
            }
        ],
        "timestamp": 1617913615
    },
    {
        "version": "6.4.0",
        "changes": [
            {
                "note": "Added Component, Smoothy, Saddle, Curve open pools, tweeks gas schedule, adding SushiSwap as a fee quote source",
                "pr": 182
            },
            {
                "note": "Use SOURCE_FLAGS.rfqOrder in comparisonPrice",
                "pr": 177
            },
            {
                "note": "Add a cancel token to ensure timeouts are respected",
                "pr": 176
            },
            {
                "note": "Rename {Rfqt=>Rfq} for many types in Asset Swapper",
                "pr": 179
            },
            {
                "note": "improve logging for alt RFQ requests",
                "pr": 158
            },
            {
                "note": "Use new bridge source ID encoding.",
                "pr": 162
            },
            {
                "note": "Refactor to provide chain id specific addresses",
                "pr": 163
            },
            {
                "note": "Added PancakeSwap and BakerySwap on Chain 56",
                "pr": 163
            },
            {
                "note": "Added Nerve and Dodo (v1) to BSC",
                "pr": 181
            }
        ],
        "timestamp": 1617311315
    },
    {
        "version": "6.3.0",
        "changes": [
            {
                "note": "Add MooniswapLiquidityProvider \"direct\" route to EP consumer.",
                "pr": 143
            },
            {
                "note": "Enable the ability to send RFQT requests thru a proxy",
                "pr": 159
            },
            {
                "note": "Add support for MultiplexFeature",
                "pr": 168
            }
        ],
        "timestamp": 1616005394
    },
    {
        "version": "6.2.0",
        "changes": [
            {
                "note": "drop curve Y and BUSD pools",
                "pr": 161
            }
        ],
        "timestamp": 1614645844
    },
    {
        "version": "6.1.0",
        "changes": [
            {
                "note": "Filter MultiHop where second source is not present",
                "pr": 138
            },
            {
                "note": "Add CurveLiquidityProvider \"direct\" route to EP consumer.",
                "pr": 127
            },
            {
                "note": "Fix compiler error on `ILiquidityProvider` call",
                "pr": 127
            },
            {
                "note": "Add deployed `CurveLiquidityProvider` addresses",
                "pr": 144
            },
            {
                "note": "Support `Mirror Protocol` with hops to `UST`",
                "pr": 142
            },
            {
                "note": "Fix protocol fee in fee schedule for `RfqOrder`",
                "pr": 146
            },
            {
                "note": "Special case BNB in uni v1 sampler",
                "pr": 147
            },
            {
                "note": "Create `FakeTaker` contract to get result data and gas used",
                "pr": 151
            },
            {
                "note": "Added support for `Dodo` v2",
                "pr": 152
            },
            {
                "note": "Added support for `Linkswap`",
                "pr": 153
            },
            {
                "note": "Re-add WBTC in default intermediate hops",
                "pr": 154
            },
            {
                "note": "Add an alternative RFQ market making implementation",
                "pr": 139
            },
            {
                "note": "Added an opt-in `PositiveSlippageAffiliateFee`",
                "pr": 101
            }
        ],
        "timestamp": 1614141718
    },
    {
        "version": "6.0.0",
        "changes": [
            {
                "note": "Pull top 250 Balancer pairs on initialization",
                "pr": 113
            },
            {
                "note": "Support v4 `RFQ` and `Limit` orders",
                "pr": 113
            },
            {
                "note": "Refactor to consume latest `FillQuoteTransformer`",
                "pr": 113
            },
            {
                "note": "Enable `fillData` for all sources, no longer optional",
                "pr": 113
            },
            {
                "note": "Support `tx.origin` in RFQT quote requestor",
                "pr": 113
            }
        ],
        "timestamp": 1612950500
    },
    {
        "version": "5.8.2",
        "changes": [
            {
                "note": "Fix error when Multihop data is not present",
                "pr": 80
            }
        ],
        "timestamp": 1611869778
    },
    {
        "timestamp": 1611648096,
        "version": "5.8.1",
        "changes": [
            {
                "note": "Dependencies updated"
            }
        ]
    },
    {
        "version": "5.8.0",
        "changes": [
            {
                "note": "Automatically Discover Kyber reserves for tokens using `getTradingReserves`",
                "pr": 111
            },
            {
                "note": "Return `CallResults` from the Sampler",
                "pr": 111
            }
        ],
        "timestamp": 1610510890
    },
    {
        "version": "5.7.0",
        "changes": [
            {
                "note": "Add SPDX license identifiers to solidity files",
                "pr": 105
            }
        ]
    },
    {
        "timestamp": 1609802516,
        "version": "5.6.2",
        "changes": [
            {
                "note": "Dependencies updated"
            }
        ]
    },
    {
        "version": "5.6.1",
        "changes": [
            {
                "note": "Fix fillAmount `ExchangeProxySwapQuoteConsumer` encoding when quote is a BuyQuote"
            }
        ],
        "timestamp": 1609387311
    },
    {
        "version": "5.6.0",
        "changes": [
            {
                "note": "Added Mooniswap V2 factory address",
                "pr": 100
            }
        ],
        "timestamp": 1609113560
    },
    {
        "timestamp": 1608692071,
        "version": "5.5.3",
        "changes": [
            {
                "note": "Dependencies updated"
            }
        ]
    },
    {
        "timestamp": 1608245516,
        "version": "5.5.2",
        "changes": [
            {
                "note": "Dependencies updated"
            }
        ]
    },
    {
        "timestamp": 1608149382,
        "version": "5.5.1",
        "changes": [
            {
                "note": "Dependencies updated"
            }
        ]
    },
    {
        "version": "5.5.0",
        "changes": [
            {
                "note": "Bancor now supported in all pairs",
                "pr": 88
            }
        ],
        "timestamp": 1608105788
    },
    {
        "timestamp": 1607485227,
        "version": "5.4.2",
        "changes": [
            {
                "note": "Dependencies updated"
            }
        ]
    },
    {
        "timestamp": 1607381756,
        "version": "5.4.1",
        "changes": [
            {
                "note": "Dependencies updated"
            }
        ]
    },
    {
        "version": "5.4.0",
        "changes": [
            {
                "note": "Add `takerAssetToEthRate` and `makerAssetToEthRate` to swap quote response",
                "pr": 49
            }
        ],
        "timestamp": 1607373752
    },
    {
        "timestamp": 1607036724,
        "version": "5.3.1",
        "changes": [
            {
                "note": "Dependencies updated"
            }
        ]
    },
    {
        "version": "5.3.0",
        "changes": [
            {
                "note": "Added Crypto.com",
                "pr": 43
            },
            {
                "note": "Add `getQuoteInfoMinBuyAmount` to quote consumer utils",
                "pr": 62
            },
            {
                "note": "Add `unoptimizedQuoteInfo` and `unoptimizedOrders` to SwapQuoteBase",
                "pr": 62
            },
            {
                "note": "Add `unoptimizedPath` to OptimizerResult",
                "pr": 62
            },
            {
                "note": "Enable PLP VIP feature and add gasCost field to LiquidityProviderRegistry",
                "pr": 65
            }
        ],
        "timestamp": 1606961263
    },
    {
        "version": "5.2.0",
        "changes": [
            {
                "note": "Update Gas schedules",
                "pr": 34
            },
            {
                "note": "Return the maker/taker token decimals from the sampler as part of the `SwapQuote`",
                "pr": 34
            },
            {
                "note": "Disable off-chain sampling for Balancer and CREAM",
                "pr": 41
            }
        ],
        "timestamp": 1605763885
    },
    {
        "version": "5.1.1",
        "changes": [
            {
                "note": "Disable PLP VIP feature in EP swap quote consumer",
                "pr": 36
            }
        ],
        "timestamp": 1605320370
    },
    {
        "version": "5.1.0",
        "changes": [
            {
                "note": "Add support for LiquidityProvider feature in the swap quote consumer",
                "pr": 16
            },
            {
                "note": "Remove support for MultiBridge 😞",
                "pr": 16
            }
        ],
        "timestamp": 1605302002
    },
    {
        "timestamp": 1604620645,
        "version": "5.0.3",
        "changes": [
            {
                "note": "Dependencies updated"
            }
        ]
    },
    {
        "timestamp": 1604385937,
        "version": "5.0.2",
        "changes": [
            {
                "note": "Dependencies updated"
            },
            {
                "note": "adding Curve pools: PAX, hBTC, metapools: gUSD, hUSD, USDn, mUSD, tBTC",
                "pr": 26
            }
        ]
    },
    {
        "timestamp": 1604376968,
        "version": "5.0.1",
        "changes": [
            {
                "note": "Dependencies updated"
            }
        ]
    },
    {
        "version": "5.0.0",
        "changes": [
            {
                "note": "Support multiple `Shells` by supplying the `pool` address",
                "pr": 17
            },
            {
                "note": "Make use of Token Adjacency in more places. Moved as a parameter for the quote",
                "pr": 24
            }
        ],
        "timestamp": 1604355662
    },
    {
        "version": "4.8.1",
        "changes": [
            {
                "note": "Fix Gas schedule with `SnowSwap` and `Bancor`",
                "pr": 15
            }
        ],
        "timestamp": 1603851023
    },
    {
        "version": "4.8.0",
        "changes": [
            {
                "note": "Moved Bridge addresses into Asset-swapper",
                "pr": 4
            },
            {
                "note": "Updated Sampler to Solidity 0.6",
                "pr": 4
            }
        ],
        "timestamp": 1603833198
    },
    {
        "timestamp": 1603487270,
        "version": "4.7.1",
        "changes": [
            {
                "note": "Dependencies updated"
            }
        ]
    },
    {
        "version": "4.7.0",
        "changes": [
            {
                "note": "Return quoteReport from SwapQuoter functions",
                "pr": 2627
            },
            {
                "note": "Allow an empty override for sampler overrides",
                "pr": 2637
            },
            {
                "note": "Potentially heavy CPU functions inside the optimizer now yield to the event loop. As such they are now async.",
                "pr": 2637
            },
            {
                "note": "Support more varied curves",
                "pr": 2633
            },
            {
                "note": "Make path optimization go faster",
                "pr": 2640
            },
            {
                "note": "Adds `getBidAskLiquidityForMakerTakerAssetPairAsync` to return more detailed sample information",
                "pr": 2641
            },
            {
                "note": "Fix regression where a split on the same source was collapsed into a single fill",
                "pr": 2654
            },
            {
                "note": "Add support for buy token affiliate fees",
                "pr": 2658
            },
            {
                "note": "Fix optimization of buy paths",
                "pr": 2655
            },
            {
                "note": "Fix depth buy scale",
                "pr": 2659
            },
            {
                "note": "Adjust fill by ethToInputRate when ethToOutputRate is 0",
                "pr": 2660
            },
            {
                "note": "Add Bancor as liquidity source",
                "pr": 2650
            },
            {
                "note": "Added `mStable`",
                "pr": 2662
            },
            {
                "note": "Merge `erc20-bridge-sampler` into this package",
                "pr": 2664
            },
            {
                "note": "Added `Mooniswap`",
                "pr": 2675
            },
            {
                "note": "Stop requiring takerAddress for RFQ-T indicative quotes",
                "pr": 2684
            },
            {
                "note": "Added two-hop support",
                "pr": 2647
            },
            {
                "note": "Move ERC20BridgeSampler interfaces into `interfaces` directory",
                "pr": 2647
            },
            {
                "note": "Use on-chain sampling (sometimes) for Balancer",
                "pr": 2647
            },
            {
                "note": "Re-worked `Kyber` quotes supporting multiple reserves",
                "pr": 2683
            },
            {
                "note": "Enable Quote Report to be generated with an option `shouldGenerateQuoteReport`. Default is `false`",
                "pr": 2687
            },
            {
                "note": "Add `refundReceiver` to `ExchangeProxySwapQuoteConsumer` options.",
                "pr": 2657
            },
            {
                "note": "Use `IZeroExContract` in EP swap quote consumer.",
                "pr": 2657
            },
            {
                "note": "Set `rfqtTakerAddress` to null in EP consumer",
                "pr": 2692
            },
            {
                "note": "Return Mooniswap pool in sampler and encode it in bridge data",
                "pr": 2692
            },
            {
                "note": "Added `Swerve`",
                "pr": 2698
            },
            {
                "note": "Added `SushiSwap`",
                "pr": 2698
            },
            {
                "note": "Add uniswap VIP support",
                "pr": 2703
            },
            {
                "note": "Add `includedSources` support",
                "pr": 2703
            },
            {
                "note": "Added `Curve` Tripool",
                "pr": 2708
            },
            {
                "note": "Pass back fillData from quote reporter",
                "pr": 2702
            },
            {
                "note": "Fix Balancer sampling",
                "pr": 2711
            },
            {
                "note": "Respect max slippage in EP consumer",
                "pr": 2712
            },
            {
                "note": "Introduced Path class, exchangeProxyOverhead parameter",
                "pr": 2691
            },
            {
                "note": "Added `Shell`",
                "pr": 2722
            },
            {
                "note": "Fix exchange proxy overhead gas being scaled by gas price",
                "pr": 2723
            },
            {
                "note": "Remove 0x-API swap/v0-specifc code from asset-swapper",
                "pr": 2725
            },
            {
                "note": "Added `DODO`",
                "pr": 2701
            },
            {
                "note": "Fix for some edge cases with `includedSources` and `MultiHop`",
                "pr": 2730
            },
            {
                "note": "Introduced `excludedFeeSources` to disable sources when determining the price of an asset in ETH",
                "pr": 2731
            },
            {
                "note": "Support `DODO` Trade Allowed parameter to automatically disable the pool",
                "pr": 2732
            },
            {
                "note": "Added `SwerveBridge` and `SnowSwapBridge` deployed addresses",
                "pr": 7
            }
        ],
        "timestamp": 1603265572
    },
    {
        "version": "4.6.0",
        "changes": [
            {
                "note": "Use internal Eth Gas Station proxy",
                "pr": 2614
            },
            {
                "note": "Renamed RFQT request parameters",
                "pr": 2582
            },
            {
                "note": "Fix worst case asset amount calculations.",
                "pr": 2615
            },
            {
                "note": "Specify EthGasStation url as an optional parameter",
                "pr": 2617
            },
            {
                "note": "Singleton Gas Price Oracle",
                "pr": 2619
            },
            {
                "note": "\"Fix\" forwarder buys of low decimal tokens.",
                "pr": 2618
            },
            {
                "note": "Add Balancer support",
                "pr": 2613
            },
            {
                "note": "Consolidate UniswapV2 sources, Curve sources in `ERC20BridgeSource` enum",
                "pr": 2613
            },
            {
                "note": "Change gas/fee schedule values from constants to functions returning numbers",
                "pr": 2613
            },
            {
                "note": "Specify overrides to the ERC20Sampler contract, by default the latest bytecode is the override",
                "pr": 2629
            }
        ],
        "timestamp": 1594788383
    },
    {
        "version": "4.5.0",
        "changes": [
            {
                "note": "Add support for private liquidity providers",
                "pr": 2505
            },
            {
                "note": "Big refactor of market operation utils",
                "pr": 2513
            },
            {
                "note": "Remove `dustFractionThreshold`, `noConflicts` options.",
                "pr": 2513
            },
            {
                "note": "Revamp fill optimization algorithm",
                "pr": 2513
            },
            {
                "note": "Add fallback orders to quotes via `allowFallback` option.",
                "pr": 2513
            },
            {
                "note": "Add `maxFallbackSlippage` option.",
                "pr": 2513
            },
            {
                "note": "Fix fee schedule not being scaled by gas price.",
                "pr": 2522
            },
            {
                "note": "Fix quote optimizer bug not properly accounting for fees.",
                "pr": 2526
            },
            {
                "note": "Fix `getBatchMarketBuyOrdersAsync` throwing NO_OPTIMAL_PATH",
                "pr": 2533
            },
            {
                "note": "Add DFB support + refactor swap quote calculator utils",
                "pr": 2536
            },
            {
                "note": "Add support for RFQ-T, querying maker-hosted endpoints for quotes to be submitted by the taker",
                "pr": 2541
            },
            {
                "note": "Add support for indicative (non-committal) quotes via RFQ-T",
                "pr": 2555
            },
            {
                "note": "Collapse `LiquidityProvider` into `DexForwarderBridge`",
                "pr": 2560
            },
            {
                "note": "Added Curve `sUSD`",
                "pr": 2563
            },
            {
                "note": "Fix sporadically failing quote simulation tests",
                "pr": 2564
            },
            {
                "note": "Apply Native order penalty inline with the target amount",
                "pr": 2565
            },
            {
                "note": "Remove Kyber exclusion when Uniswap/Eth2Dai is present",
                "pr": 2575
            },
            {
                "note": "Expose fills object in asset-swapper quote orders",
                "pr": 2583
            },
            {
                "note": "Increase timeout for tests",
                "pr": 2587
            },
            {
                "note": "Add support for Uniswap V2",
                "pr": 2599
            },
            {
                "note": "Add support for MultiBridge",
                "pr": 2593
            },
            {
                "note": "Fix Uniswap V2 path ordering",
                "pr": 2601
            },
            {
                "note": "Add exchange proxy support",
                "pr": 2591
            }
        ],
        "timestamp": 1592969527
    },
    {
        "version": "4.4.0",
        "changes": [
            {
                "note": "Add support for ERC721 assets",
                "pr": 2491
            },
            {
                "note": "Add destroy for gas heartbeat",
                "pr": 2492
            },
            {
                "note": "Added `BUSD` Curve",
                "pr": 2506
            },
            {
                "note": "Updated `Compound` Curve address",
                "pr": 2506
            }
        ],
        "timestamp": 1583220306
    },
    {
        "version": "4.3.2",
        "changes": [
            {
                "note": "Fix order native pruning by fill amount",
                "pr": 2500
            }
        ],
        "timestamp": 1582837861
    },
    {
        "timestamp": 1582677073,
        "version": "4.3.1",
        "changes": [
            {
                "note": "Dependencies updated"
            }
        ]
    },
    {
        "version": "4.3.0",
        "changes": [
            {
                "note": "Add `fees` to `GetMarketOrdersOpts`",
                "pr": 2481
            },
            {
                "note": "Incorporate fees into fill optimization",
                "pr": 2481
            }
        ],
        "timestamp": 1582623685
    },
    {
        "version": "4.2.0",
        "changes": [
            {
                "note": "Use `batchCall()` version of the `ERC20BridgeSampler` contract",
                "pr": 2477
            },
            {
                "note": "Support for sampling Curve contracts",
                "pr": 2483
            }
        ],
        "timestamp": 1581748629
    },
    {
        "timestamp": 1581204851,
        "version": "4.1.2",
        "changes": [
            {
                "note": "Dependencies updated"
            }
        ]
    },
    {
        "version": "4.1.1",
        "changes": [
            {
                "note": "Fix bug with liquidity source breakdown",
                "pr": 2472
            },
            {
                "note": "Prune orders before creating a dummy order for the Sampler",
                "pr": 2470
            },
            {
                "note": "Bump sampler gas limit to 60e6",
                "pr": 2471
            }
        ],
        "timestamp": 1580988106
    },
    {
        "version": "4.1.0",
        "changes": [
            {
                "note": "Allow contract addresses to be passed as optional constructor ags instead of hardcoding",
                "pr": 2461
            },
            {
                "note": "Add swap quote liquidity source breakdown",
                "pr": 2465
            }
        ],
        "timestamp": 1580811564
    },
    {
        "version": "4.0.1",
        "changes": [
            {
                "note": "Fix underestimated protocol fee in worst case quote.",
                "pr": 2452
            }
        ],
        "timestamp": 1579744659
    },
    {
        "version": "4.0.0",
        "changes": [
            {
                "note": "Upgrade to new `Forwarder` contract with flat affiliate fees.",
                "pr": 2432
            },
            {
                "note": "Remove `getSmartContractParamsOrThrow()` from `SwapQuoteConsumer`s.",
                "pr": 2432
            },
            {
                "note": "Added `getBatchMarketBuySwapQuoteForAssetDataAsync` on `SwapQuoter`",
                "pr": 2427
            },
            {
                "note": "Add exponential sampling distribution and `sampleDistributionBase` option to `SwapQuoter`",
                "pr": 2427
            },
            {
                "note": "Compute more accurate best quote price",
                "pr": 2427
            },
            {
                "note": "Change Exchange sell function from `marketSellOrdersNoThrow` to `marketSellOrdersFillOrKill`",
                "pr": 2450
            }
        ],
        "timestamp": 1579682890
    },
    {
        "version": "3.0.3",
        "changes": [
            {
                "note": "Ignore zero sample results from the sampler contract.",
                "pr": 2406
            },
            {
                "note": "Increase default `runLimit` from `1024` to `4096`.",
                "pr": 2406
            },
            {
                "note": "Increase default `numSamples` from `8` to `10`",
                "pr": 2406
            },
            {
                "note": "Fix ordering of optimized orders.",
                "pr": 2406
            },
            {
                "note": "Fix best and worst quotes being reversed sometimes.",
                "pr": 2406
            },
            {
                "note": "Fix rounding of quoted asset amounts.",
                "pr": 2406
            },
            {
                "note": "Undo bridge slippage in best case quote calculation.",
                "pr": 2406
            },
            {
                "note": "Compare equivalent asset data when validating quotes and checking fee asset data.",
                "pr": 2421
            }
        ],
        "timestamp": 1578272714
    },
    {
        "version": "3.0.2",
        "changes": [
            {
                "note": "Fix gasPrice from `ethgasstation` to be in WEI instead of GWEI",
                "pr": 2393
            },
            {
                "note": "Add aggregator utils",
                "pr": 2353
            }
        ],
        "timestamp": 1576540892
    },
    {
        "timestamp": 1575931811,
        "version": "3.0.1",
        "changes": [
            {
                "note": "Dependencies updated"
            }
        ]
    },
    {
        "version": "3.0.0",
        "changes": [
            {
                "note": "Refactor of logic for marketBuy/marketSell order pruning and selecting, introduced protocol fees, and refactored types used by the package",
                "pr": 2272
            },
            {
                "note": "Incorporate paying protocol fees.",
                "pr": 2350
            },
            {
                "note": "Update BigNumber version to ~9.0.0",
                "pr": 2342
            },
            {
                "note": "All references to network ID have been removed, and references to chain ID have been introduced instead",
                "pr": 2313
            }
        ],
        "timestamp": 1575296764
    },
    {
        "version": "2.1.0-beta.4",
        "changes": [
            {
                "note": "Dependencies updated"
            }
        ],
        "timestamp": 1575290197
    },
    {
        "version": "2.1.0-beta.3",
        "changes": [
            {
                "note": "Refactor of logic for marketBuy/marketSell order pruning and selecting, introduced protocol fees, and refactored types used by the package",
                "pr": 2272
            },
            {
                "note": "Incorporate paying protocol fees.",
                "pr": 2350
            }
        ],
        "timestamp": 1574238768
    },
    {
        "version": "2.1.0-beta.2",
        "changes": [
            {
                "note": "Update BigNumber version to ~9.0.0",
                "pr": 2342
            }
        ],
        "timestamp": 1573159180
    },
    {
        "version": "2.1.0-beta.1",
        "changes": [
            {
                "note": "All references to network ID have been removed, and references to chain ID have been introduced instead",
                "pr": 2313
            }
        ],
        "timestamp": 1573159180
    },
    {
        "version": "2.1.0-beta.0",
        "changes": [
            {
                "note": "Dependencies updated"
            }
        ],
        "timestamp": 1570135330
    },
    {
        "version": "2.0.0",
        "changes": [
            {
                "note": "AssetSwapper to use `@0x/orderbook` to fetch and subscribe to order updates",
                "pr": 2056
            }
        ],
        "timestamp": 1568744790
    },
    {
        "timestamp": 1567521715,
        "version": "1.0.3",
        "changes": [
            {
                "note": "Dependencies updated"
            }
        ]
    },
    {
        "timestamp": 1566446343,
        "version": "1.0.2",
        "changes": [
            {
                "note": "Dependencies updated"
            }
        ]
    },
    {
        "timestamp": 1565296576,
        "version": "1.0.1",
        "changes": [
            {
                "note": "Dependencies updated"
            }
        ]
    },
    {
        "version": "1.0.0",
        "changes": [
            {
                "note": "Added optimization utils to consumer output",
                "pr": 1988
            },
            {
                "note": "Expanded test coverage",
                "pr": 1980
            }
        ],
        "timestamp": 1564604963
    },
    {
        "timestamp": 1563957393,
        "version": "0.0.5",
        "changes": [
            {
                "note": "Dependencies updated"
            }
        ]
    },
    {
        "timestamp": 1563193019,
        "version": "0.0.4",
        "changes": [
            {
                "note": "Switched MarketOperation type to enum and expanded default constants configuration",
                "pr": 1959
            },
            {
                "note": "Added additional options to control asset-swapper behavior and optimized consumer output",
                "pr": 1966
            }
        ]
    },
    {
        "timestamp": 1563047529,
        "version": "0.0.3",
        "changes": [
            {
                "note": "Dependencies updated"
            }
        ]
    },
    {
        "timestamp": 1563006338,
        "version": "0.0.2",
        "changes": [
            {
                "note": "Dependencies updated"
            }
        ]
    },
    {
        "version": "0.0.1",
        "changes": [
            {
                "note": "Refactored asset-buyer into asset-swapper to support ERC<>ERC marketSell and marketBuy operations",
                "pr": 1845
            }
        ]
    }
]<|MERGE_RESOLUTION|>--- conflicted
+++ resolved
@@ -1,12 +1,14 @@
 [
     {
-<<<<<<< HEAD
         "version": "16.31.0",
         "changes": [
             {
                 "note": "Celo deployment",
                 "pr": 348
-=======
+            }
+        ]
+    },
+    {
         "version": "16.32.0",
         "changes": [
             {
@@ -32,7 +34,6 @@
         "changes": [
             {
                 "note": "Dependencies updated"
->>>>>>> 4b3d98f4
             }
         ]
     },

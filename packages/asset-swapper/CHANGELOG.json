[
    {
        "version": "6.10.0",
        "changes": [
            {
<<<<<<< HEAD
                "note": "Add Balancer V2 integration",
                "pr": 206
=======
                "note": "Add LUSD Curve pool",
                "pr": 218
            },
            {
                "note": "Enable ETH based Curve pools",
                "pr": 220
            },
            {
                "note": "Disable WETH based SnowSwap pools",
                "pr": 220
>>>>>>> 792f8a31
            }
        ]
    },
    {
        "version": "6.9.1",
        "changes": [
            {
                "note": "Temporarily remove PancakeV2 and BakerySwap from VIP"
            }
        ],
        "timestamp": 1619830995
    },
    {
        "version": "6.9.0",
        "changes": [
            {
                "note": "Remove conflicting Kyber reserve",
                "pr": 216
            }
        ],
        "timestamp": 1619825976
    },
    {
        "version": "6.8.0",
        "changes": [
            {
                "note": "Prune paths which cannot improve the best path",
                "pr": 183
            },
            {
                "note": "Use FastABI for Sampler ABI encoding and decoding",
                "pr": 183
            }
        ],
        "timestamp": 1619596077
    },
    {
        "version": "6.7.0",
        "changes": [
            {
                "note": "Support PancakeSwap V2",
                "pr": 211
            }
        ],
        "timestamp": 1619481586
    },
    {
        "version": "6.6.1",
        "changes": [
            {
                "note": "Fixing Positive Slippage logic to not force the EP route",
                "pr": 209
            }
        ]
    },
    {
        "version": "6.6.0",
        "changes": [
            {
                "note": "Support `Ropsten` network",
                "pr": 203
            },
            {
                "note": "BSC Uniswap clones (ApeSwap, CafeSwap, CheeseSwap, JulSwap), Saddle BTC pool, Curve gas schedule",
                "pr": 208
            }
        ],
        "timestamp": 1618592834
    },
    {
        "version": "6.5.3",
        "changes": [
            {
                "note": "Apply slippage to bridge orders in consumer",
                "pr": 198
            }
        ],
        "timestamp": 1618433771
    },
    {
        "timestamp": 1618314654,
        "version": "6.5.2",
        "changes": [
            {
                "note": "Dependencies updated"
            }
        ]
    },
    {
        "timestamp": 1618259868,
        "version": "6.5.1",
        "changes": [
            {
                "note": "Dependencies updated"
            }
        ]
    },
    {
        "version": "6.5.0",
        "changes": [
            {
                "note": "Add Kyber DMM to Ethereum mainnet",
                "pr": 194
            },
            {
                "note": "Add default LiquidityProvider registry and allow LiquidityProvider gasCost to be a function of tokens",
                "pr": 196
            }
        ],
        "timestamp": 1617913615
    },
    {
        "version": "6.4.0",
        "changes": [
            {
                "note": "Added Component, Smoothy, Saddle, Curve open pools, tweeks gas schedule, adding SushiSwap as a fee quote source",
                "pr": 182
            },
            {
                "note": "Use SOURCE_FLAGS.rfqOrder in comparisonPrice",
                "pr": 177
            },
            {
                "note": "Add a cancel token to ensure timeouts are respected",
                "pr": 176
            },
            {
                "note": "Rename {Rfqt=>Rfq} for many types in Asset Swapper",
                "pr": 179
            },
            {
                "note": "improve logging for alt RFQ requests",
                "pr": 158
            },
            {
                "note": "Use new bridge source ID encoding.",
                "pr": 162
            },
            {
                "note": "Refactor to provide chain id specific addresses",
                "pr": 163
            },
            {
                "note": "Added PancakeSwap and BakerySwap on Chain 56",
                "pr": 163
            },
            {
                "note": "Added Nerve and Dodo (v1) to BSC",
                "pr": 181
            }
        ],
        "timestamp": 1617311315
    },
    {
        "version": "6.3.0",
        "changes": [
            {
                "note": "Add MooniswapLiquidityProvider \"direct\" route to EP consumer.",
                "pr": 143
            },
            {
                "note": "Enable the ability to send RFQT requests thru a proxy",
                "pr": 159
            },
            {
                "note": "Add support for MultiplexFeature",
                "pr": 168
            }
        ],
        "timestamp": 1616005394
    },
    {
        "version": "6.2.0",
        "changes": [
            {
                "note": "drop curve Y and BUSD pools",
                "pr": 161
            }
        ],
        "timestamp": 1614645844
    },
    {
        "version": "6.1.0",
        "changes": [
            {
                "note": "Filter MultiHop where second source is not present",
                "pr": 138
            },
            {
                "note": "Add CurveLiquidityProvider \"direct\" route to EP consumer.",
                "pr": 127
            },
            {
                "note": "Fix compiler error on `ILiquidityProvider` call",
                "pr": 127
            },
            {
                "note": "Add deployed `CurveLiquidityProvider` addresses",
                "pr": 144
            },
            {
                "note": "Support `Mirror Protocol` with hops to `UST`",
                "pr": 142
            },
            {
                "note": "Fix protocol fee in fee schedule for `RfqOrder`",
                "pr": 146
            },
            {
                "note": "Special case BNB in uni v1 sampler",
                "pr": 147
            },
            {
                "note": "Create `FakeTaker` contract to get result data and gas used",
                "pr": 151
            },
            {
                "note": "Added support for `Dodo` v2",
                "pr": 152
            },
            {
                "note": "Added support for `Linkswap`",
                "pr": 153
            },
            {
                "note": "Re-add WBTC in default intermediate hops",
                "pr": 154
            },
            {
                "note": "Add an alternative RFQ market making implementation",
                "pr": 139
            },
            {
                "note": "Added an opt-in `PositiveSlippageAffiliateFee`",
                "pr": 101
            }
        ],
        "timestamp": 1614141718
    },
    {
        "version": "6.0.0",
        "changes": [
            {
                "note": "Pull top 250 Balancer pairs on initialization",
                "pr": 113
            },
            {
                "note": "Support v4 `RFQ` and `Limit` orders",
                "pr": 113
            },
            {
                "note": "Refactor to consume latest `FillQuoteTransformer`",
                "pr": 113
            },
            {
                "note": "Enable `fillData` for all sources, no longer optional",
                "pr": 113
            },
            {
                "note": "Support `tx.origin` in RFQT quote requestor",
                "pr": 113
            }
        ],
        "timestamp": 1612950500
    },
    {
        "version": "5.8.2",
        "changes": [
            {
                "note": "Fix error when Multihop data is not present",
                "pr": 80
            }
        ],
        "timestamp": 1611869778
    },
    {
        "timestamp": 1611648096,
        "version": "5.8.1",
        "changes": [
            {
                "note": "Dependencies updated"
            }
        ]
    },
    {
        "version": "5.8.0",
        "changes": [
            {
                "note": "Automatically Discover Kyber reserves for tokens using `getTradingReserves`",
                "pr": 111
            },
            {
                "note": "Return `CallResults` from the Sampler",
                "pr": 111
            }
        ],
        "timestamp": 1610510890
    },
    {
        "version": "5.7.0",
        "changes": [
            {
                "note": "Add SPDX license identifiers to solidity files",
                "pr": 105
            }
        ]
    },
    {
        "timestamp": 1609802516,
        "version": "5.6.2",
        "changes": [
            {
                "note": "Dependencies updated"
            }
        ]
    },
    {
        "version": "5.6.1",
        "changes": [
            {
                "note": "Fix fillAmount `ExchangeProxySwapQuoteConsumer` encoding when quote is a BuyQuote"
            }
        ],
        "timestamp": 1609387311
    },
    {
        "version": "5.6.0",
        "changes": [
            {
                "note": "Added Mooniswap V2 factory address",
                "pr": 100
            }
        ],
        "timestamp": 1609113560
    },
    {
        "timestamp": 1608692071,
        "version": "5.5.3",
        "changes": [
            {
                "note": "Dependencies updated"
            }
        ]
    },
    {
        "timestamp": 1608245516,
        "version": "5.5.2",
        "changes": [
            {
                "note": "Dependencies updated"
            }
        ]
    },
    {
        "timestamp": 1608149382,
        "version": "5.5.1",
        "changes": [
            {
                "note": "Dependencies updated"
            }
        ]
    },
    {
        "version": "5.5.0",
        "changes": [
            {
                "note": "Bancor now supported in all pairs",
                "pr": 88
            }
        ],
        "timestamp": 1608105788
    },
    {
        "timestamp": 1607485227,
        "version": "5.4.2",
        "changes": [
            {
                "note": "Dependencies updated"
            }
        ]
    },
    {
        "timestamp": 1607381756,
        "version": "5.4.1",
        "changes": [
            {
                "note": "Dependencies updated"
            }
        ]
    },
    {
        "version": "5.4.0",
        "changes": [
            {
                "note": "Add `takerAssetToEthRate` and `makerAssetToEthRate` to swap quote response",
                "pr": 49
            }
        ],
        "timestamp": 1607373752
    },
    {
        "timestamp": 1607036724,
        "version": "5.3.1",
        "changes": [
            {
                "note": "Dependencies updated"
            }
        ]
    },
    {
        "version": "5.3.0",
        "changes": [
            {
                "note": "Added Crypto.com",
                "pr": 43
            },
            {
                "note": "Add `getQuoteInfoMinBuyAmount` to quote consumer utils",
                "pr": 62
            },
            {
                "note": "Add `unoptimizedQuoteInfo` and `unoptimizedOrders` to SwapQuoteBase",
                "pr": 62
            },
            {
                "note": "Add `unoptimizedPath` to OptimizerResult",
                "pr": 62
            },
            {
                "note": "Enable PLP VIP feature and add gasCost field to LiquidityProviderRegistry",
                "pr": 65
            }
        ],
        "timestamp": 1606961263
    },
    {
        "version": "5.2.0",
        "changes": [
            {
                "note": "Update Gas schedules",
                "pr": 34
            },
            {
                "note": "Return the maker/taker token decimals from the sampler as part of the `SwapQuote`",
                "pr": 34
            },
            {
                "note": "Disable off-chain sampling for Balancer and CREAM",
                "pr": 41
            }
        ],
        "timestamp": 1605763885
    },
    {
        "version": "5.1.1",
        "changes": [
            {
                "note": "Disable PLP VIP feature in EP swap quote consumer",
                "pr": 36
            }
        ],
        "timestamp": 1605320370
    },
    {
        "version": "5.1.0",
        "changes": [
            {
                "note": "Add support for LiquidityProvider feature in the swap quote consumer",
                "pr": 16
            },
            {
                "note": "Remove support for MultiBridge 😞",
                "pr": 16
            }
        ],
        "timestamp": 1605302002
    },
    {
        "timestamp": 1604620645,
        "version": "5.0.3",
        "changes": [
            {
                "note": "Dependencies updated"
            }
        ]
    },
    {
        "timestamp": 1604385937,
        "version": "5.0.2",
        "changes": [
            {
                "note": "Dependencies updated"
            },
            {
                "note": "adding Curve pools: PAX, hBTC, metapools: gUSD, hUSD, USDn, mUSD, tBTC",
                "pr": 26
            }
        ]
    },
    {
        "timestamp": 1604376968,
        "version": "5.0.1",
        "changes": [
            {
                "note": "Dependencies updated"
            }
        ]
    },
    {
        "version": "5.0.0",
        "changes": [
            {
                "note": "Support multiple `Shells` by supplying the `pool` address",
                "pr": 17
            },
            {
                "note": "Make use of Token Adjacency in more places. Moved as a parameter for the quote",
                "pr": 24
            }
        ],
        "timestamp": 1604355662
    },
    {
        "version": "4.8.1",
        "changes": [
            {
                "note": "Fix Gas schedule with `SnowSwap` and `Bancor`",
                "pr": 15
            }
        ],
        "timestamp": 1603851023
    },
    {
        "version": "4.8.0",
        "changes": [
            {
                "note": "Moved Bridge addresses into Asset-swapper",
                "pr": 4
            },
            {
                "note": "Updated Sampler to Solidity 0.6",
                "pr": 4
            }
        ],
        "timestamp": 1603833198
    },
    {
        "timestamp": 1603487270,
        "version": "4.7.1",
        "changes": [
            {
                "note": "Dependencies updated"
            }
        ]
    },
    {
        "version": "4.7.0",
        "changes": [
            {
                "note": "Return quoteReport from SwapQuoter functions",
                "pr": 2627
            },
            {
                "note": "Allow an empty override for sampler overrides",
                "pr": 2637
            },
            {
                "note": "Potentially heavy CPU functions inside the optimizer now yield to the event loop. As such they are now async.",
                "pr": 2637
            },
            {
                "note": "Support more varied curves",
                "pr": 2633
            },
            {
                "note": "Make path optimization go faster",
                "pr": 2640
            },
            {
                "note": "Adds `getBidAskLiquidityForMakerTakerAssetPairAsync` to return more detailed sample information",
                "pr": 2641
            },
            {
                "note": "Fix regression where a split on the same source was collapsed into a single fill",
                "pr": 2654
            },
            {
                "note": "Add support for buy token affiliate fees",
                "pr": 2658
            },
            {
                "note": "Fix optimization of buy paths",
                "pr": 2655
            },
            {
                "note": "Fix depth buy scale",
                "pr": 2659
            },
            {
                "note": "Adjust fill by ethToInputRate when ethToOutputRate is 0",
                "pr": 2660
            },
            {
                "note": "Add Bancor as liquidity source",
                "pr": 2650
            },
            {
                "note": "Added `mStable`",
                "pr": 2662
            },
            {
                "note": "Merge `erc20-bridge-sampler` into this package",
                "pr": 2664
            },
            {
                "note": "Added `Mooniswap`",
                "pr": 2675
            },
            {
                "note": "Stop requiring takerAddress for RFQ-T indicative quotes",
                "pr": 2684
            },
            {
                "note": "Added two-hop support",
                "pr": 2647
            },
            {
                "note": "Move ERC20BridgeSampler interfaces into `interfaces` directory",
                "pr": 2647
            },
            {
                "note": "Use on-chain sampling (sometimes) for Balancer",
                "pr": 2647
            },
            {
                "note": "Re-worked `Kyber` quotes supporting multiple reserves",
                "pr": 2683
            },
            {
                "note": "Enable Quote Report to be generated with an option `shouldGenerateQuoteReport`. Default is `false`",
                "pr": 2687
            },
            {
                "note": "Add `refundReceiver` to `ExchangeProxySwapQuoteConsumer` options.",
                "pr": 2657
            },
            {
                "note": "Use `IZeroExContract` in EP swap quote consumer.",
                "pr": 2657
            },
            {
                "note": "Set `rfqtTakerAddress` to null in EP consumer",
                "pr": 2692
            },
            {
                "note": "Return Mooniswap pool in sampler and encode it in bridge data",
                "pr": 2692
            },
            {
                "note": "Added `Swerve`",
                "pr": 2698
            },
            {
                "note": "Added `SushiSwap`",
                "pr": 2698
            },
            {
                "note": "Add uniswap VIP support",
                "pr": 2703
            },
            {
                "note": "Add `includedSources` support",
                "pr": 2703
            },
            {
                "note": "Added `Curve` Tripool",
                "pr": 2708
            },
            {
                "note": "Pass back fillData from quote reporter",
                "pr": 2702
            },
            {
                "note": "Fix Balancer sampling",
                "pr": 2711
            },
            {
                "note": "Respect max slippage in EP consumer",
                "pr": 2712
            },
            {
                "note": "Introduced Path class, exchangeProxyOverhead parameter",
                "pr": 2691
            },
            {
                "note": "Added `Shell`",
                "pr": 2722
            },
            {
                "note": "Fix exchange proxy overhead gas being scaled by gas price",
                "pr": 2723
            },
            {
                "note": "Remove 0x-API swap/v0-specifc code from asset-swapper",
                "pr": 2725
            },
            {
                "note": "Added `DODO`",
                "pr": 2701
            },
            {
                "note": "Fix for some edge cases with `includedSources` and `MultiHop`",
                "pr": 2730
            },
            {
                "note": "Introduced `excludedFeeSources` to disable sources when determining the price of an asset in ETH",
                "pr": 2731
            },
            {
                "note": "Support `DODO` Trade Allowed parameter to automatically disable the pool",
                "pr": 2732
            },
            {
                "note": "Added `SwerveBridge` and `SnowSwapBridge` deployed addresses",
                "pr": 7
            }
        ],
        "timestamp": 1603265572
    },
    {
        "version": "4.6.0",
        "changes": [
            {
                "note": "Use internal Eth Gas Station proxy",
                "pr": 2614
            },
            {
                "note": "Renamed RFQT request parameters",
                "pr": 2582
            },
            {
                "note": "Fix worst case asset amount calculations.",
                "pr": 2615
            },
            {
                "note": "Specify EthGasStation url as an optional parameter",
                "pr": 2617
            },
            {
                "note": "Singleton Gas Price Oracle",
                "pr": 2619
            },
            {
                "note": "\"Fix\" forwarder buys of low decimal tokens.",
                "pr": 2618
            },
            {
                "note": "Add Balancer support",
                "pr": 2613
            },
            {
                "note": "Consolidate UniswapV2 sources, Curve sources in `ERC20BridgeSource` enum",
                "pr": 2613
            },
            {
                "note": "Change gas/fee schedule values from constants to functions returning numbers",
                "pr": 2613
            },
            {
                "note": "Specify overrides to the ERC20Sampler contract, by default the latest bytecode is the override",
                "pr": 2629
            }
        ],
        "timestamp": 1594788383
    },
    {
        "version": "4.5.0",
        "changes": [
            {
                "note": "Add support for private liquidity providers",
                "pr": 2505
            },
            {
                "note": "Big refactor of market operation utils",
                "pr": 2513
            },
            {
                "note": "Remove `dustFractionThreshold`, `noConflicts` options.",
                "pr": 2513
            },
            {
                "note": "Revamp fill optimization algorithm",
                "pr": 2513
            },
            {
                "note": "Add fallback orders to quotes via `allowFallback` option.",
                "pr": 2513
            },
            {
                "note": "Add `maxFallbackSlippage` option.",
                "pr": 2513
            },
            {
                "note": "Fix fee schedule not being scaled by gas price.",
                "pr": 2522
            },
            {
                "note": "Fix quote optimizer bug not properly accounting for fees.",
                "pr": 2526
            },
            {
                "note": "Fix `getBatchMarketBuyOrdersAsync` throwing NO_OPTIMAL_PATH",
                "pr": 2533
            },
            {
                "note": "Add DFB support + refactor swap quote calculator utils",
                "pr": 2536
            },
            {
                "note": "Add support for RFQ-T, querying maker-hosted endpoints for quotes to be submitted by the taker",
                "pr": 2541
            },
            {
                "note": "Add support for indicative (non-committal) quotes via RFQ-T",
                "pr": 2555
            },
            {
                "note": "Collapse `LiquidityProvider` into `DexForwarderBridge`",
                "pr": 2560
            },
            {
                "note": "Added Curve `sUSD`",
                "pr": 2563
            },
            {
                "note": "Fix sporadically failing quote simulation tests",
                "pr": 2564
            },
            {
                "note": "Apply Native order penalty inline with the target amount",
                "pr": 2565
            },
            {
                "note": "Remove Kyber exclusion when Uniswap/Eth2Dai is present",
                "pr": 2575
            },
            {
                "note": "Expose fills object in asset-swapper quote orders",
                "pr": 2583
            },
            {
                "note": "Increase timeout for tests",
                "pr": 2587
            },
            {
                "note": "Add support for Uniswap V2",
                "pr": 2599
            },
            {
                "note": "Add support for MultiBridge",
                "pr": 2593
            },
            {
                "note": "Fix Uniswap V2 path ordering",
                "pr": 2601
            },
            {
                "note": "Add exchange proxy support",
                "pr": 2591
            }
        ],
        "timestamp": 1592969527
    },
    {
        "version": "4.4.0",
        "changes": [
            {
                "note": "Add support for ERC721 assets",
                "pr": 2491
            },
            {
                "note": "Add destroy for gas heartbeat",
                "pr": 2492
            },
            {
                "note": "Added `BUSD` Curve",
                "pr": 2506
            },
            {
                "note": "Updated `Compound` Curve address",
                "pr": 2506
            }
        ],
        "timestamp": 1583220306
    },
    {
        "version": "4.3.2",
        "changes": [
            {
                "note": "Fix order native pruning by fill amount",
                "pr": 2500
            }
        ],
        "timestamp": 1582837861
    },
    {
        "timestamp": 1582677073,
        "version": "4.3.1",
        "changes": [
            {
                "note": "Dependencies updated"
            }
        ]
    },
    {
        "version": "4.3.0",
        "changes": [
            {
                "note": "Add `fees` to `GetMarketOrdersOpts`",
                "pr": 2481
            },
            {
                "note": "Incorporate fees into fill optimization",
                "pr": 2481
            }
        ],
        "timestamp": 1582623685
    },
    {
        "version": "4.2.0",
        "changes": [
            {
                "note": "Use `batchCall()` version of the `ERC20BridgeSampler` contract",
                "pr": 2477
            },
            {
                "note": "Support for sampling Curve contracts",
                "pr": 2483
            }
        ],
        "timestamp": 1581748629
    },
    {
        "timestamp": 1581204851,
        "version": "4.1.2",
        "changes": [
            {
                "note": "Dependencies updated"
            }
        ]
    },
    {
        "version": "4.1.1",
        "changes": [
            {
                "note": "Fix bug with liquidity source breakdown",
                "pr": 2472
            },
            {
                "note": "Prune orders before creating a dummy order for the Sampler",
                "pr": 2470
            },
            {
                "note": "Bump sampler gas limit to 60e6",
                "pr": 2471
            }
        ],
        "timestamp": 1580988106
    },
    {
        "version": "4.1.0",
        "changes": [
            {
                "note": "Allow contract addresses to be passed as optional constructor ags instead of hardcoding",
                "pr": 2461
            },
            {
                "note": "Add swap quote liquidity source breakdown",
                "pr": 2465
            }
        ],
        "timestamp": 1580811564
    },
    {
        "version": "4.0.1",
        "changes": [
            {
                "note": "Fix underestimated protocol fee in worst case quote.",
                "pr": 2452
            }
        ],
        "timestamp": 1579744659
    },
    {
        "version": "4.0.0",
        "changes": [
            {
                "note": "Upgrade to new `Forwarder` contract with flat affiliate fees.",
                "pr": 2432
            },
            {
                "note": "Remove `getSmartContractParamsOrThrow()` from `SwapQuoteConsumer`s.",
                "pr": 2432
            },
            {
                "note": "Added `getBatchMarketBuySwapQuoteForAssetDataAsync` on `SwapQuoter`",
                "pr": 2427
            },
            {
                "note": "Add exponential sampling distribution and `sampleDistributionBase` option to `SwapQuoter`",
                "pr": 2427
            },
            {
                "note": "Compute more accurate best quote price",
                "pr": 2427
            },
            {
                "note": "Change Exchange sell function from `marketSellOrdersNoThrow` to `marketSellOrdersFillOrKill`",
                "pr": 2450
            }
        ],
        "timestamp": 1579682890
    },
    {
        "version": "3.0.3",
        "changes": [
            {
                "note": "Ignore zero sample results from the sampler contract.",
                "pr": 2406
            },
            {
                "note": "Increase default `runLimit` from `1024` to `4096`.",
                "pr": 2406
            },
            {
                "note": "Increase default `numSamples` from `8` to `10`",
                "pr": 2406
            },
            {
                "note": "Fix ordering of optimized orders.",
                "pr": 2406
            },
            {
                "note": "Fix best and worst quotes being reversed sometimes.",
                "pr": 2406
            },
            {
                "note": "Fix rounding of quoted asset amounts.",
                "pr": 2406
            },
            {
                "note": "Undo bridge slippage in best case quote calculation.",
                "pr": 2406
            },
            {
                "note": "Compare equivalent asset data when validating quotes and checking fee asset data.",
                "pr": 2421
            }
        ],
        "timestamp": 1578272714
    },
    {
        "version": "3.0.2",
        "changes": [
            {
                "note": "Fix gasPrice from `ethgasstation` to be in WEI instead of GWEI",
                "pr": 2393
            },
            {
                "note": "Add aggregator utils",
                "pr": 2353
            }
        ],
        "timestamp": 1576540892
    },
    {
        "timestamp": 1575931811,
        "version": "3.0.1",
        "changes": [
            {
                "note": "Dependencies updated"
            }
        ]
    },
    {
        "version": "3.0.0",
        "changes": [
            {
                "note": "Refactor of logic for marketBuy/marketSell order pruning and selecting, introduced protocol fees, and refactored types used by the package",
                "pr": 2272
            },
            {
                "note": "Incorporate paying protocol fees.",
                "pr": 2350
            },
            {
                "note": "Update BigNumber version to ~9.0.0",
                "pr": 2342
            },
            {
                "note": "All references to network ID have been removed, and references to chain ID have been introduced instead",
                "pr": 2313
            }
        ],
        "timestamp": 1575296764
    },
    {
        "version": "2.1.0-beta.4",
        "changes": [
            {
                "note": "Dependencies updated"
            }
        ],
        "timestamp": 1575290197
    },
    {
        "version": "2.1.0-beta.3",
        "changes": [
            {
                "note": "Refactor of logic for marketBuy/marketSell order pruning and selecting, introduced protocol fees, and refactored types used by the package",
                "pr": 2272
            },
            {
                "note": "Incorporate paying protocol fees.",
                "pr": 2350
            }
        ],
        "timestamp": 1574238768
    },
    {
        "version": "2.1.0-beta.2",
        "changes": [
            {
                "note": "Update BigNumber version to ~9.0.0",
                "pr": 2342
            }
        ],
        "timestamp": 1573159180
    },
    {
        "version": "2.1.0-beta.1",
        "changes": [
            {
                "note": "All references to network ID have been removed, and references to chain ID have been introduced instead",
                "pr": 2313
            }
        ],
        "timestamp": 1573159180
    },
    {
        "version": "2.1.0-beta.0",
        "changes": [
            {
                "note": "Dependencies updated"
            }
        ],
        "timestamp": 1570135330
    },
    {
        "version": "2.0.0",
        "changes": [
            {
                "note": "AssetSwapper to use `@0x/orderbook` to fetch and subscribe to order updates",
                "pr": 2056
            }
        ],
        "timestamp": 1568744790
    },
    {
        "timestamp": 1567521715,
        "version": "1.0.3",
        "changes": [
            {
                "note": "Dependencies updated"
            }
        ]
    },
    {
        "timestamp": 1566446343,
        "version": "1.0.2",
        "changes": [
            {
                "note": "Dependencies updated"
            }
        ]
    },
    {
        "timestamp": 1565296576,
        "version": "1.0.1",
        "changes": [
            {
                "note": "Dependencies updated"
            }
        ]
    },
    {
        "version": "1.0.0",
        "changes": [
            {
                "note": "Added optimization utils to consumer output",
                "pr": 1988
            },
            {
                "note": "Expanded test coverage",
                "pr": 1980
            }
        ],
        "timestamp": 1564604963
    },
    {
        "timestamp": 1563957393,
        "version": "0.0.5",
        "changes": [
            {
                "note": "Dependencies updated"
            }
        ]
    },
    {
        "timestamp": 1563193019,
        "version": "0.0.4",
        "changes": [
            {
                "note": "Switched MarketOperation type to enum and expanded default constants configuration",
                "pr": 1959
            },
            {
                "note": "Added additional options to control asset-swapper behavior and optimized consumer output",
                "pr": 1966
            }
        ]
    },
    {
        "timestamp": 1563047529,
        "version": "0.0.3",
        "changes": [
            {
                "note": "Dependencies updated"
            }
        ]
    },
    {
        "timestamp": 1563006338,
        "version": "0.0.2",
        "changes": [
            {
                "note": "Dependencies updated"
            }
        ]
    },
    {
        "version": "0.0.1",
        "changes": [
            {
                "note": "Refactored asset-buyer into asset-swapper to support ERC<>ERC marketSell and marketBuy operations",
                "pr": 1845
            }
        ]
    }
]<|MERGE_RESOLUTION|>--- conflicted
+++ resolved
@@ -3,10 +3,10 @@
         "version": "6.10.0",
         "changes": [
             {
-<<<<<<< HEAD
                 "note": "Add Balancer V2 integration",
                 "pr": 206
-=======
+            },
+            {
                 "note": "Add LUSD Curve pool",
                 "pr": 218
             },
@@ -17,7 +17,6 @@
             {
                 "note": "Disable WETH based SnowSwap pools",
                 "pr": 220
->>>>>>> 792f8a31
             }
         ]
     },

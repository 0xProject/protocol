[
    {
        "version": "16.55.0",
        "changes": [
            {
<<<<<<< HEAD
                "note": "Add RadioShack",
                "pr": 460
            }
        ],
        "timestamp": 1649283404
=======
                "note": "Fix fillRfqOrder VIP being used for swaps that need transformERC20",
                "pr": 461
            }
        ]
>>>>>>> fa4c3a4f
    },
    {
        "version": "16.54.0",
        "changes": [
            {
                "note": "Add true VIP support for eligible RFQt swaps",
                "pr": 458
            }
        ],
        "timestamp": 1649215576
    },
    {
        "version": "16.53.0",
        "changes": [
            {
                "note": "Adds support for STG/USDC pool on Curve Mainnet",
                "pr": 451
            },
            {
                "note": "Use neon-router in asset-swapper tests",
                "pr": 453
            },
            {
                "note": "Add sampler blocknumber to quote report data",
                "pr": 448
            }
        ],
        "timestamp": 1648739346
    },
    {
        "version": "16.52.0",
        "changes": [
            {
                "note": "Adds support for mobius money on celo",
                "pr": 423
            }
        ]
    },
    {
        "version": "16.51.0",
        "changes": [
            {
                "note": "Added `Curve` `YFI-ETH` pool",
                "pr": 444
            }
        ],
        "timestamp": 1646888282
    },
    {
        "version": "16.50.3",
        "changes": [
            {
                "note": "Routing glue optimization",
                "pr": 439
            },
            {
                "note": "Move VIP source routing into neon-router & disable fallback orders for native/plp",
                "pr": 440
            }
        ],
        "timestamp": 1646837959
    },
    {
        "version": "16.50.2",
        "changes": [
            {
                "note": "Update `Uniswap_V3` address on `Ropsten`",
                "pr": 441
            }
        ],
        "timestamp": 1646617024
    },
    {
        "version": "16.50.1",
        "changes": [
            {
                "note": "Add BTRFLY/WETH Curve pool on mainnet",
                "pr": 437
            },
            {
                "note": "Lower Uniswap V3 Sampler gas allowance",
                "pr": 438
            }
        ],
        "timestamp": 1646312638
    },
    {
        "version": "16.50.0",
        "changes": [
            {
                "note": "Adding support for Geist on `Fantom`",
                "pr": 398
            },
            {
                "note": "Improve Uniswap V3 gas schedule",
                "pr": 424
            }
        ],
        "timestamp": 1646225739
    },
    {
        "version": "16.49.9",
        "changes": [
            {
                "note": "Fix native order scaling & filter out 1 wei quotes",
                "pr": "430"
            }
        ],
        "timestamp": 1645696356
    },
    {
        "timestamp": 1645569128,
        "version": "16.49.8",
        "changes": [
            {
                "note": "Dependencies updated"
            }
        ]
    },
    {
        "version": "16.49.7",
        "changes": [
            {
                "note": "Fix native order handling for very small quotes and bump `neon-router` dependency",
                "pr": 425
            }
        ],
        "timestamp": 1645534245
    },
    {
        "version": "16.49.6",
        "changes": [
            {
                "note": "Fixed btrfly routing to include the ohmV2/dai, ohmV2/btfly, and ohmV2/weth pools",
                "pr": 427
            }
        ],
        "timestamp": 1645113751
    },
    {
        "version": "16.49.5",
        "changes": [
            {
                "note": "Fix scaling 1 base unit to 0, round output to base units",
                "pr": 422
            }
        ],
        "timestamp": 1644844353
    },
    {
        "version": "16.49.4",
        "changes": [
            {
                "note": "Reverts 'Improve Uniswap V3 gas schedule' due to issue with buys",
                "pr": 419
            }
        ],
        "timestamp": 1644507275
    },
    {
        "version": "16.49.3",
        "changes": [
            {
                "note": "Fix `slippage` inconsistency when recalculated in exchange proxy quote consumer",
                "pr": 412
            },
            {
                "note": "Fix incorrect output scaling when input is less than desired amount, update fast-abi",
                "pr": 401
            },
            {
                "note": "Improve Uniswap V3 gas schedule",
                "pr": 397
            },
            {
                "note": "Fix add Native as VIP and use Path to compare all sources vs vip only",
                "pr": 413
            }
        ],
        "timestamp": 1644495123
    },
    {
        "version": "16.49.2",
        "changes": [
            {
                "note": "Fix ABI encoding error with two hop buys due to applying slippage to uint(-1) values",
                "pr": 410
            }
        ],
        "timestamp": 1643653482
    },
    {
        "version": "16.49.1",
        "changes": [
            {
                "note": "Fix WorstCaseQuoteInfo encoding bug",
                "pr": 402
            }
        ],
        "timestamp": 1643613597
    },
    {
        "version": "16.49.0",
        "changes": [
            {
                "note": "Add more curve pools",
                "pr": 409
            }
        ],
        "timestamp": 1643407900
    },
    {
        "version": "16.48.0",
        "changes": [
            {
                "note": "Use `MIM` as an intermediate asset on `Fantom`",
                "pr": 405
            }
        ],
        "timestamp": 1643148019
    },
    {
        "version": "16.47.0",
        "changes": [
            {
                "note": "Adding support for Synapse on all networks",
                "pr": 400
            }
        ],
        "timestamp": 1643136662
    },
    {
        "version": "16.46.0",
        "changes": [
            {
                "note": "Enable `Curve` ETH/CVX pool",
                "pr": 394
            }
        ],
        "timestamp": 1641863395
    },
    {
        "version": "16.45.2",
        "changes": [
            {
                "note": "Handle 0 output samples and negative adjusted rate native orders in routing",
                "pr": 387
            }
        ],
        "timestamp": 1641827361
    },
    {
        "version": "16.45.1",
        "changes": [
            {
                "note": "Update `Celo` intermediate tokens",
                "pr": 390
            }
        ],
        "timestamp": 1641359319
    },
    {
        "version": "16.45.0",
        "changes": [
            {
                "note": "Capture router timings",
                "pr": 388
            }
        ],
        "timestamp": 1641308410
    },
    {
        "version": "16.44.0",
        "changes": [
            {
                "note": "Update neon-router and use router estimated output amount",
                "pr": 354
            }
        ],
        "timestamp": 1640778328
    },
    {
        "version": "16.43.0",
        "changes": [
            {
                "note": "`UniswapV3` support for `Optimism`",
                "pr": 385
            }
        ],
        "timestamp": 1640364306
    },
    {
        "version": "16.42.0",
        "changes": [
            {
                "note": "`UniswapV3` support for `Polygon`",
                "pr": 382
            },
            {
                "note": "Update `Beethoven` Graphql url",
                "pr": 383
            }
        ],
        "timestamp": 1640124159
    },
    {
        "version": "16.41.0",
        "changes": [
            {
                "note": "Update mcusd contract address, and made celo native asset",
                "pr": 376
            }
        ],
        "timestamp": 1638827302
    },
    {
        "version": "16.40.0",
        "changes": [
            {
                "note": "Add `AaveV2` and `Compound` deposit/withdrawal liquidity source",
                "pr": 321
            }
        ],
        "timestamp": 1638390144
    },
    {
        "version": "16.39.0",
        "changes": [
            {
                "note": "Curve ETH/CRV pool",
                "pr": 378
            }
        ]
    },
    {
        "version": "16.38.0",
        "changes": [
            {
                "note": "Capture sampler metrics",
                "pr": 374
            }
        ],
        "timestamp": 1638228231
    },
    {
        "version": "16.37.0",
        "changes": [
            {
                "note": "Changed Sushiswap router address",
                "pr": 373
            }
        ],
        "timestamp": 1637349338
    },
    {
        "version": "16.36.0",
        "changes": [
            {
                "note": "Specify liquid routes for FEI/TRIBE FXS/FRAX and OHM/FRAX",
                "pr": 371
            }
        ],
        "timestamp": 1637290768
    },
    {
        "version": "16.35.0",
        "changes": [
            {
                "note": "Add Beethoven X, MorpheusSwap and JetSwap to Fantom",
                "pr": 370
            }
        ],
        "timestamp": 1637206290
    },
    {
        "version": "16.34.0",
        "changes": [
            {
                "note": "Add support Celo",
                "pr": 367
            }
        ],
        "timestamp": 1637102971
    },
    {
        "version": "16.33.0",
        "changes": [
            {
                "note": "Add support for Uniswap V3 1 bps pools",
                "pr": 366
            }
        ],
        "timestamp": 1637065617
    },
    {
        "version": "16.32.0",
        "changes": [
            {
                "note": "Extended Quote Report",
                "pr": 361
            }
        ],
        "timestamp": 1636480845
    },
    {
        "timestamp": 1635903615,
        "version": "16.31.0",
        "changes": [
            {
                "note": "Added `Curve`, `Curve_V2` and `KyberDmm` to Avalanche",
                "pr": 363
            }
        ]
    },
    {
        "timestamp": 1635903615,
        "version": "16.30.1",
        "changes": [
            {
                "note": "Dependencies updated"
            }
        ]
    },
    {
        "version": "16.30.0",
        "changes": [
            {
                "note": "Fantom deployment",
                "pr": 347
            }
        ],
        "timestamp": 1634668033
    },
    {
        "version": "16.29.3",
        "changes": [
            {
                "note": "Update neon-router version and address breaking changes",
                "pr": 344
            }
        ],
        "timestamp": 1634553393
    },
    {
        "version": "16.29.2",
        "changes": [
            {
                "note": "Check MAX_IN_RATIO in sampleBuysFromBalancer",
                "pr": 338
            },
            {
                "note": "Go back to using transformERC20 (instead of transformERC20Staging)",
                "pr": 343
            }
        ],
        "timestamp": 1634147078
    },
    {
        "version": "16.29.1",
        "changes": [
            {
                "note": "Remove `Clipper` as a custom liquidity source",
                "pr": 335
            }
        ],
        "timestamp": 1633374058
    },
    {
        "version": "16.29.0",
        "changes": [
            {
                "note": "Initial integration of neon-router (behind feature flag)",
                "pr": 295
            }
        ],
        "timestamp": 1633350101
    },
    {
        "version": "16.28.0",
        "changes": [
            {
                "note": "Update ExchangeProxySwapQuoteConsumer for Multiplex V2 and friends",
                "pr": 282
            }
        ],
        "timestamp": 1632957537
    },
    {
        "version": "16.27.5",
        "changes": [
            {
                "note": "Remove protocol fees by setting `PROTOCOL_FEE_MULTIPLIER` to 0",
                "pr": 333
            }
        ]
    },
    {
        "timestamp": 1631710679,
        "version": "16.27.4",
        "changes": [
            {
                "note": "Dependencies updated"
            }
        ]
    },
    {
        "timestamp": 1631646242,
        "version": "16.27.3",
        "changes": [
            {
                "note": "Dependencies updated"
            }
        ]
    },
    {
        "timestamp": 1631639620,
        "version": "16.27.2",
        "changes": [
            {
                "note": "Dependencies updated"
            }
        ]
    },
    {
        "version": "16.27.1",
        "changes": [
            {
                "note": "Fix ApproximateBuys sampler to terminate if the buy amount is not met",
                "pr": 319
            }
        ],
        "timestamp": 1631120757
    },
    {
        "version": "16.27.0",
        "changes": [
            {
                "note": "Avalanche deployment",
                "pr": 312
            }
        ],
        "timestamp": 1630459879
    },
    {
        "version": "16.26.2",
        "changes": [
            {
                "note": "chore: Curve new pools (CVX-CRX, MIM, atricrypto3)"
            }
        ],
        "timestamp": 1630393585
    },
    {
        "timestamp": 1629414734,
        "version": "16.26.1",
        "changes": [
            {
                "note": "Dependencies updated"
            }
        ]
    },
    {
        "version": "16.26.0",
        "changes": [
            {
                "note": "feat: Enable partial Native fills to be consumed, previously for v3 they were dropped",
                "pr": 309
            },
            {
                "note": "feat: Modify Intermediate tokens to be a union",
                "pr": 309
            },
            {
                "note": "feat: Retire Eth2Dai/Oasis",
                "pr": 309
            }
        ],
        "timestamp": 1629353596
    },
    {
        "version": "16.25.0",
        "changes": [
            {
                "note": "Fix: fallback fills which have not been used, unique id by source-index"
            }
        ],
        "timestamp": 1629079369
    },
    {
        "timestamp": 1628665757,
        "version": "16.24.1",
        "changes": [
            {
                "note": "Dependencies updated"
            }
        ]
    },
    {
        "version": "16.24.0",
        "changes": [
            {
                "note": "Add `Clipper` as a custom liquidity source",
                "pr": 299
            },
            {
                "note": "Added `Curve` `Tricrypto2` and `ESD` v2",
                "pr": 302
            }
        ],
        "timestamp": 1628225642
    },
    {
        "version": "16.23.1",
        "changes": [
            {
                "note": "Fix fill amount rounding error when covnerting fills to orders.",
                "pr": 296
            }
        ],
        "timestamp": 1627572227
    },
    {
        "version": "16.23.0",
        "changes": [
            {
                "note": "ACryptoS",
                "pr": 284
            }
        ],
        "timestamp": 1626473497
    },
    {
        "version": "16.22.0",
        "changes": [
            {
                "note": "IronSwap",
                "pr": 281
            }
        ],
        "timestamp": 1626214787
    },
    {
        "version": "16.21.0",
        "changes": [
            {
                "note": "JetSwap",
                "pr": 280
            }
        ],
        "timestamp": 1625904026
    },
    {
        "version": "16.20.0",
        "changes": [
            {
                "note": "ShibaSwap",
                "pr": 276
            }
        ],
        "timestamp": 1625607277
    },
    {
        "version": "16.19.1",
        "changes": [
            {
                "note": "Fix LiquidityProvider fallback",
                "pr": 272
            }
        ],
        "timestamp": 1625544188
    },
    {
        "version": "16.19.0",
        "changes": [
            {
                "note": "Add LiquidityProvider to Polygon sources",
                "pr": 270
            }
        ],
        "timestamp": 1625190486
    },
    {
        "version": "6.18.3",
        "changes": [
            {
                "note": "Polygon Balance V2"
            }
        ],
        "timestamp": 1624987208
    },
    {
        "timestamp": 1624562704,
        "version": "6.18.2",
        "changes": [
            {
                "note": "Dependencies updated"
            }
        ]
    },
    {
        "version": "6.18.1",
        "changes": [
            {
                "note": "FirebirdOneSwap, ApeSwap. New hop tokens: DFYN, BANANA, WEXPOLY",
                "pr": 265
            }
        ],
        "timestamp": 1624405040
    },
    {
        "version": "6.18.0",
        "changes": [
            {
                "note": "Add Lido stETH deposit integration",
                "pr": 260
            }
        ],
        "timestamp": 1624356181
    },
    {
        "version": "6.17.3",
        "changes": [
            {
                "note": "QUICK, TITAN, IRON as intermediate tokens, integrating WaultSwap and Polydex for Polygon, Curve renBTC pool"
            }
        ],
        "timestamp": 1623807529
    },
    {
        "timestamp": 1623382456,
        "version": "6.17.2",
        "changes": [
            {
                "note": "Dependencies updated"
            }
        ]
    },
    {
        "timestamp": 1622609597,
        "version": "6.17.1",
        "changes": [
            {
                "note": "Dependencies updated"
            }
        ]
    },
    {
        "version": "6.17.0",
        "changes": [
            {
                "note": "Re-enable liquidity provider and update KNC address",
                "pr": 253
            }
        ],
        "timestamp": 1622154125
    },
    {
        "version": "6.16.0",
        "changes": [
            {
                "note": "Add support for the Polygon chain",
                "pr": 240
            }
        ],
        "timestamp": 1621944788
    },
    {
        "version": "6.15.0",
        "changes": [
            {
                "note": "Fix KyberDmm",
                "pr": 236
            },
            {
                "note": "Re-enable KyberDmm",
                "pr": 247
            },
            {
                "note": "Add Huobi Token to liquidity provider tokens",
                "pr": 246
            },
            {
                "note": "Temporarily disable specific LiquidityProvider"
            }
        ],
        "timestamp": 1621600614
    },
    {
        "version": "6.14.0",
        "changes": [
            {
                "note": "Add support for additional sources and intermediate tokens on Ropsten",
                "pr": 231
            },
            {
                "note": "Add UniswapV3 VIP support",
                "pr": 237
            }
        ],
        "timestamp": 1620810800
    },
    {
        "version": "6.13.0",
        "changes": [
            {
                "note": "Add LiquidityProvider to BSC sources",
                "pr": 234
            }
        ],
        "timestamp": 1620703098
    },
    {
        "version": "6.12.0",
        "changes": [
            {
                "note": "`TwoHopSampler` to use `call` over `staticcall` in order to support sources like `Uniswap_V3` and `Balancer_V2`",
                "pr": 233
            }
        ],
        "timestamp": 1620610602
    },
    {
        "version": "6.11.0",
        "changes": [
            {
                "note": "Add price comparisons data separate from the quote report",
                "pr": 219
            },
            {
                "note": "Add caching for top Balancer V2 pools on startup and during regular intervals",
                "pr": 228
            },
            {
                "note": "Tweak compiler settings for smaller sampler bytecode",
                "pr": 229
            },
            {
                "note": "Fix Multiplex multihop encoding for ETH buys/sells",
                "pr": 230
            },
            {
                "note": "Fix Sampler address override for Ganache",
                "pr": 232
            }
        ],
        "timestamp": 1620362129
    },
    {
        "version": "6.10.0",
        "changes": [
            {
                "note": "Reactivate PancakeSwapV2 and BakerySwap VIP on BSC",
                "pr": 222
            },
            {
                "note": "Add LUSD Curve pool",
                "pr": 218
            },
            {
                "note": "Fix exchangeProxyGasOverhead for fallback path",
                "pr": 215
            },
            {
                "note": "Enable ETH based Curve pools",
                "pr": 220
            },
            {
                "note": "Reactivate PancakeSwapV2 and BakerySwap VIP on BSC",
                "pr": 222
            },
            {
                "note": "Disable WETH based SnowSwap pools",
                "pr": 220
            },
            {
                "note": "PLP now includes a fallback due to observed collisions",
                "pr": 223
            },
            {
                "note": "Add Balancer V2 integration",
                "pr": 206
            },
            {
                "note": "Re-work the PoolCache for Balancer et al",
                "pr": 226
            }
        ],
        "timestamp": 1620214333
    },
    {
        "version": "6.9.1",
        "changes": [
            {
                "note": "Temporarily remove PancakeV2 and BakerySwap from VIP"
            }
        ],
        "timestamp": 1619830995
    },
    {
        "version": "6.9.0",
        "changes": [
            {
                "note": "Remove conflicting Kyber reserve",
                "pr": 216
            }
        ],
        "timestamp": 1619825976
    },
    {
        "version": "6.8.0",
        "changes": [
            {
                "note": "Prune paths which cannot improve the best path",
                "pr": 183
            },
            {
                "note": "Use FastABI for Sampler ABI encoding and decoding",
                "pr": 183
            }
        ],
        "timestamp": 1619596077
    },
    {
        "version": "6.7.0",
        "changes": [
            {
                "note": "Support PancakeSwap V2",
                "pr": 211
            }
        ],
        "timestamp": 1619481586
    },
    {
        "version": "6.6.1",
        "changes": [
            {
                "note": "Fixing Positive Slippage logic to not force the EP route",
                "pr": 209
            }
        ]
    },
    {
        "version": "6.6.0",
        "changes": [
            {
                "note": "Support `Ropsten` network",
                "pr": 203
            },
            {
                "note": "BSC Uniswap clones (ApeSwap, CafeSwap, CheeseSwap, JulSwap), Saddle BTC pool, Curve gas schedule",
                "pr": 208
            }
        ],
        "timestamp": 1618592834
    },
    {
        "version": "6.5.3",
        "changes": [
            {
                "note": "Apply slippage to bridge orders in consumer",
                "pr": 198
            }
        ],
        "timestamp": 1618433771
    },
    {
        "timestamp": 1618314654,
        "version": "6.5.2",
        "changes": [
            {
                "note": "Dependencies updated"
            }
        ]
    },
    {
        "timestamp": 1618259868,
        "version": "6.5.1",
        "changes": [
            {
                "note": "Dependencies updated"
            }
        ]
    },
    {
        "version": "6.5.0",
        "changes": [
            {
                "note": "Add Kyber DMM to Ethereum mainnet",
                "pr": 194
            },
            {
                "note": "Add default LiquidityProvider registry and allow LiquidityProvider gasCost to be a function of tokens",
                "pr": 196
            }
        ],
        "timestamp": 1617913615
    },
    {
        "version": "6.4.0",
        "changes": [
            {
                "note": "Added Component, Smoothy, Saddle, Curve open pools, tweeks gas schedule, adding SushiSwap as a fee quote source",
                "pr": 182
            },
            {
                "note": "Use SOURCE_FLAGS.rfqOrder in comparisonPrice",
                "pr": 177
            },
            {
                "note": "Add a cancel token to ensure timeouts are respected",
                "pr": 176
            },
            {
                "note": "Rename {Rfqt=>Rfq} for many types in Asset Swapper",
                "pr": 179
            },
            {
                "note": "improve logging for alt RFQ requests",
                "pr": 158
            },
            {
                "note": "Use new bridge source ID encoding.",
                "pr": 162
            },
            {
                "note": "Refactor to provide chain id specific addresses",
                "pr": 163
            },
            {
                "note": "Added PancakeSwap and BakerySwap on Chain 56",
                "pr": 163
            },
            {
                "note": "Added Nerve and Dodo (v1) to BSC",
                "pr": 181
            }
        ],
        "timestamp": 1617311315
    },
    {
        "version": "6.3.0",
        "changes": [
            {
                "note": "Add MooniswapLiquidityProvider \"direct\" route to EP consumer.",
                "pr": 143
            },
            {
                "note": "Enable the ability to send RFQT requests thru a proxy",
                "pr": 159
            },
            {
                "note": "Add support for MultiplexFeature",
                "pr": 168
            }
        ],
        "timestamp": 1616005394
    },
    {
        "version": "6.2.0",
        "changes": [
            {
                "note": "drop curve Y and BUSD pools",
                "pr": 161
            }
        ],
        "timestamp": 1614645844
    },
    {
        "version": "6.1.0",
        "changes": [
            {
                "note": "Filter MultiHop where second source is not present",
                "pr": 138
            },
            {
                "note": "Add CurveLiquidityProvider \"direct\" route to EP consumer.",
                "pr": 127
            },
            {
                "note": "Fix compiler error on `ILiquidityProvider` call",
                "pr": 127
            },
            {
                "note": "Add deployed `CurveLiquidityProvider` addresses",
                "pr": 144
            },
            {
                "note": "Support `Mirror Protocol` with hops to `UST`",
                "pr": 142
            },
            {
                "note": "Fix protocol fee in fee schedule for `RfqOrder`",
                "pr": 146
            },
            {
                "note": "Special case BNB in uni v1 sampler",
                "pr": 147
            },
            {
                "note": "Create `FakeTaker` contract to get result data and gas used",
                "pr": 151
            },
            {
                "note": "Added support for `Dodo` v2",
                "pr": 152
            },
            {
                "note": "Added support for `Linkswap`",
                "pr": 153
            },
            {
                "note": "Re-add WBTC in default intermediate hops",
                "pr": 154
            },
            {
                "note": "Add an alternative RFQ market making implementation",
                "pr": 139
            },
            {
                "note": "Added an opt-in `PositiveSlippageAffiliateFee`",
                "pr": 101
            }
        ],
        "timestamp": 1614141718
    },
    {
        "version": "6.0.0",
        "changes": [
            {
                "note": "Pull top 250 Balancer pairs on initialization",
                "pr": 113
            },
            {
                "note": "Support v4 `RFQ` and `Limit` orders",
                "pr": 113
            },
            {
                "note": "Refactor to consume latest `FillQuoteTransformer`",
                "pr": 113
            },
            {
                "note": "Enable `fillData` for all sources, no longer optional",
                "pr": 113
            },
            {
                "note": "Support `tx.origin` in RFQT quote requestor",
                "pr": 113
            }
        ],
        "timestamp": 1612950500
    },
    {
        "version": "5.8.2",
        "changes": [
            {
                "note": "Fix error when Multihop data is not present",
                "pr": 80
            }
        ],
        "timestamp": 1611869778
    },
    {
        "timestamp": 1611648096,
        "version": "5.8.1",
        "changes": [
            {
                "note": "Dependencies updated"
            }
        ]
    },
    {
        "version": "5.8.0",
        "changes": [
            {
                "note": "Automatically Discover Kyber reserves for tokens using `getTradingReserves`",
                "pr": 111
            },
            {
                "note": "Return `CallResults` from the Sampler",
                "pr": 111
            }
        ],
        "timestamp": 1610510890
    },
    {
        "version": "5.7.0",
        "changes": [
            {
                "note": "Add SPDX license identifiers to solidity files",
                "pr": 105
            }
        ]
    },
    {
        "timestamp": 1609802516,
        "version": "5.6.2",
        "changes": [
            {
                "note": "Dependencies updated"
            }
        ]
    },
    {
        "version": "5.6.1",
        "changes": [
            {
                "note": "Fix fillAmount `ExchangeProxySwapQuoteConsumer` encoding when quote is a BuyQuote"
            }
        ],
        "timestamp": 1609387311
    },
    {
        "version": "5.6.0",
        "changes": [
            {
                "note": "Added Mooniswap V2 factory address",
                "pr": 100
            }
        ],
        "timestamp": 1609113560
    },
    {
        "timestamp": 1608692071,
        "version": "5.5.3",
        "changes": [
            {
                "note": "Dependencies updated"
            }
        ]
    },
    {
        "timestamp": 1608245516,
        "version": "5.5.2",
        "changes": [
            {
                "note": "Dependencies updated"
            }
        ]
    },
    {
        "timestamp": 1608149382,
        "version": "5.5.1",
        "changes": [
            {
                "note": "Dependencies updated"
            }
        ]
    },
    {
        "version": "5.5.0",
        "changes": [
            {
                "note": "Bancor now supported in all pairs",
                "pr": 88
            }
        ],
        "timestamp": 1608105788
    },
    {
        "timestamp": 1607485227,
        "version": "5.4.2",
        "changes": [
            {
                "note": "Dependencies updated"
            }
        ]
    },
    {
        "timestamp": 1607381756,
        "version": "5.4.1",
        "changes": [
            {
                "note": "Dependencies updated"
            }
        ]
    },
    {
        "version": "5.4.0",
        "changes": [
            {
                "note": "Add `takerAssetToEthRate` and `makerAssetToEthRate` to swap quote response",
                "pr": 49
            }
        ],
        "timestamp": 1607373752
    },
    {
        "timestamp": 1607036724,
        "version": "5.3.1",
        "changes": [
            {
                "note": "Dependencies updated"
            }
        ]
    },
    {
        "version": "5.3.0",
        "changes": [
            {
                "note": "Added Crypto.com",
                "pr": 43
            },
            {
                "note": "Add `getQuoteInfoMinBuyAmount` to quote consumer utils",
                "pr": 62
            },
            {
                "note": "Add `unoptimizedQuoteInfo` and `unoptimizedOrders` to SwapQuoteBase",
                "pr": 62
            },
            {
                "note": "Add `unoptimizedPath` to OptimizerResult",
                "pr": 62
            },
            {
                "note": "Enable PLP VIP feature and add gasCost field to LiquidityProviderRegistry",
                "pr": 65
            }
        ],
        "timestamp": 1606961263
    },
    {
        "version": "5.2.0",
        "changes": [
            {
                "note": "Update Gas schedules",
                "pr": 34
            },
            {
                "note": "Return the maker/taker token decimals from the sampler as part of the `SwapQuote`",
                "pr": 34
            },
            {
                "note": "Disable off-chain sampling for Balancer and CREAM",
                "pr": 41
            }
        ],
        "timestamp": 1605763885
    },
    {
        "version": "5.1.1",
        "changes": [
            {
                "note": "Disable PLP VIP feature in EP swap quote consumer",
                "pr": 36
            }
        ],
        "timestamp": 1605320370
    },
    {
        "version": "5.1.0",
        "changes": [
            {
                "note": "Add support for LiquidityProvider feature in the swap quote consumer",
                "pr": 16
            },
            {
                "note": "Remove support for MultiBridge 😞",
                "pr": 16
            }
        ],
        "timestamp": 1605302002
    },
    {
        "timestamp": 1604620645,
        "version": "5.0.3",
        "changes": [
            {
                "note": "Dependencies updated"
            }
        ]
    },
    {
        "timestamp": 1604385937,
        "version": "5.0.2",
        "changes": [
            {
                "note": "Dependencies updated"
            },
            {
                "note": "adding Curve pools: PAX, hBTC, metapools: gUSD, hUSD, USDn, mUSD, tBTC",
                "pr": 26
            }
        ]
    },
    {
        "timestamp": 1604376968,
        "version": "5.0.1",
        "changes": [
            {
                "note": "Dependencies updated"
            }
        ]
    },
    {
        "version": "5.0.0",
        "changes": [
            {
                "note": "Support multiple `Shells` by supplying the `pool` address",
                "pr": 17
            },
            {
                "note": "Make use of Token Adjacency in more places. Moved as a parameter for the quote",
                "pr": 24
            }
        ],
        "timestamp": 1604355662
    },
    {
        "version": "4.8.1",
        "changes": [
            {
                "note": "Fix Gas schedule with `SnowSwap` and `Bancor`",
                "pr": 15
            }
        ],
        "timestamp": 1603851023
    },
    {
        "version": "4.8.0",
        "changes": [
            {
                "note": "Moved Bridge addresses into Asset-swapper",
                "pr": 4
            },
            {
                "note": "Updated Sampler to Solidity 0.6",
                "pr": 4
            }
        ],
        "timestamp": 1603833198
    },
    {
        "timestamp": 1603487270,
        "version": "4.7.1",
        "changes": [
            {
                "note": "Dependencies updated"
            }
        ]
    },
    {
        "version": "4.7.0",
        "changes": [
            {
                "note": "Return quoteReport from SwapQuoter functions",
                "pr": 2627
            },
            {
                "note": "Allow an empty override for sampler overrides",
                "pr": 2637
            },
            {
                "note": "Potentially heavy CPU functions inside the optimizer now yield to the event loop. As such they are now async.",
                "pr": 2637
            },
            {
                "note": "Support more varied curves",
                "pr": 2633
            },
            {
                "note": "Make path optimization go faster",
                "pr": 2640
            },
            {
                "note": "Adds `getBidAskLiquidityForMakerTakerAssetPairAsync` to return more detailed sample information",
                "pr": 2641
            },
            {
                "note": "Fix regression where a split on the same source was collapsed into a single fill",
                "pr": 2654
            },
            {
                "note": "Add support for buy token affiliate fees",
                "pr": 2658
            },
            {
                "note": "Fix optimization of buy paths",
                "pr": 2655
            },
            {
                "note": "Fix depth buy scale",
                "pr": 2659
            },
            {
                "note": "Adjust fill by ethToInputRate when ethToOutputRate is 0",
                "pr": 2660
            },
            {
                "note": "Add Bancor as liquidity source",
                "pr": 2650
            },
            {
                "note": "Added `mStable`",
                "pr": 2662
            },
            {
                "note": "Merge `erc20-bridge-sampler` into this package",
                "pr": 2664
            },
            {
                "note": "Added `Mooniswap`",
                "pr": 2675
            },
            {
                "note": "Stop requiring takerAddress for RFQ-T indicative quotes",
                "pr": 2684
            },
            {
                "note": "Added two-hop support",
                "pr": 2647
            },
            {
                "note": "Move ERC20BridgeSampler interfaces into `interfaces` directory",
                "pr": 2647
            },
            {
                "note": "Use on-chain sampling (sometimes) for Balancer",
                "pr": 2647
            },
            {
                "note": "Re-worked `Kyber` quotes supporting multiple reserves",
                "pr": 2683
            },
            {
                "note": "Enable Quote Report to be generated with an option `shouldGenerateQuoteReport`. Default is `false`",
                "pr": 2687
            },
            {
                "note": "Add `refundReceiver` to `ExchangeProxySwapQuoteConsumer` options.",
                "pr": 2657
            },
            {
                "note": "Use `IZeroExContract` in EP swap quote consumer.",
                "pr": 2657
            },
            {
                "note": "Set `rfqtTakerAddress` to null in EP consumer",
                "pr": 2692
            },
            {
                "note": "Return Mooniswap pool in sampler and encode it in bridge data",
                "pr": 2692
            },
            {
                "note": "Added `Swerve`",
                "pr": 2698
            },
            {
                "note": "Added `SushiSwap`",
                "pr": 2698
            },
            {
                "note": "Add uniswap VIP support",
                "pr": 2703
            },
            {
                "note": "Add `includedSources` support",
                "pr": 2703
            },
            {
                "note": "Added `Curve` Tripool",
                "pr": 2708
            },
            {
                "note": "Pass back fillData from quote reporter",
                "pr": 2702
            },
            {
                "note": "Fix Balancer sampling",
                "pr": 2711
            },
            {
                "note": "Respect max slippage in EP consumer",
                "pr": 2712
            },
            {
                "note": "Introduced Path class, exchangeProxyOverhead parameter",
                "pr": 2691
            },
            {
                "note": "Added `Shell`",
                "pr": 2722
            },
            {
                "note": "Fix exchange proxy overhead gas being scaled by gas price",
                "pr": 2723
            },
            {
                "note": "Remove 0x-API swap/v0-specifc code from asset-swapper",
                "pr": 2725
            },
            {
                "note": "Added `DODO`",
                "pr": 2701
            },
            {
                "note": "Fix for some edge cases with `includedSources` and `MultiHop`",
                "pr": 2730
            },
            {
                "note": "Introduced `excludedFeeSources` to disable sources when determining the price of an asset in ETH",
                "pr": 2731
            },
            {
                "note": "Support `DODO` Trade Allowed parameter to automatically disable the pool",
                "pr": 2732
            },
            {
                "note": "Added `SwerveBridge` and `SnowSwapBridge` deployed addresses",
                "pr": 7
            }
        ],
        "timestamp": 1603265572
    },
    {
        "version": "4.6.0",
        "changes": [
            {
                "note": "Use internal Eth Gas Station proxy",
                "pr": 2614
            },
            {
                "note": "Renamed RFQT request parameters",
                "pr": 2582
            },
            {
                "note": "Fix worst case asset amount calculations.",
                "pr": 2615
            },
            {
                "note": "Specify EthGasStation url as an optional parameter",
                "pr": 2617
            },
            {
                "note": "Singleton Gas Price Oracle",
                "pr": 2619
            },
            {
                "note": "\"Fix\" forwarder buys of low decimal tokens.",
                "pr": 2618
            },
            {
                "note": "Add Balancer support",
                "pr": 2613
            },
            {
                "note": "Consolidate UniswapV2 sources, Curve sources in `ERC20BridgeSource` enum",
                "pr": 2613
            },
            {
                "note": "Change gas/fee schedule values from constants to functions returning numbers",
                "pr": 2613
            },
            {
                "note": "Specify overrides to the ERC20Sampler contract, by default the latest bytecode is the override",
                "pr": 2629
            }
        ],
        "timestamp": 1594788383
    },
    {
        "version": "4.5.0",
        "changes": [
            {
                "note": "Add support for private liquidity providers",
                "pr": 2505
            },
            {
                "note": "Big refactor of market operation utils",
                "pr": 2513
            },
            {
                "note": "Remove `dustFractionThreshold`, `noConflicts` options.",
                "pr": 2513
            },
            {
                "note": "Revamp fill optimization algorithm",
                "pr": 2513
            },
            {
                "note": "Add fallback orders to quotes via `allowFallback` option.",
                "pr": 2513
            },
            {
                "note": "Add `maxFallbackSlippage` option.",
                "pr": 2513
            },
            {
                "note": "Fix fee schedule not being scaled by gas price.",
                "pr": 2522
            },
            {
                "note": "Fix quote optimizer bug not properly accounting for fees.",
                "pr": 2526
            },
            {
                "note": "Fix `getBatchMarketBuyOrdersAsync` throwing NO_OPTIMAL_PATH",
                "pr": 2533
            },
            {
                "note": "Add DFB support + refactor swap quote calculator utils",
                "pr": 2536
            },
            {
                "note": "Add support for RFQ-T, querying maker-hosted endpoints for quotes to be submitted by the taker",
                "pr": 2541
            },
            {
                "note": "Add support for indicative (non-committal) quotes via RFQ-T",
                "pr": 2555
            },
            {
                "note": "Collapse `LiquidityProvider` into `DexForwarderBridge`",
                "pr": 2560
            },
            {
                "note": "Added Curve `sUSD`",
                "pr": 2563
            },
            {
                "note": "Fix sporadically failing quote simulation tests",
                "pr": 2564
            },
            {
                "note": "Apply Native order penalty inline with the target amount",
                "pr": 2565
            },
            {
                "note": "Remove Kyber exclusion when Uniswap/Eth2Dai is present",
                "pr": 2575
            },
            {
                "note": "Expose fills object in asset-swapper quote orders",
                "pr": 2583
            },
            {
                "note": "Increase timeout for tests",
                "pr": 2587
            },
            {
                "note": "Add support for Uniswap V2",
                "pr": 2599
            },
            {
                "note": "Add support for MultiBridge",
                "pr": 2593
            },
            {
                "note": "Fix Uniswap V2 path ordering",
                "pr": 2601
            },
            {
                "note": "Add exchange proxy support",
                "pr": 2591
            }
        ],
        "timestamp": 1592969527
    },
    {
        "version": "4.4.0",
        "changes": [
            {
                "note": "Add support for ERC721 assets",
                "pr": 2491
            },
            {
                "note": "Add destroy for gas heartbeat",
                "pr": 2492
            },
            {
                "note": "Added `BUSD` Curve",
                "pr": 2506
            },
            {
                "note": "Updated `Compound` Curve address",
                "pr": 2506
            }
        ],
        "timestamp": 1583220306
    },
    {
        "version": "4.3.2",
        "changes": [
            {
                "note": "Fix order native pruning by fill amount",
                "pr": 2500
            }
        ],
        "timestamp": 1582837861
    },
    {
        "timestamp": 1582677073,
        "version": "4.3.1",
        "changes": [
            {
                "note": "Dependencies updated"
            }
        ]
    },
    {
        "version": "4.3.0",
        "changes": [
            {
                "note": "Add `fees` to `GetMarketOrdersOpts`",
                "pr": 2481
            },
            {
                "note": "Incorporate fees into fill optimization",
                "pr": 2481
            }
        ],
        "timestamp": 1582623685
    },
    {
        "version": "4.2.0",
        "changes": [
            {
                "note": "Use `batchCall()` version of the `ERC20BridgeSampler` contract",
                "pr": 2477
            },
            {
                "note": "Support for sampling Curve contracts",
                "pr": 2483
            }
        ],
        "timestamp": 1581748629
    },
    {
        "timestamp": 1581204851,
        "version": "4.1.2",
        "changes": [
            {
                "note": "Dependencies updated"
            }
        ]
    },
    {
        "version": "4.1.1",
        "changes": [
            {
                "note": "Fix bug with liquidity source breakdown",
                "pr": 2472
            },
            {
                "note": "Prune orders before creating a dummy order for the Sampler",
                "pr": 2470
            },
            {
                "note": "Bump sampler gas limit to 60e6",
                "pr": 2471
            }
        ],
        "timestamp": 1580988106
    },
    {
        "version": "4.1.0",
        "changes": [
            {
                "note": "Allow contract addresses to be passed as optional constructor ags instead of hardcoding",
                "pr": 2461
            },
            {
                "note": "Add swap quote liquidity source breakdown",
                "pr": 2465
            }
        ],
        "timestamp": 1580811564
    },
    {
        "version": "4.0.1",
        "changes": [
            {
                "note": "Fix underestimated protocol fee in worst case quote.",
                "pr": 2452
            }
        ],
        "timestamp": 1579744659
    },
    {
        "version": "4.0.0",
        "changes": [
            {
                "note": "Upgrade to new `Forwarder` contract with flat affiliate fees.",
                "pr": 2432
            },
            {
                "note": "Remove `getSmartContractParamsOrThrow()` from `SwapQuoteConsumer`s.",
                "pr": 2432
            },
            {
                "note": "Added `getBatchMarketBuySwapQuoteForAssetDataAsync` on `SwapQuoter`",
                "pr": 2427
            },
            {
                "note": "Add exponential sampling distribution and `sampleDistributionBase` option to `SwapQuoter`",
                "pr": 2427
            },
            {
                "note": "Compute more accurate best quote price",
                "pr": 2427
            },
            {
                "note": "Change Exchange sell function from `marketSellOrdersNoThrow` to `marketSellOrdersFillOrKill`",
                "pr": 2450
            }
        ],
        "timestamp": 1579682890
    },
    {
        "version": "3.0.3",
        "changes": [
            {
                "note": "Ignore zero sample results from the sampler contract.",
                "pr": 2406
            },
            {
                "note": "Increase default `runLimit` from `1024` to `4096`.",
                "pr": 2406
            },
            {
                "note": "Increase default `numSamples` from `8` to `10`",
                "pr": 2406
            },
            {
                "note": "Fix ordering of optimized orders.",
                "pr": 2406
            },
            {
                "note": "Fix best and worst quotes being reversed sometimes.",
                "pr": 2406
            },
            {
                "note": "Fix rounding of quoted asset amounts.",
                "pr": 2406
            },
            {
                "note": "Undo bridge slippage in best case quote calculation.",
                "pr": 2406
            },
            {
                "note": "Compare equivalent asset data when validating quotes and checking fee asset data.",
                "pr": 2421
            }
        ],
        "timestamp": 1578272714
    },
    {
        "version": "3.0.2",
        "changes": [
            {
                "note": "Fix gasPrice from `ethgasstation` to be in WEI instead of GWEI",
                "pr": 2393
            },
            {
                "note": "Add aggregator utils",
                "pr": 2353
            }
        ],
        "timestamp": 1576540892
    },
    {
        "timestamp": 1575931811,
        "version": "3.0.1",
        "changes": [
            {
                "note": "Dependencies updated"
            }
        ]
    },
    {
        "version": "3.0.0",
        "changes": [
            {
                "note": "Refactor of logic for marketBuy/marketSell order pruning and selecting, introduced protocol fees, and refactored types used by the package",
                "pr": 2272
            },
            {
                "note": "Incorporate paying protocol fees.",
                "pr": 2350
            },
            {
                "note": "Update BigNumber version to ~9.0.0",
                "pr": 2342
            },
            {
                "note": "All references to network ID have been removed, and references to chain ID have been introduced instead",
                "pr": 2313
            }
        ],
        "timestamp": 1575296764
    },
    {
        "version": "2.1.0-beta.4",
        "changes": [
            {
                "note": "Dependencies updated"
            }
        ],
        "timestamp": 1575290197
    },
    {
        "version": "2.1.0-beta.3",
        "changes": [
            {
                "note": "Refactor of logic for marketBuy/marketSell order pruning and selecting, introduced protocol fees, and refactored types used by the package",
                "pr": 2272
            },
            {
                "note": "Incorporate paying protocol fees.",
                "pr": 2350
            }
        ],
        "timestamp": 1574238768
    },
    {
        "version": "2.1.0-beta.2",
        "changes": [
            {
                "note": "Update BigNumber version to ~9.0.0",
                "pr": 2342
            }
        ],
        "timestamp": 1573159180
    },
    {
        "version": "2.1.0-beta.1",
        "changes": [
            {
                "note": "All references to network ID have been removed, and references to chain ID have been introduced instead",
                "pr": 2313
            }
        ],
        "timestamp": 1573159180
    },
    {
        "version": "2.1.0-beta.0",
        "changes": [
            {
                "note": "Dependencies updated"
            }
        ],
        "timestamp": 1570135330
    },
    {
        "version": "2.0.0",
        "changes": [
            {
                "note": "AssetSwapper to use `@0x/orderbook` to fetch and subscribe to order updates",
                "pr": 2056
            }
        ],
        "timestamp": 1568744790
    },
    {
        "timestamp": 1567521715,
        "version": "1.0.3",
        "changes": [
            {
                "note": "Dependencies updated"
            }
        ]
    },
    {
        "timestamp": 1566446343,
        "version": "1.0.2",
        "changes": [
            {
                "note": "Dependencies updated"
            }
        ]
    },
    {
        "timestamp": 1565296576,
        "version": "1.0.1",
        "changes": [
            {
                "note": "Dependencies updated"
            }
        ]
    },
    {
        "version": "1.0.0",
        "changes": [
            {
                "note": "Added optimization utils to consumer output",
                "pr": 1988
            },
            {
                "note": "Expanded test coverage",
                "pr": 1980
            }
        ],
        "timestamp": 1564604963
    },
    {
        "timestamp": 1563957393,
        "version": "0.0.5",
        "changes": [
            {
                "note": "Dependencies updated"
            }
        ]
    },
    {
        "timestamp": 1563193019,
        "version": "0.0.4",
        "changes": [
            {
                "note": "Switched MarketOperation type to enum and expanded default constants configuration",
                "pr": 1959
            },
            {
                "note": "Added additional options to control asset-swapper behavior and optimized consumer output",
                "pr": 1966
            }
        ]
    },
    {
        "timestamp": 1563047529,
        "version": "0.0.3",
        "changes": [
            {
                "note": "Dependencies updated"
            }
        ]
    },
    {
        "timestamp": 1563006338,
        "version": "0.0.2",
        "changes": [
            {
                "note": "Dependencies updated"
            }
        ]
    },
    {
        "version": "0.0.1",
        "changes": [
            {
                "note": "Refactored asset-buyer into asset-swapper to support ERC<>ERC marketSell and marketBuy operations",
                "pr": 1845
            }
        ]
    }
]<|MERGE_RESOLUTION|>--- conflicted
+++ resolved
@@ -3,18 +3,15 @@
         "version": "16.55.0",
         "changes": [
             {
-<<<<<<< HEAD
                 "note": "Add RadioShack",
                 "pr": 460
-            }
-        ],
-        "timestamp": 1649283404
-=======
+            },
+            {
                 "note": "Fix fillRfqOrder VIP being used for swaps that need transformERC20",
                 "pr": 461
             }
-        ]
->>>>>>> fa4c3a4f
+        ],
+        "timestamp": 1649283404
     },
     {
         "version": "16.54.0",

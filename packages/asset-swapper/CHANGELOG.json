[
    {
<<<<<<< HEAD
        "version": "6.7.0",
        "changes": [
            {
                "note": "Support PancakeSwap V2",
                "pr": 211
=======
        "version": "6.6.1",
        "changes": [
            {
                "note": "Fixing Positive Slippage logic to not force the EP route",
                "pr": 209
>>>>>>> 9a17ce13
            }
        ]
    },
    {
        "version": "6.6.0",
        "changes": [
            {
                "note": "Support `Ropsten` network",
                "pr": 203
            }
        ],
        "timestamp": 1618592834
    },
    {
        "version": "6.5.3",
        "changes": [
            {
                "note": "Apply slippage to bridge orders in consumer",
                "pr": 198
            }
        ],
        "timestamp": 1618433771
    },
    {
        "timestamp": 1618314654,
        "version": "6.5.2",
        "changes": [
            {
                "note": "Dependencies updated"
            }
        ]
    },
    {
        "timestamp": 1618259868,
        "version": "6.5.1",
        "changes": [
            {
                "note": "Dependencies updated"
            }
        ]
    },
    {
        "version": "6.5.0",
        "changes": [
            {
                "note": "Add Kyber DMM to Ethereum mainnet",
                "pr": 194
            },
            {
                "note": "Add default LiquidityProvider registry and allow LiquidityProvider gasCost to be a function of tokens",
                "pr": 196
            }
        ],
        "timestamp": 1617913615
    },
    {
        "version": "6.4.0",
        "changes": [
            {
                "note": "Added Component, Smoothy, Saddle, Curve open pools, tweeks gas schedule, adding SushiSwap as a fee quote source",
                "pr": 182
            },
            {
                "note": "Use SOURCE_FLAGS.rfqOrder in comparisonPrice",
                "pr": 177
            },
            {
                "note": "Add a cancel token to ensure timeouts are respected",
                "pr": 176
            },
            {
                "note": "Rename {Rfqt=>Rfq} for many types in Asset Swapper",
                "pr": 179
            },
            {
                "note": "improve logging for alt RFQ requests",
                "pr": 158
            },
            {
                "note": "Use new bridge source ID encoding.",
                "pr": 162
            },
            {
                "note": "Refactor to provide chain id specific addresses",
                "pr": 163
            },
            {
                "note": "Added PancakeSwap and BakerySwap on Chain 56",
                "pr": 163
            },
            {
                "note": "Added Nerve and Dodo (v1) to BSC",
                "pr": 181
            }
        ],
        "timestamp": 1617311315
    },
    {
        "version": "6.3.0",
        "changes": [
            {
                "note": "Add MooniswapLiquidityProvider \"direct\" route to EP consumer.",
                "pr": 143
            },
            {
                "note": "Enable the ability to send RFQT requests thru a proxy",
                "pr": 159
            },
            {
                "note": "Add support for MultiplexFeature",
                "pr": 168
            }
        ],
        "timestamp": 1616005394
    },
    {
        "version": "6.2.0",
        "changes": [
            {
                "note": "drop curve Y and BUSD pools",
                "pr": 161
            }
        ],
        "timestamp": 1614645844
    },
    {
        "version": "6.1.0",
        "changes": [
            {
                "note": "Filter MultiHop where second source is not present",
                "pr": 138
            },
            {
                "note": "Add CurveLiquidityProvider \"direct\" route to EP consumer.",
                "pr": 127
            },
            {
                "note": "Fix compiler error on `ILiquidityProvider` call",
                "pr": 127
            },
            {
                "note": "Add deployed `CurveLiquidityProvider` addresses",
                "pr": 144
            },
            {
                "note": "Support `Mirror Protocol` with hops to `UST`",
                "pr": 142
            },
            {
                "note": "Fix protocol fee in fee schedule for `RfqOrder`",
                "pr": 146
            },
            {
                "note": "Special case BNB in uni v1 sampler",
                "pr": 147
            },
            {
                "note": "Create `FakeTaker` contract to get result data and gas used",
                "pr": 151
            },
            {
                "note": "Added support for `Dodo` v2",
                "pr": 152
            },
            {
                "note": "Added support for `Linkswap`",
                "pr": 153
            },
            {
                "note": "Re-add WBTC in default intermediate hops",
                "pr": 154
            },
            {
                "note": "Add an alternative RFQ market making implementation",
                "pr": 139
            },
            {
                "note": "Added an opt-in `PositiveSlippageAffiliateFee`",
                "pr": 101
            }
        ],
        "timestamp": 1614141718
    },
    {
        "version": "6.0.0",
        "changes": [
            {
                "note": "Pull top 250 Balancer pairs on initialization",
                "pr": 113
            },
            {
                "note": "Support v4 `RFQ` and `Limit` orders",
                "pr": 113
            },
            {
                "note": "Refactor to consume latest `FillQuoteTransformer`",
                "pr": 113
            },
            {
                "note": "Enable `fillData` for all sources, no longer optional",
                "pr": 113
            },
            {
                "note": "Support `tx.origin` in RFQT quote requestor",
                "pr": 113
            }
        ],
        "timestamp": 1612950500
    },
    {
        "version": "5.8.2",
        "changes": [
            {
                "note": "Fix error when Multihop data is not present",
                "pr": 80
            }
        ],
        "timestamp": 1611869778
    },
    {
        "timestamp": 1611648096,
        "version": "5.8.1",
        "changes": [
            {
                "note": "Dependencies updated"
            }
        ]
    },
    {
        "version": "5.8.0",
        "changes": [
            {
                "note": "Automatically Discover Kyber reserves for tokens using `getTradingReserves`",
                "pr": 111
            },
            {
                "note": "Return `CallResults` from the Sampler",
                "pr": 111
            }
        ],
        "timestamp": 1610510890
    },
    {
        "version": "5.7.0",
        "changes": [
            {
                "note": "Add SPDX license identifiers to solidity files",
                "pr": 105
            }
        ]
    },
    {
        "timestamp": 1609802516,
        "version": "5.6.2",
        "changes": [
            {
                "note": "Dependencies updated"
            }
        ]
    },
    {
        "version": "5.6.1",
        "changes": [
            {
                "note": "Fix fillAmount `ExchangeProxySwapQuoteConsumer` encoding when quote is a BuyQuote"
            }
        ],
        "timestamp": 1609387311
    },
    {
        "version": "5.6.0",
        "changes": [
            {
                "note": "Added Mooniswap V2 factory address",
                "pr": 100
            }
        ],
        "timestamp": 1609113560
    },
    {
        "timestamp": 1608692071,
        "version": "5.5.3",
        "changes": [
            {
                "note": "Dependencies updated"
            }
        ]
    },
    {
        "timestamp": 1608245516,
        "version": "5.5.2",
        "changes": [
            {
                "note": "Dependencies updated"
            }
        ]
    },
    {
        "timestamp": 1608149382,
        "version": "5.5.1",
        "changes": [
            {
                "note": "Dependencies updated"
            }
        ]
    },
    {
        "version": "5.5.0",
        "changes": [
            {
                "note": "Bancor now supported in all pairs",
                "pr": 88
            }
        ],
        "timestamp": 1608105788
    },
    {
        "timestamp": 1607485227,
        "version": "5.4.2",
        "changes": [
            {
                "note": "Dependencies updated"
            }
        ]
    },
    {
        "timestamp": 1607381756,
        "version": "5.4.1",
        "changes": [
            {
                "note": "Dependencies updated"
            }
        ]
    },
    {
        "version": "5.4.0",
        "changes": [
            {
                "note": "Add `takerAssetToEthRate` and `makerAssetToEthRate` to swap quote response",
                "pr": 49
            }
        ],
        "timestamp": 1607373752
    },
    {
        "timestamp": 1607036724,
        "version": "5.3.1",
        "changes": [
            {
                "note": "Dependencies updated"
            }
        ]
    },
    {
        "version": "5.3.0",
        "changes": [
            {
                "note": "Added Crypto.com",
                "pr": 43
            },
            {
                "note": "Add `getQuoteInfoMinBuyAmount` to quote consumer utils",
                "pr": 62
            },
            {
                "note": "Add `unoptimizedQuoteInfo` and `unoptimizedOrders` to SwapQuoteBase",
                "pr": 62
            },
            {
                "note": "Add `unoptimizedPath` to OptimizerResult",
                "pr": 62
            },
            {
                "note": "Enable PLP VIP feature and add gasCost field to LiquidityProviderRegistry",
                "pr": 65
            }
        ],
        "timestamp": 1606961263
    },
    {
        "version": "5.2.0",
        "changes": [
            {
                "note": "Update Gas schedules",
                "pr": 34
            },
            {
                "note": "Return the maker/taker token decimals from the sampler as part of the `SwapQuote`",
                "pr": 34
            },
            {
                "note": "Disable off-chain sampling for Balancer and CREAM",
                "pr": 41
            }
        ],
        "timestamp": 1605763885
    },
    {
        "version": "5.1.1",
        "changes": [
            {
                "note": "Disable PLP VIP feature in EP swap quote consumer",
                "pr": 36
            }
        ],
        "timestamp": 1605320370
    },
    {
        "version": "5.1.0",
        "changes": [
            {
                "note": "Add support for LiquidityProvider feature in the swap quote consumer",
                "pr": 16
            },
            {
                "note": "Remove support for MultiBridge 😞",
                "pr": 16
            }
        ],
        "timestamp": 1605302002
    },
    {
        "timestamp": 1604620645,
        "version": "5.0.3",
        "changes": [
            {
                "note": "Dependencies updated"
            }
        ]
    },
    {
        "timestamp": 1604385937,
        "version": "5.0.2",
        "changes": [
            {
                "note": "Dependencies updated"
            },
            {
                "note": "adding Curve pools: PAX, hBTC, metapools: gUSD, hUSD, USDn, mUSD, tBTC",
                "pr": 26
            }
        ]
    },
    {
        "timestamp": 1604376968,
        "version": "5.0.1",
        "changes": [
            {
                "note": "Dependencies updated"
            }
        ]
    },
    {
        "version": "5.0.0",
        "changes": [
            {
                "note": "Support multiple `Shells` by supplying the `pool` address",
                "pr": 17
            },
            {
                "note": "Make use of Token Adjacency in more places. Moved as a parameter for the quote",
                "pr": 24
            }
        ],
        "timestamp": 1604355662
    },
    {
        "version": "4.8.1",
        "changes": [
            {
                "note": "Fix Gas schedule with `SnowSwap` and `Bancor`",
                "pr": 15
            }
        ],
        "timestamp": 1603851023
    },
    {
        "version": "4.8.0",
        "changes": [
            {
                "note": "Moved Bridge addresses into Asset-swapper",
                "pr": 4
            },
            {
                "note": "Updated Sampler to Solidity 0.6",
                "pr": 4
            }
        ],
        "timestamp": 1603833198
    },
    {
        "timestamp": 1603487270,
        "version": "4.7.1",
        "changes": [
            {
                "note": "Dependencies updated"
            }
        ]
    },
    {
        "version": "4.7.0",
        "changes": [
            {
                "note": "Return quoteReport from SwapQuoter functions",
                "pr": 2627
            },
            {
                "note": "Allow an empty override for sampler overrides",
                "pr": 2637
            },
            {
                "note": "Potentially heavy CPU functions inside the optimizer now yield to the event loop. As such they are now async.",
                "pr": 2637
            },
            {
                "note": "Support more varied curves",
                "pr": 2633
            },
            {
                "note": "Make path optimization go faster",
                "pr": 2640
            },
            {
                "note": "Adds `getBidAskLiquidityForMakerTakerAssetPairAsync` to return more detailed sample information",
                "pr": 2641
            },
            {
                "note": "Fix regression where a split on the same source was collapsed into a single fill",
                "pr": 2654
            },
            {
                "note": "Add support for buy token affiliate fees",
                "pr": 2658
            },
            {
                "note": "Fix optimization of buy paths",
                "pr": 2655
            },
            {
                "note": "Fix depth buy scale",
                "pr": 2659
            },
            {
                "note": "Adjust fill by ethToInputRate when ethToOutputRate is 0",
                "pr": 2660
            },
            {
                "note": "Add Bancor as liquidity source",
                "pr": 2650
            },
            {
                "note": "Added `mStable`",
                "pr": 2662
            },
            {
                "note": "Merge `erc20-bridge-sampler` into this package",
                "pr": 2664
            },
            {
                "note": "Added `Mooniswap`",
                "pr": 2675
            },
            {
                "note": "Stop requiring takerAddress for RFQ-T indicative quotes",
                "pr": 2684
            },
            {
                "note": "Added two-hop support",
                "pr": 2647
            },
            {
                "note": "Move ERC20BridgeSampler interfaces into `interfaces` directory",
                "pr": 2647
            },
            {
                "note": "Use on-chain sampling (sometimes) for Balancer",
                "pr": 2647
            },
            {
                "note": "Re-worked `Kyber` quotes supporting multiple reserves",
                "pr": 2683
            },
            {
                "note": "Enable Quote Report to be generated with an option `shouldGenerateQuoteReport`. Default is `false`",
                "pr": 2687
            },
            {
                "note": "Add `refundReceiver` to `ExchangeProxySwapQuoteConsumer` options.",
                "pr": 2657
            },
            {
                "note": "Use `IZeroExContract` in EP swap quote consumer.",
                "pr": 2657
            },
            {
                "note": "Set `rfqtTakerAddress` to null in EP consumer",
                "pr": 2692
            },
            {
                "note": "Return Mooniswap pool in sampler and encode it in bridge data",
                "pr": 2692
            },
            {
                "note": "Added `Swerve`",
                "pr": 2698
            },
            {
                "note": "Added `SushiSwap`",
                "pr": 2698
            },
            {
                "note": "Add uniswap VIP support",
                "pr": 2703
            },
            {
                "note": "Add `includedSources` support",
                "pr": 2703
            },
            {
                "note": "Added `Curve` Tripool",
                "pr": 2708
            },
            {
                "note": "Pass back fillData from quote reporter",
                "pr": 2702
            },
            {
                "note": "Fix Balancer sampling",
                "pr": 2711
            },
            {
                "note": "Respect max slippage in EP consumer",
                "pr": 2712
            },
            {
                "note": "Introduced Path class, exchangeProxyOverhead parameter",
                "pr": 2691
            },
            {
                "note": "Added `Shell`",
                "pr": 2722
            },
            {
                "note": "Fix exchange proxy overhead gas being scaled by gas price",
                "pr": 2723
            },
            {
                "note": "Remove 0x-API swap/v0-specifc code from asset-swapper",
                "pr": 2725
            },
            {
                "note": "Added `DODO`",
                "pr": 2701
            },
            {
                "note": "Fix for some edge cases with `includedSources` and `MultiHop`",
                "pr": 2730
            },
            {
                "note": "Introduced `excludedFeeSources` to disable sources when determining the price of an asset in ETH",
                "pr": 2731
            },
            {
                "note": "Support `DODO` Trade Allowed parameter to automatically disable the pool",
                "pr": 2732
            },
            {
                "note": "Added `SwerveBridge` and `SnowSwapBridge` deployed addresses",
                "pr": 7
            }
        ],
        "timestamp": 1603265572
    },
    {
        "version": "4.6.0",
        "changes": [
            {
                "note": "Use internal Eth Gas Station proxy",
                "pr": 2614
            },
            {
                "note": "Renamed RFQT request parameters",
                "pr": 2582
            },
            {
                "note": "Fix worst case asset amount calculations.",
                "pr": 2615
            },
            {
                "note": "Specify EthGasStation url as an optional parameter",
                "pr": 2617
            },
            {
                "note": "Singleton Gas Price Oracle",
                "pr": 2619
            },
            {
                "note": "\"Fix\" forwarder buys of low decimal tokens.",
                "pr": 2618
            },
            {
                "note": "Add Balancer support",
                "pr": 2613
            },
            {
                "note": "Consolidate UniswapV2 sources, Curve sources in `ERC20BridgeSource` enum",
                "pr": 2613
            },
            {
                "note": "Change gas/fee schedule values from constants to functions returning numbers",
                "pr": 2613
            },
            {
                "note": "Specify overrides to the ERC20Sampler contract, by default the latest bytecode is the override",
                "pr": 2629
            }
        ],
        "timestamp": 1594788383
    },
    {
        "version": "4.5.0",
        "changes": [
            {
                "note": "Add support for private liquidity providers",
                "pr": 2505
            },
            {
                "note": "Big refactor of market operation utils",
                "pr": 2513
            },
            {
                "note": "Remove `dustFractionThreshold`, `noConflicts` options.",
                "pr": 2513
            },
            {
                "note": "Revamp fill optimization algorithm",
                "pr": 2513
            },
            {
                "note": "Add fallback orders to quotes via `allowFallback` option.",
                "pr": 2513
            },
            {
                "note": "Add `maxFallbackSlippage` option.",
                "pr": 2513
            },
            {
                "note": "Fix fee schedule not being scaled by gas price.",
                "pr": 2522
            },
            {
                "note": "Fix quote optimizer bug not properly accounting for fees.",
                "pr": 2526
            },
            {
                "note": "Fix `getBatchMarketBuyOrdersAsync` throwing NO_OPTIMAL_PATH",
                "pr": 2533
            },
            {
                "note": "Add DFB support + refactor swap quote calculator utils",
                "pr": 2536
            },
            {
                "note": "Add support for RFQ-T, querying maker-hosted endpoints for quotes to be submitted by the taker",
                "pr": 2541
            },
            {
                "note": "Add support for indicative (non-committal) quotes via RFQ-T",
                "pr": 2555
            },
            {
                "note": "Collapse `LiquidityProvider` into `DexForwarderBridge`",
                "pr": 2560
            },
            {
                "note": "Added Curve `sUSD`",
                "pr": 2563
            },
            {
                "note": "Fix sporadically failing quote simulation tests",
                "pr": 2564
            },
            {
                "note": "Apply Native order penalty inline with the target amount",
                "pr": 2565
            },
            {
                "note": "Remove Kyber exclusion when Uniswap/Eth2Dai is present",
                "pr": 2575
            },
            {
                "note": "Expose fills object in asset-swapper quote orders",
                "pr": 2583
            },
            {
                "note": "Increase timeout for tests",
                "pr": 2587
            },
            {
                "note": "Add support for Uniswap V2",
                "pr": 2599
            },
            {
                "note": "Add support for MultiBridge",
                "pr": 2593
            },
            {
                "note": "Fix Uniswap V2 path ordering",
                "pr": 2601
            },
            {
                "note": "Add exchange proxy support",
                "pr": 2591
            }
        ],
        "timestamp": 1592969527
    },
    {
        "version": "4.4.0",
        "changes": [
            {
                "note": "Add support for ERC721 assets",
                "pr": 2491
            },
            {
                "note": "Add destroy for gas heartbeat",
                "pr": 2492
            },
            {
                "note": "Added `BUSD` Curve",
                "pr": 2506
            },
            {
                "note": "Updated `Compound` Curve address",
                "pr": 2506
            }
        ],
        "timestamp": 1583220306
    },
    {
        "version": "4.3.2",
        "changes": [
            {
                "note": "Fix order native pruning by fill amount",
                "pr": 2500
            }
        ],
        "timestamp": 1582837861
    },
    {
        "timestamp": 1582677073,
        "version": "4.3.1",
        "changes": [
            {
                "note": "Dependencies updated"
            }
        ]
    },
    {
        "version": "4.3.0",
        "changes": [
            {
                "note": "Add `fees` to `GetMarketOrdersOpts`",
                "pr": 2481
            },
            {
                "note": "Incorporate fees into fill optimization",
                "pr": 2481
            }
        ],
        "timestamp": 1582623685
    },
    {
        "version": "4.2.0",
        "changes": [
            {
                "note": "Use `batchCall()` version of the `ERC20BridgeSampler` contract",
                "pr": 2477
            },
            {
                "note": "Support for sampling Curve contracts",
                "pr": 2483
            }
        ],
        "timestamp": 1581748629
    },
    {
        "timestamp": 1581204851,
        "version": "4.1.2",
        "changes": [
            {
                "note": "Dependencies updated"
            }
        ]
    },
    {
        "version": "4.1.1",
        "changes": [
            {
                "note": "Fix bug with liquidity source breakdown",
                "pr": 2472
            },
            {
                "note": "Prune orders before creating a dummy order for the Sampler",
                "pr": 2470
            },
            {
                "note": "Bump sampler gas limit to 60e6",
                "pr": 2471
            }
        ],
        "timestamp": 1580988106
    },
    {
        "version": "4.1.0",
        "changes": [
            {
                "note": "Allow contract addresses to be passed as optional constructor ags instead of hardcoding",
                "pr": 2461
            },
            {
                "note": "Add swap quote liquidity source breakdown",
                "pr": 2465
            }
        ],
        "timestamp": 1580811564
    },
    {
        "version": "4.0.1",
        "changes": [
            {
                "note": "Fix underestimated protocol fee in worst case quote.",
                "pr": 2452
            }
        ],
        "timestamp": 1579744659
    },
    {
        "version": "4.0.0",
        "changes": [
            {
                "note": "Upgrade to new `Forwarder` contract with flat affiliate fees.",
                "pr": 2432
            },
            {
                "note": "Remove `getSmartContractParamsOrThrow()` from `SwapQuoteConsumer`s.",
                "pr": 2432
            },
            {
                "note": "Added `getBatchMarketBuySwapQuoteForAssetDataAsync` on `SwapQuoter`",
                "pr": 2427
            },
            {
                "note": "Add exponential sampling distribution and `sampleDistributionBase` option to `SwapQuoter`",
                "pr": 2427
            },
            {
                "note": "Compute more accurate best quote price",
                "pr": 2427
            },
            {
                "note": "Change Exchange sell function from `marketSellOrdersNoThrow` to `marketSellOrdersFillOrKill`",
                "pr": 2450
            }
        ],
        "timestamp": 1579682890
    },
    {
        "version": "3.0.3",
        "changes": [
            {
                "note": "Ignore zero sample results from the sampler contract.",
                "pr": 2406
            },
            {
                "note": "Increase default `runLimit` from `1024` to `4096`.",
                "pr": 2406
            },
            {
                "note": "Increase default `numSamples` from `8` to `10`",
                "pr": 2406
            },
            {
                "note": "Fix ordering of optimized orders.",
                "pr": 2406
            },
            {
                "note": "Fix best and worst quotes being reversed sometimes.",
                "pr": 2406
            },
            {
                "note": "Fix rounding of quoted asset amounts.",
                "pr": 2406
            },
            {
                "note": "Undo bridge slippage in best case quote calculation.",
                "pr": 2406
            },
            {
                "note": "Compare equivalent asset data when validating quotes and checking fee asset data.",
                "pr": 2421
            }
        ],
        "timestamp": 1578272714
    },
    {
        "version": "3.0.2",
        "changes": [
            {
                "note": "Fix gasPrice from `ethgasstation` to be in WEI instead of GWEI",
                "pr": 2393
            },
            {
                "note": "Add aggregator utils",
                "pr": 2353
            }
        ],
        "timestamp": 1576540892
    },
    {
        "timestamp": 1575931811,
        "version": "3.0.1",
        "changes": [
            {
                "note": "Dependencies updated"
            }
        ]
    },
    {
        "version": "3.0.0",
        "changes": [
            {
                "note": "Refactor of logic for marketBuy/marketSell order pruning and selecting, introduced protocol fees, and refactored types used by the package",
                "pr": 2272
            },
            {
                "note": "Incorporate paying protocol fees.",
                "pr": 2350
            },
            {
                "note": "Update BigNumber version to ~9.0.0",
                "pr": 2342
            },
            {
                "note": "All references to network ID have been removed, and references to chain ID have been introduced instead",
                "pr": 2313
            }
        ],
        "timestamp": 1575296764
    },
    {
        "version": "2.1.0-beta.4",
        "changes": [
            {
                "note": "Dependencies updated"
            }
        ],
        "timestamp": 1575290197
    },
    {
        "version": "2.1.0-beta.3",
        "changes": [
            {
                "note": "Refactor of logic for marketBuy/marketSell order pruning and selecting, introduced protocol fees, and refactored types used by the package",
                "pr": 2272
            },
            {
                "note": "Incorporate paying protocol fees.",
                "pr": 2350
            }
        ],
        "timestamp": 1574238768
    },
    {
        "version": "2.1.0-beta.2",
        "changes": [
            {
                "note": "Update BigNumber version to ~9.0.0",
                "pr": 2342
            }
        ],
        "timestamp": 1573159180
    },
    {
        "version": "2.1.0-beta.1",
        "changes": [
            {
                "note": "All references to network ID have been removed, and references to chain ID have been introduced instead",
                "pr": 2313
            }
        ],
        "timestamp": 1573159180
    },
    {
        "version": "2.1.0-beta.0",
        "changes": [
            {
                "note": "Dependencies updated"
            }
        ],
        "timestamp": 1570135330
    },
    {
        "version": "2.0.0",
        "changes": [
            {
                "note": "AssetSwapper to use `@0x/orderbook` to fetch and subscribe to order updates",
                "pr": 2056
            }
        ],
        "timestamp": 1568744790
    },
    {
        "timestamp": 1567521715,
        "version": "1.0.3",
        "changes": [
            {
                "note": "Dependencies updated"
            }
        ]
    },
    {
        "timestamp": 1566446343,
        "version": "1.0.2",
        "changes": [
            {
                "note": "Dependencies updated"
            }
        ]
    },
    {
        "timestamp": 1565296576,
        "version": "1.0.1",
        "changes": [
            {
                "note": "Dependencies updated"
            }
        ]
    },
    {
        "version": "1.0.0",
        "changes": [
            {
                "note": "Added optimization utils to consumer output",
                "pr": 1988
            },
            {
                "note": "Expanded test coverage",
                "pr": 1980
            }
        ],
        "timestamp": 1564604963
    },
    {
        "timestamp": 1563957393,
        "version": "0.0.5",
        "changes": [
            {
                "note": "Dependencies updated"
            }
        ]
    },
    {
        "timestamp": 1563193019,
        "version": "0.0.4",
        "changes": [
            {
                "note": "Switched MarketOperation type to enum and expanded default constants configuration",
                "pr": 1959
            },
            {
                "note": "Added additional options to control asset-swapper behavior and optimized consumer output",
                "pr": 1966
            }
        ]
    },
    {
        "timestamp": 1563047529,
        "version": "0.0.3",
        "changes": [
            {
                "note": "Dependencies updated"
            }
        ]
    },
    {
        "timestamp": 1563006338,
        "version": "0.0.2",
        "changes": [
            {
                "note": "Dependencies updated"
            }
        ]
    },
    {
        "version": "0.0.1",
        "changes": [
            {
                "note": "Refactored asset-buyer into asset-swapper to support ERC<>ERC marketSell and marketBuy operations",
                "pr": 1845
            }
        ]
    }
]<|MERGE_RESOLUTION|>--- conflicted
+++ resolved
@@ -1,18 +1,19 @@
 [
     {
-<<<<<<< HEAD
         "version": "6.7.0",
         "changes": [
             {
                 "note": "Support PancakeSwap V2",
                 "pr": 211
-=======
+            }
+        ]
+    },
+    {
         "version": "6.6.1",
         "changes": [
             {
                 "note": "Fixing Positive Slippage logic to not force the EP route",
                 "pr": 209
->>>>>>> 9a17ce13
             }
         ]
     },

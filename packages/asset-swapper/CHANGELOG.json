--- conflicted
+++ resolved
@@ -1,13 +1,13 @@
 [
     {
-<<<<<<< HEAD
-        "version": "6.17.4",
+        "version": "6.18.1",
         "changes": [
             {
                 "note": "FirebirdOneSwap, ApeSwap. New hop tokens: DFYN, BANANA, WEXPOLY"
             }
         ]
-=======
+    },
+    {
         "version": "6.18.0",
         "changes": [
             {
@@ -16,7 +16,6 @@
             }
         ],
         "timestamp": 1624356181
->>>>>>> f464bf68
     },
     {
         "version": "6.17.3",

[
    {
<<<<<<< HEAD
        "version": "16.38.0",
        "changes": [
            {
                "note": "fix celo ref in api and mcusd",
                "pr": 376
            }
        ]
    },
    {
=======
        "version": "16.40.0",
        "changes": [
            {
                "note": "Add `AaveV2` and `Compound` deposit/withdrawal liquidity source",
                "pr": 321
            }
        ],
        "timestamp": 1638390144
    },
    {
        "version": "16.39.0",
        "changes": [
            {
                "note": "Curve ETH/CRV pool",
                "pr": 378
            }
        ]
    },
    {
        "version": "16.38.0",
        "changes": [
            {
                "note": "Capture sampler metrics",
                "pr": 374
            }
        ],
        "timestamp": 1638228231
    },
    {
>>>>>>> dcde12dd
        "version": "16.37.0",
        "changes": [
            {
                "note": "Changed Sushiswap router address",
                "pr": 373
            }
        ],
        "timestamp": 1637349338
    },
    {
        "version": "16.36.0",
        "changes": [
            {
                "note": "Specify liquid routes for FEI/TRIBE FXS/FRAX and OHM/FRAX",
                "pr": 371
            }
        ],
        "timestamp": 1637290768
    },
    {
        "version": "16.35.0",
        "changes": [
            {
                "note": "Add Beethoven X, MorpheusSwap and JetSwap to Fantom",
                "pr": 370
            }
        ],
        "timestamp": 1637206290
    },
    {
        "version": "16.34.0",
        "changes": [
            {
                "note": "Add support Celo",
                "pr": 367
            }
        ],
        "timestamp": 1637102971
    },
    {
        "version": "16.33.0",
        "changes": [
            {
                "note": "Add support for Uniswap V3 1 bps pools",
                "pr": 366
            }
        ],
        "timestamp": 1637065617
    },
    {
        "version": "16.32.0",
        "changes": [
            {
                "note": "Extended Quote Report",
                "pr": 361
            }
        ],
        "timestamp": 1636480845
    },
    {
        "timestamp": 1635903615,
        "version": "16.31.0",
        "changes": [
            {
                "note": "Added `Curve`, `Curve_V2` and `KyberDmm` to Avalanche",
                "pr": 363
            }
        ]
    },
    {
        "timestamp": 1635903615,
        "version": "16.30.1",
        "changes": [
            {
                "note": "Dependencies updated"
            }
        ]
    },
    {
        "version": "16.30.0",
        "changes": [
            {
                "note": "Fantom deployment",
                "pr": 347
            }
        ],
        "timestamp": 1634668033
    },
    {
        "version": "16.29.3",
        "changes": [
            {
                "note": "Update neon-router version and address breaking changes",
                "pr": 344
            }
        ],
        "timestamp": 1634553393
    },
    {
        "version": "16.29.2",
        "changes": [
            {
                "note": "Check MAX_IN_RATIO in sampleBuysFromBalancer",
                "pr": 338
            },
            {
                "note": "Go back to using transformERC20 (instead of transformERC20Staging)",
                "pr": 343
            }
        ],
        "timestamp": 1634147078
    },
    {
        "version": "16.29.1",
        "changes": [
            {
                "note": "Remove `Clipper` as a custom liquidity source",
                "pr": 335
            }
        ],
        "timestamp": 1633374058
    },
    {
        "version": "16.29.0",
        "changes": [
            {
                "note": "Initial integration of neon-router (behind feature flag)",
                "pr": 295
            }
        ],
        "timestamp": 1633350101
    },
    {
        "version": "16.28.0",
        "changes": [
            {
                "note": "Update ExchangeProxySwapQuoteConsumer for Multiplex V2 and friends",
                "pr": 282
            }
        ],
        "timestamp": 1632957537
    },
    {
        "version": "16.27.5",
        "changes": [
            {
                "note": "Remove protocol fees by setting `PROTOCOL_FEE_MULTIPLIER` to 0",
                "pr": 333
            }
        ]
    },
    {
        "timestamp": 1631710679,
        "version": "16.27.4",
        "changes": [
            {
                "note": "Dependencies updated"
            }
        ]
    },
    {
        "timestamp": 1631646242,
        "version": "16.27.3",
        "changes": [
            {
                "note": "Dependencies updated"
            }
        ]
    },
    {
        "timestamp": 1631639620,
        "version": "16.27.2",
        "changes": [
            {
                "note": "Dependencies updated"
            }
        ]
    },
    {
        "version": "16.27.1",
        "changes": [
            {
                "note": "Fix ApproximateBuys sampler to terminate if the buy amount is not met",
                "pr": 319
            }
        ],
        "timestamp": 1631120757
    },
    {
        "version": "16.27.0",
        "changes": [
            {
                "note": "Avalanche deployment",
                "pr": 312
            }
        ],
        "timestamp": 1630459879
    },
    {
        "version": "16.26.2",
        "changes": [
            {
                "note": "chore: Curve new pools (CVX-CRX, MIM, atricrypto3)"
            }
        ],
        "timestamp": 1630393585
    },
    {
        "timestamp": 1629414734,
        "version": "16.26.1",
        "changes": [
            {
                "note": "Dependencies updated"
            }
        ]
    },
    {
        "version": "16.26.0",
        "changes": [
            {
                "note": "feat: Enable partial Native fills to be consumed, previously for v3 they were dropped",
                "pr": 309
            },
            {
                "note": "feat: Modify Intermediate tokens to be a union",
                "pr": 309
            },
            {
                "note": "feat: Retire Eth2Dai/Oasis",
                "pr": 309
            }
        ],
        "timestamp": 1629353596
    },
    {
        "version": "16.25.0",
        "changes": [
            {
                "note": "Fix: fallback fills which have not been used, unique id by source-index"
            }
        ],
        "timestamp": 1629079369
    },
    {
        "timestamp": 1628665757,
        "version": "16.24.1",
        "changes": [
            {
                "note": "Dependencies updated"
            }
        ]
    },
    {
        "version": "16.24.0",
        "changes": [
            {
                "note": "Add `Clipper` as a custom liquidity source",
                "pr": 299
            },
            {
                "note": "Added `Curve` `Tricrypto2` and `ESD` v2",
                "pr": 302
            }
        ],
        "timestamp": 1628225642
    },
    {
        "version": "16.23.1",
        "changes": [
            {
                "note": "Fix fill amount rounding error when covnerting fills to orders.",
                "pr": 296
            }
        ],
        "timestamp": 1627572227
    },
    {
        "version": "16.23.0",
        "changes": [
            {
                "note": "ACryptoS",
                "pr": 284
            }
        ],
        "timestamp": 1626473497
    },
    {
        "version": "16.22.0",
        "changes": [
            {
                "note": "IronSwap",
                "pr": 281
            }
        ],
        "timestamp": 1626214787
    },
    {
        "version": "16.21.0",
        "changes": [
            {
                "note": "JetSwap",
                "pr": 280
            }
        ],
        "timestamp": 1625904026
    },
    {
        "version": "16.20.0",
        "changes": [
            {
                "note": "ShibaSwap",
                "pr": 276
            }
        ],
        "timestamp": 1625607277
    },
    {
        "version": "16.19.1",
        "changes": [
            {
                "note": "Fix LiquidityProvider fallback",
                "pr": 272
            }
        ],
        "timestamp": 1625544188
    },
    {
        "version": "16.19.0",
        "changes": [
            {
                "note": "Add LiquidityProvider to Polygon sources",
                "pr": 270
            }
        ],
        "timestamp": 1625190486
    },
    {
        "version": "6.18.3",
        "changes": [
            {
                "note": "Polygon Balance V2"
            }
        ],
        "timestamp": 1624987208
    },
    {
        "timestamp": 1624562704,
        "version": "6.18.2",
        "changes": [
            {
                "note": "Dependencies updated"
            }
        ]
    },
    {
        "version": "6.18.1",
        "changes": [
            {
                "note": "FirebirdOneSwap, ApeSwap. New hop tokens: DFYN, BANANA, WEXPOLY",
                "pr": 265
            }
        ],
        "timestamp": 1624405040
    },
    {
        "version": "6.18.0",
        "changes": [
            {
                "note": "Add Lido stETH deposit integration",
                "pr": 260
            }
        ],
        "timestamp": 1624356181
    },
    {
        "version": "6.17.3",
        "changes": [
            {
                "note": "QUICK, TITAN, IRON as intermediate tokens, integrating WaultSwap and Polydex for Polygon, Curve renBTC pool"
            }
        ],
        "timestamp": 1623807529
    },
    {
        "timestamp": 1623382456,
        "version": "6.17.2",
        "changes": [
            {
                "note": "Dependencies updated"
            }
        ]
    },
    {
        "timestamp": 1622609597,
        "version": "6.17.1",
        "changes": [
            {
                "note": "Dependencies updated"
            }
        ]
    },
    {
        "version": "6.17.0",
        "changes": [
            {
                "note": "Re-enable liquidity provider and update KNC address",
                "pr": 253
            }
        ],
        "timestamp": 1622154125
    },
    {
        "version": "6.16.0",
        "changes": [
            {
                "note": "Add support for the Polygon chain",
                "pr": 240
            }
        ],
        "timestamp": 1621944788
    },
    {
        "version": "6.15.0",
        "changes": [
            {
                "note": "Fix KyberDmm",
                "pr": 236
            },
            {
                "note": "Re-enable KyberDmm",
                "pr": 247
            },
            {
                "note": "Add Huobi Token to liquidity provider tokens",
                "pr": 246
            },
            {
                "note": "Temporarily disable specific LiquidityProvider"
            }
        ],
        "timestamp": 1621600614
    },
    {
        "version": "6.14.0",
        "changes": [
            {
                "note": "Add support for additional sources and intermediate tokens on Ropsten",
                "pr": 231
            },
            {
                "note": "Add UniswapV3 VIP support",
                "pr": 237
            }
        ],
        "timestamp": 1620810800
    },
    {
        "version": "6.13.0",
        "changes": [
            {
                "note": "Add LiquidityProvider to BSC sources",
                "pr": 234
            }
        ],
        "timestamp": 1620703098
    },
    {
        "version": "6.12.0",
        "changes": [
            {
                "note": "`TwoHopSampler` to use `call` over `staticcall` in order to support sources like `Uniswap_V3` and `Balancer_V2`",
                "pr": 233
            }
        ],
        "timestamp": 1620610602
    },
    {
        "version": "6.11.0",
        "changes": [
            {
                "note": "Add price comparisons data separate from the quote report",
                "pr": 219
            },
            {
                "note": "Add caching for top Balancer V2 pools on startup and during regular intervals",
                "pr": 228
            },
            {
                "note": "Tweak compiler settings for smaller sampler bytecode",
                "pr": 229
            },
            {
                "note": "Fix Multiplex multihop encoding for ETH buys/sells",
                "pr": 230
            },
            {
                "note": "Fix Sampler address override for Ganache",
                "pr": 232
            }
        ],
        "timestamp": 1620362129
    },
    {
        "version": "6.10.0",
        "changes": [
            {
                "note": "Reactivate PancakeSwapV2 and BakerySwap VIP on BSC",
                "pr": 222
            },
            {
                "note": "Add LUSD Curve pool",
                "pr": 218
            },
            {
                "note": "Fix exchangeProxyGasOverhead for fallback path",
                "pr": 215
            },
            {
                "note": "Enable ETH based Curve pools",
                "pr": 220
            },
            {
                "note": "Reactivate PancakeSwapV2 and BakerySwap VIP on BSC",
                "pr": 222
            },
            {
                "note": "Disable WETH based SnowSwap pools",
                "pr": 220
            },
            {
                "note": "PLP now includes a fallback due to observed collisions",
                "pr": 223
            },
            {
                "note": "Add Balancer V2 integration",
                "pr": 206
            },
            {
                "note": "Re-work the PoolCache for Balancer et al",
                "pr": 226
            }
        ],
        "timestamp": 1620214333
    },
    {
        "version": "6.9.1",
        "changes": [
            {
                "note": "Temporarily remove PancakeV2 and BakerySwap from VIP"
            }
        ],
        "timestamp": 1619830995
    },
    {
        "version": "6.9.0",
        "changes": [
            {
                "note": "Remove conflicting Kyber reserve",
                "pr": 216
            }
        ],
        "timestamp": 1619825976
    },
    {
        "version": "6.8.0",
        "changes": [
            {
                "note": "Prune paths which cannot improve the best path",
                "pr": 183
            },
            {
                "note": "Use FastABI for Sampler ABI encoding and decoding",
                "pr": 183
            }
        ],
        "timestamp": 1619596077
    },
    {
        "version": "6.7.0",
        "changes": [
            {
                "note": "Support PancakeSwap V2",
                "pr": 211
            }
        ],
        "timestamp": 1619481586
    },
    {
        "version": "6.6.1",
        "changes": [
            {
                "note": "Fixing Positive Slippage logic to not force the EP route",
                "pr": 209
            }
        ]
    },
    {
        "version": "6.6.0",
        "changes": [
            {
                "note": "Support `Ropsten` network",
                "pr": 203
            },
            {
                "note": "BSC Uniswap clones (ApeSwap, CafeSwap, CheeseSwap, JulSwap), Saddle BTC pool, Curve gas schedule",
                "pr": 208
            }
        ],
        "timestamp": 1618592834
    },
    {
        "version": "6.5.3",
        "changes": [
            {
                "note": "Apply slippage to bridge orders in consumer",
                "pr": 198
            }
        ],
        "timestamp": 1618433771
    },
    {
        "timestamp": 1618314654,
        "version": "6.5.2",
        "changes": [
            {
                "note": "Dependencies updated"
            }
        ]
    },
    {
        "timestamp": 1618259868,
        "version": "6.5.1",
        "changes": [
            {
                "note": "Dependencies updated"
            }
        ]
    },
    {
        "version": "6.5.0",
        "changes": [
            {
                "note": "Add Kyber DMM to Ethereum mainnet",
                "pr": 194
            },
            {
                "note": "Add default LiquidityProvider registry and allow LiquidityProvider gasCost to be a function of tokens",
                "pr": 196
            }
        ],
        "timestamp": 1617913615
    },
    {
        "version": "6.4.0",
        "changes": [
            {
                "note": "Added Component, Smoothy, Saddle, Curve open pools, tweeks gas schedule, adding SushiSwap as a fee quote source",
                "pr": 182
            },
            {
                "note": "Use SOURCE_FLAGS.rfqOrder in comparisonPrice",
                "pr": 177
            },
            {
                "note": "Add a cancel token to ensure timeouts are respected",
                "pr": 176
            },
            {
                "note": "Rename {Rfqt=>Rfq} for many types in Asset Swapper",
                "pr": 179
            },
            {
                "note": "improve logging for alt RFQ requests",
                "pr": 158
            },
            {
                "note": "Use new bridge source ID encoding.",
                "pr": 162
            },
            {
                "note": "Refactor to provide chain id specific addresses",
                "pr": 163
            },
            {
                "note": "Added PancakeSwap and BakerySwap on Chain 56",
                "pr": 163
            },
            {
                "note": "Added Nerve and Dodo (v1) to BSC",
                "pr": 181
            }
        ],
        "timestamp": 1617311315
    },
    {
        "version": "6.3.0",
        "changes": [
            {
                "note": "Add MooniswapLiquidityProvider \"direct\" route to EP consumer.",
                "pr": 143
            },
            {
                "note": "Enable the ability to send RFQT requests thru a proxy",
                "pr": 159
            },
            {
                "note": "Add support for MultiplexFeature",
                "pr": 168
            }
        ],
        "timestamp": 1616005394
    },
    {
        "version": "6.2.0",
        "changes": [
            {
                "note": "drop curve Y and BUSD pools",
                "pr": 161
            }
        ],
        "timestamp": 1614645844
    },
    {
        "version": "6.1.0",
        "changes": [
            {
                "note": "Filter MultiHop where second source is not present",
                "pr": 138
            },
            {
                "note": "Add CurveLiquidityProvider \"direct\" route to EP consumer.",
                "pr": 127
            },
            {
                "note": "Fix compiler error on `ILiquidityProvider` call",
                "pr": 127
            },
            {
                "note": "Add deployed `CurveLiquidityProvider` addresses",
                "pr": 144
            },
            {
                "note": "Support `Mirror Protocol` with hops to `UST`",
                "pr": 142
            },
            {
                "note": "Fix protocol fee in fee schedule for `RfqOrder`",
                "pr": 146
            },
            {
                "note": "Special case BNB in uni v1 sampler",
                "pr": 147
            },
            {
                "note": "Create `FakeTaker` contract to get result data and gas used",
                "pr": 151
            },
            {
                "note": "Added support for `Dodo` v2",
                "pr": 152
            },
            {
                "note": "Added support for `Linkswap`",
                "pr": 153
            },
            {
                "note": "Re-add WBTC in default intermediate hops",
                "pr": 154
            },
            {
                "note": "Add an alternative RFQ market making implementation",
                "pr": 139
            },
            {
                "note": "Added an opt-in `PositiveSlippageAffiliateFee`",
                "pr": 101
            }
        ],
        "timestamp": 1614141718
    },
    {
        "version": "6.0.0",
        "changes": [
            {
                "note": "Pull top 250 Balancer pairs on initialization",
                "pr": 113
            },
            {
                "note": "Support v4 `RFQ` and `Limit` orders",
                "pr": 113
            },
            {
                "note": "Refactor to consume latest `FillQuoteTransformer`",
                "pr": 113
            },
            {
                "note": "Enable `fillData` for all sources, no longer optional",
                "pr": 113
            },
            {
                "note": "Support `tx.origin` in RFQT quote requestor",
                "pr": 113
            }
        ],
        "timestamp": 1612950500
    },
    {
        "version": "5.8.2",
        "changes": [
            {
                "note": "Fix error when Multihop data is not present",
                "pr": 80
            }
        ],
        "timestamp": 1611869778
    },
    {
        "timestamp": 1611648096,
        "version": "5.8.1",
        "changes": [
            {
                "note": "Dependencies updated"
            }
        ]
    },
    {
        "version": "5.8.0",
        "changes": [
            {
                "note": "Automatically Discover Kyber reserves for tokens using `getTradingReserves`",
                "pr": 111
            },
            {
                "note": "Return `CallResults` from the Sampler",
                "pr": 111
            }
        ],
        "timestamp": 1610510890
    },
    {
        "version": "5.7.0",
        "changes": [
            {
                "note": "Add SPDX license identifiers to solidity files",
                "pr": 105
            }
        ]
    },
    {
        "timestamp": 1609802516,
        "version": "5.6.2",
        "changes": [
            {
                "note": "Dependencies updated"
            }
        ]
    },
    {
        "version": "5.6.1",
        "changes": [
            {
                "note": "Fix fillAmount `ExchangeProxySwapQuoteConsumer` encoding when quote is a BuyQuote"
            }
        ],
        "timestamp": 1609387311
    },
    {
        "version": "5.6.0",
        "changes": [
            {
                "note": "Added Mooniswap V2 factory address",
                "pr": 100
            }
        ],
        "timestamp": 1609113560
    },
    {
        "timestamp": 1608692071,
        "version": "5.5.3",
        "changes": [
            {
                "note": "Dependencies updated"
            }
        ]
    },
    {
        "timestamp": 1608245516,
        "version": "5.5.2",
        "changes": [
            {
                "note": "Dependencies updated"
            }
        ]
    },
    {
        "timestamp": 1608149382,
        "version": "5.5.1",
        "changes": [
            {
                "note": "Dependencies updated"
            }
        ]
    },
    {
        "version": "5.5.0",
        "changes": [
            {
                "note": "Bancor now supported in all pairs",
                "pr": 88
            }
        ],
        "timestamp": 1608105788
    },
    {
        "timestamp": 1607485227,
        "version": "5.4.2",
        "changes": [
            {
                "note": "Dependencies updated"
            }
        ]
    },
    {
        "timestamp": 1607381756,
        "version": "5.4.1",
        "changes": [
            {
                "note": "Dependencies updated"
            }
        ]
    },
    {
        "version": "5.4.0",
        "changes": [
            {
                "note": "Add `takerAssetToEthRate` and `makerAssetToEthRate` to swap quote response",
                "pr": 49
            }
        ],
        "timestamp": 1607373752
    },
    {
        "timestamp": 1607036724,
        "version": "5.3.1",
        "changes": [
            {
                "note": "Dependencies updated"
            }
        ]
    },
    {
        "version": "5.3.0",
        "changes": [
            {
                "note": "Added Crypto.com",
                "pr": 43
            },
            {
                "note": "Add `getQuoteInfoMinBuyAmount` to quote consumer utils",
                "pr": 62
            },
            {
                "note": "Add `unoptimizedQuoteInfo` and `unoptimizedOrders` to SwapQuoteBase",
                "pr": 62
            },
            {
                "note": "Add `unoptimizedPath` to OptimizerResult",
                "pr": 62
            },
            {
                "note": "Enable PLP VIP feature and add gasCost field to LiquidityProviderRegistry",
                "pr": 65
            }
        ],
        "timestamp": 1606961263
    },
    {
        "version": "5.2.0",
        "changes": [
            {
                "note": "Update Gas schedules",
                "pr": 34
            },
            {
                "note": "Return the maker/taker token decimals from the sampler as part of the `SwapQuote`",
                "pr": 34
            },
            {
                "note": "Disable off-chain sampling for Balancer and CREAM",
                "pr": 41
            }
        ],
        "timestamp": 1605763885
    },
    {
        "version": "5.1.1",
        "changes": [
            {
                "note": "Disable PLP VIP feature in EP swap quote consumer",
                "pr": 36
            }
        ],
        "timestamp": 1605320370
    },
    {
        "version": "5.1.0",
        "changes": [
            {
                "note": "Add support for LiquidityProvider feature in the swap quote consumer",
                "pr": 16
            },
            {
                "note": "Remove support for MultiBridge 😞",
                "pr": 16
            }
        ],
        "timestamp": 1605302002
    },
    {
        "timestamp": 1604620645,
        "version": "5.0.3",
        "changes": [
            {
                "note": "Dependencies updated"
            }
        ]
    },
    {
        "timestamp": 1604385937,
        "version": "5.0.2",
        "changes": [
            {
                "note": "Dependencies updated"
            },
            {
                "note": "adding Curve pools: PAX, hBTC, metapools: gUSD, hUSD, USDn, mUSD, tBTC",
                "pr": 26
            }
        ]
    },
    {
        "timestamp": 1604376968,
        "version": "5.0.1",
        "changes": [
            {
                "note": "Dependencies updated"
            }
        ]
    },
    {
        "version": "5.0.0",
        "changes": [
            {
                "note": "Support multiple `Shells` by supplying the `pool` address",
                "pr": 17
            },
            {
                "note": "Make use of Token Adjacency in more places. Moved as a parameter for the quote",
                "pr": 24
            }
        ],
        "timestamp": 1604355662
    },
    {
        "version": "4.8.1",
        "changes": [
            {
                "note": "Fix Gas schedule with `SnowSwap` and `Bancor`",
                "pr": 15
            }
        ],
        "timestamp": 1603851023
    },
    {
        "version": "4.8.0",
        "changes": [
            {
                "note": "Moved Bridge addresses into Asset-swapper",
                "pr": 4
            },
            {
                "note": "Updated Sampler to Solidity 0.6",
                "pr": 4
            }
        ],
        "timestamp": 1603833198
    },
    {
        "timestamp": 1603487270,
        "version": "4.7.1",
        "changes": [
            {
                "note": "Dependencies updated"
            }
        ]
    },
    {
        "version": "4.7.0",
        "changes": [
            {
                "note": "Return quoteReport from SwapQuoter functions",
                "pr": 2627
            },
            {
                "note": "Allow an empty override for sampler overrides",
                "pr": 2637
            },
            {
                "note": "Potentially heavy CPU functions inside the optimizer now yield to the event loop. As such they are now async.",
                "pr": 2637
            },
            {
                "note": "Support more varied curves",
                "pr": 2633
            },
            {
                "note": "Make path optimization go faster",
                "pr": 2640
            },
            {
                "note": "Adds `getBidAskLiquidityForMakerTakerAssetPairAsync` to return more detailed sample information",
                "pr": 2641
            },
            {
                "note": "Fix regression where a split on the same source was collapsed into a single fill",
                "pr": 2654
            },
            {
                "note": "Add support for buy token affiliate fees",
                "pr": 2658
            },
            {
                "note": "Fix optimization of buy paths",
                "pr": 2655
            },
            {
                "note": "Fix depth buy scale",
                "pr": 2659
            },
            {
                "note": "Adjust fill by ethToInputRate when ethToOutputRate is 0",
                "pr": 2660
            },
            {
                "note": "Add Bancor as liquidity source",
                "pr": 2650
            },
            {
                "note": "Added `mStable`",
                "pr": 2662
            },
            {
                "note": "Merge `erc20-bridge-sampler` into this package",
                "pr": 2664
            },
            {
                "note": "Added `Mooniswap`",
                "pr": 2675
            },
            {
                "note": "Stop requiring takerAddress for RFQ-T indicative quotes",
                "pr": 2684
            },
            {
                "note": "Added two-hop support",
                "pr": 2647
            },
            {
                "note": "Move ERC20BridgeSampler interfaces into `interfaces` directory",
                "pr": 2647
            },
            {
                "note": "Use on-chain sampling (sometimes) for Balancer",
                "pr": 2647
            },
            {
                "note": "Re-worked `Kyber` quotes supporting multiple reserves",
                "pr": 2683
            },
            {
                "note": "Enable Quote Report to be generated with an option `shouldGenerateQuoteReport`. Default is `false`",
                "pr": 2687
            },
            {
                "note": "Add `refundReceiver` to `ExchangeProxySwapQuoteConsumer` options.",
                "pr": 2657
            },
            {
                "note": "Use `IZeroExContract` in EP swap quote consumer.",
                "pr": 2657
            },
            {
                "note": "Set `rfqtTakerAddress` to null in EP consumer",
                "pr": 2692
            },
            {
                "note": "Return Mooniswap pool in sampler and encode it in bridge data",
                "pr": 2692
            },
            {
                "note": "Added `Swerve`",
                "pr": 2698
            },
            {
                "note": "Added `SushiSwap`",
                "pr": 2698
            },
            {
                "note": "Add uniswap VIP support",
                "pr": 2703
            },
            {
                "note": "Add `includedSources` support",
                "pr": 2703
            },
            {
                "note": "Added `Curve` Tripool",
                "pr": 2708
            },
            {
                "note": "Pass back fillData from quote reporter",
                "pr": 2702
            },
            {
                "note": "Fix Balancer sampling",
                "pr": 2711
            },
            {
                "note": "Respect max slippage in EP consumer",
                "pr": 2712
            },
            {
                "note": "Introduced Path class, exchangeProxyOverhead parameter",
                "pr": 2691
            },
            {
                "note": "Added `Shell`",
                "pr": 2722
            },
            {
                "note": "Fix exchange proxy overhead gas being scaled by gas price",
                "pr": 2723
            },
            {
                "note": "Remove 0x-API swap/v0-specifc code from asset-swapper",
                "pr": 2725
            },
            {
                "note": "Added `DODO`",
                "pr": 2701
            },
            {
                "note": "Fix for some edge cases with `includedSources` and `MultiHop`",
                "pr": 2730
            },
            {
                "note": "Introduced `excludedFeeSources` to disable sources when determining the price of an asset in ETH",
                "pr": 2731
            },
            {
                "note": "Support `DODO` Trade Allowed parameter to automatically disable the pool",
                "pr": 2732
            },
            {
                "note": "Added `SwerveBridge` and `SnowSwapBridge` deployed addresses",
                "pr": 7
            }
        ],
        "timestamp": 1603265572
    },
    {
        "version": "4.6.0",
        "changes": [
            {
                "note": "Use internal Eth Gas Station proxy",
                "pr": 2614
            },
            {
                "note": "Renamed RFQT request parameters",
                "pr": 2582
            },
            {
                "note": "Fix worst case asset amount calculations.",
                "pr": 2615
            },
            {
                "note": "Specify EthGasStation url as an optional parameter",
                "pr": 2617
            },
            {
                "note": "Singleton Gas Price Oracle",
                "pr": 2619
            },
            {
                "note": "\"Fix\" forwarder buys of low decimal tokens.",
                "pr": 2618
            },
            {
                "note": "Add Balancer support",
                "pr": 2613
            },
            {
                "note": "Consolidate UniswapV2 sources, Curve sources in `ERC20BridgeSource` enum",
                "pr": 2613
            },
            {
                "note": "Change gas/fee schedule values from constants to functions returning numbers",
                "pr": 2613
            },
            {
                "note": "Specify overrides to the ERC20Sampler contract, by default the latest bytecode is the override",
                "pr": 2629
            }
        ],
        "timestamp": 1594788383
    },
    {
        "version": "4.5.0",
        "changes": [
            {
                "note": "Add support for private liquidity providers",
                "pr": 2505
            },
            {
                "note": "Big refactor of market operation utils",
                "pr": 2513
            },
            {
                "note": "Remove `dustFractionThreshold`, `noConflicts` options.",
                "pr": 2513
            },
            {
                "note": "Revamp fill optimization algorithm",
                "pr": 2513
            },
            {
                "note": "Add fallback orders to quotes via `allowFallback` option.",
                "pr": 2513
            },
            {
                "note": "Add `maxFallbackSlippage` option.",
                "pr": 2513
            },
            {
                "note": "Fix fee schedule not being scaled by gas price.",
                "pr": 2522
            },
            {
                "note": "Fix quote optimizer bug not properly accounting for fees.",
                "pr": 2526
            },
            {
                "note": "Fix `getBatchMarketBuyOrdersAsync` throwing NO_OPTIMAL_PATH",
                "pr": 2533
            },
            {
                "note": "Add DFB support + refactor swap quote calculator utils",
                "pr": 2536
            },
            {
                "note": "Add support for RFQ-T, querying maker-hosted endpoints for quotes to be submitted by the taker",
                "pr": 2541
            },
            {
                "note": "Add support for indicative (non-committal) quotes via RFQ-T",
                "pr": 2555
            },
            {
                "note": "Collapse `LiquidityProvider` into `DexForwarderBridge`",
                "pr": 2560
            },
            {
                "note": "Added Curve `sUSD`",
                "pr": 2563
            },
            {
                "note": "Fix sporadically failing quote simulation tests",
                "pr": 2564
            },
            {
                "note": "Apply Native order penalty inline with the target amount",
                "pr": 2565
            },
            {
                "note": "Remove Kyber exclusion when Uniswap/Eth2Dai is present",
                "pr": 2575
            },
            {
                "note": "Expose fills object in asset-swapper quote orders",
                "pr": 2583
            },
            {
                "note": "Increase timeout for tests",
                "pr": 2587
            },
            {
                "note": "Add support for Uniswap V2",
                "pr": 2599
            },
            {
                "note": "Add support for MultiBridge",
                "pr": 2593
            },
            {
                "note": "Fix Uniswap V2 path ordering",
                "pr": 2601
            },
            {
                "note": "Add exchange proxy support",
                "pr": 2591
            }
        ],
        "timestamp": 1592969527
    },
    {
        "version": "4.4.0",
        "changes": [
            {
                "note": "Add support for ERC721 assets",
                "pr": 2491
            },
            {
                "note": "Add destroy for gas heartbeat",
                "pr": 2492
            },
            {
                "note": "Added `BUSD` Curve",
                "pr": 2506
            },
            {
                "note": "Updated `Compound` Curve address",
                "pr": 2506
            }
        ],
        "timestamp": 1583220306
    },
    {
        "version": "4.3.2",
        "changes": [
            {
                "note": "Fix order native pruning by fill amount",
                "pr": 2500
            }
        ],
        "timestamp": 1582837861
    },
    {
        "timestamp": 1582677073,
        "version": "4.3.1",
        "changes": [
            {
                "note": "Dependencies updated"
            }
        ]
    },
    {
        "version": "4.3.0",
        "changes": [
            {
                "note": "Add `fees` to `GetMarketOrdersOpts`",
                "pr": 2481
            },
            {
                "note": "Incorporate fees into fill optimization",
                "pr": 2481
            }
        ],
        "timestamp": 1582623685
    },
    {
        "version": "4.2.0",
        "changes": [
            {
                "note": "Use `batchCall()` version of the `ERC20BridgeSampler` contract",
                "pr": 2477
            },
            {
                "note": "Support for sampling Curve contracts",
                "pr": 2483
            }
        ],
        "timestamp": 1581748629
    },
    {
        "timestamp": 1581204851,
        "version": "4.1.2",
        "changes": [
            {
                "note": "Dependencies updated"
            }
        ]
    },
    {
        "version": "4.1.1",
        "changes": [
            {
                "note": "Fix bug with liquidity source breakdown",
                "pr": 2472
            },
            {
                "note": "Prune orders before creating a dummy order for the Sampler",
                "pr": 2470
            },
            {
                "note": "Bump sampler gas limit to 60e6",
                "pr": 2471
            }
        ],
        "timestamp": 1580988106
    },
    {
        "version": "4.1.0",
        "changes": [
            {
                "note": "Allow contract addresses to be passed as optional constructor ags instead of hardcoding",
                "pr": 2461
            },
            {
                "note": "Add swap quote liquidity source breakdown",
                "pr": 2465
            }
        ],
        "timestamp": 1580811564
    },
    {
        "version": "4.0.1",
        "changes": [
            {
                "note": "Fix underestimated protocol fee in worst case quote.",
                "pr": 2452
            }
        ],
        "timestamp": 1579744659
    },
    {
        "version": "4.0.0",
        "changes": [
            {
                "note": "Upgrade to new `Forwarder` contract with flat affiliate fees.",
                "pr": 2432
            },
            {
                "note": "Remove `getSmartContractParamsOrThrow()` from `SwapQuoteConsumer`s.",
                "pr": 2432
            },
            {
                "note": "Added `getBatchMarketBuySwapQuoteForAssetDataAsync` on `SwapQuoter`",
                "pr": 2427
            },
            {
                "note": "Add exponential sampling distribution and `sampleDistributionBase` option to `SwapQuoter`",
                "pr": 2427
            },
            {
                "note": "Compute more accurate best quote price",
                "pr": 2427
            },
            {
                "note": "Change Exchange sell function from `marketSellOrdersNoThrow` to `marketSellOrdersFillOrKill`",
                "pr": 2450
            }
        ],
        "timestamp": 1579682890
    },
    {
        "version": "3.0.3",
        "changes": [
            {
                "note": "Ignore zero sample results from the sampler contract.",
                "pr": 2406
            },
            {
                "note": "Increase default `runLimit` from `1024` to `4096`.",
                "pr": 2406
            },
            {
                "note": "Increase default `numSamples` from `8` to `10`",
                "pr": 2406
            },
            {
                "note": "Fix ordering of optimized orders.",
                "pr": 2406
            },
            {
                "note": "Fix best and worst quotes being reversed sometimes.",
                "pr": 2406
            },
            {
                "note": "Fix rounding of quoted asset amounts.",
                "pr": 2406
            },
            {
                "note": "Undo bridge slippage in best case quote calculation.",
                "pr": 2406
            },
            {
                "note": "Compare equivalent asset data when validating quotes and checking fee asset data.",
                "pr": 2421
            }
        ],
        "timestamp": 1578272714
    },
    {
        "version": "3.0.2",
        "changes": [
            {
                "note": "Fix gasPrice from `ethgasstation` to be in WEI instead of GWEI",
                "pr": 2393
            },
            {
                "note": "Add aggregator utils",
                "pr": 2353
            }
        ],
        "timestamp": 1576540892
    },
    {
        "timestamp": 1575931811,
        "version": "3.0.1",
        "changes": [
            {
                "note": "Dependencies updated"
            }
        ]
    },
    {
        "version": "3.0.0",
        "changes": [
            {
                "note": "Refactor of logic for marketBuy/marketSell order pruning and selecting, introduced protocol fees, and refactored types used by the package",
                "pr": 2272
            },
            {
                "note": "Incorporate paying protocol fees.",
                "pr": 2350
            },
            {
                "note": "Update BigNumber version to ~9.0.0",
                "pr": 2342
            },
            {
                "note": "All references to network ID have been removed, and references to chain ID have been introduced instead",
                "pr": 2313
            }
        ],
        "timestamp": 1575296764
    },
    {
        "version": "2.1.0-beta.4",
        "changes": [
            {
                "note": "Dependencies updated"
            }
        ],
        "timestamp": 1575290197
    },
    {
        "version": "2.1.0-beta.3",
        "changes": [
            {
                "note": "Refactor of logic for marketBuy/marketSell order pruning and selecting, introduced protocol fees, and refactored types used by the package",
                "pr": 2272
            },
            {
                "note": "Incorporate paying protocol fees.",
                "pr": 2350
            }
        ],
        "timestamp": 1574238768
    },
    {
        "version": "2.1.0-beta.2",
        "changes": [
            {
                "note": "Update BigNumber version to ~9.0.0",
                "pr": 2342
            }
        ],
        "timestamp": 1573159180
    },
    {
        "version": "2.1.0-beta.1",
        "changes": [
            {
                "note": "All references to network ID have been removed, and references to chain ID have been introduced instead",
                "pr": 2313
            }
        ],
        "timestamp": 1573159180
    },
    {
        "version": "2.1.0-beta.0",
        "changes": [
            {
                "note": "Dependencies updated"
            }
        ],
        "timestamp": 1570135330
    },
    {
        "version": "2.0.0",
        "changes": [
            {
                "note": "AssetSwapper to use `@0x/orderbook` to fetch and subscribe to order updates",
                "pr": 2056
            }
        ],
        "timestamp": 1568744790
    },
    {
        "timestamp": 1567521715,
        "version": "1.0.3",
        "changes": [
            {
                "note": "Dependencies updated"
            }
        ]
    },
    {
        "timestamp": 1566446343,
        "version": "1.0.2",
        "changes": [
            {
                "note": "Dependencies updated"
            }
        ]
    },
    {
        "timestamp": 1565296576,
        "version": "1.0.1",
        "changes": [
            {
                "note": "Dependencies updated"
            }
        ]
    },
    {
        "version": "1.0.0",
        "changes": [
            {
                "note": "Added optimization utils to consumer output",
                "pr": 1988
            },
            {
                "note": "Expanded test coverage",
                "pr": 1980
            }
        ],
        "timestamp": 1564604963
    },
    {
        "timestamp": 1563957393,
        "version": "0.0.5",
        "changes": [
            {
                "note": "Dependencies updated"
            }
        ]
    },
    {
        "timestamp": 1563193019,
        "version": "0.0.4",
        "changes": [
            {
                "note": "Switched MarketOperation type to enum and expanded default constants configuration",
                "pr": 1959
            },
            {
                "note": "Added additional options to control asset-swapper behavior and optimized consumer output",
                "pr": 1966
            }
        ]
    },
    {
        "timestamp": 1563047529,
        "version": "0.0.3",
        "changes": [
            {
                "note": "Dependencies updated"
            }
        ]
    },
    {
        "timestamp": 1563006338,
        "version": "0.0.2",
        "changes": [
            {
                "note": "Dependencies updated"
            }
        ]
    },
    {
        "version": "0.0.1",
        "changes": [
            {
                "note": "Refactored asset-buyer into asset-swapper to support ERC<>ERC marketSell and marketBuy operations",
                "pr": 1845
            }
        ]
    }
]<|MERGE_RESOLUTION|>--- conflicted
+++ resolved
@@ -1,16 +1,14 @@
 [
     {
-<<<<<<< HEAD
-        "version": "16.38.0",
-        "changes": [
-            {
-                "note": "fix celo ref in api and mcusd",
+        "version": "16.40.0",
+        "changes": [
+            {
+                "note": "Update mcusd contract address, and made celo native asset",
                 "pr": 376
             }
         ]
     },
     {
-=======
         "version": "16.40.0",
         "changes": [
             {
@@ -40,7 +38,6 @@
         "timestamp": 1638228231
     },
     {
->>>>>>> dcde12dd
         "version": "16.37.0",
         "changes": [
             {

[
    {
<<<<<<< HEAD
        "version": "16.47.1",
        "changes": [
            {
                "note": "Fix WorstCaseQuoteInfo encoding bug",
                "pr": 402
            }
        ]
=======
        "version": "16.49.0",
        "changes": [
            {
                "note": "Add more curve pools",
                "pr": 409
            }
        ],
        "timestamp": 1643407900
    },
    {
        "version": "16.48.0",
        "changes": [
            {
                "note": "Use `MIM` as an intermediate asset on `Fantom`",
                "pr": 405
            }
        ],
        "timestamp": 1643148019
>>>>>>> e5ed8b2c
    },
    {
        "version": "16.47.0",
        "changes": [
            {
                "note": "Adding support for Synapse on all networks",
                "pr": 400
            }
        ],
        "timestamp": 1643136662
    },
    {
        "version": "16.46.0",
        "changes": [
            {
                "note": "Enable `Curve` ETH/CVX pool",
                "pr": 394
            }
        ],
        "timestamp": 1641863395
    },
    {
        "version": "16.45.2",
        "changes": [
            {
                "note": "Handle 0 output samples and negative adjusted rate native orders in routing",
                "pr": 387
            }
        ],
        "timestamp": 1641827361
    },
    {
        "version": "16.45.1",
        "changes": [
            {
                "note": "Update `Celo` intermediate tokens",
                "pr": 390
            }
        ],
        "timestamp": 1641359319
    },
    {
        "version": "16.45.0",
        "changes": [
            {
                "note": "Capture router timings",
                "pr": 388
            }
        ],
        "timestamp": 1641308410
    },
    {
        "version": "16.44.0",
        "changes": [
            {
                "note": "Update neon-router and use router estimated output amount",
                "pr": 354
            }
        ],
        "timestamp": 1640778328
    },
    {
        "version": "16.43.0",
        "changes": [
            {
                "note": "`UniswapV3` support for `Optimism`",
                "pr": 385
            }
        ],
        "timestamp": 1640364306
    },
    {
        "version": "16.42.0",
        "changes": [
            {
                "note": "`UniswapV3` support for `Polygon`",
                "pr": 382
            },
            {
                "note": "Update `Beethoven` Graphql url",
                "pr": 383
            }
        ],
        "timestamp": 1640124159
    },
    {
        "version": "16.41.0",
        "changes": [
            {
                "note": "Update mcusd contract address, and made celo native asset",
                "pr": 376
            }
        ],
        "timestamp": 1638827302
    },
    {
        "version": "16.40.0",
        "changes": [
            {
                "note": "Add `AaveV2` and `Compound` deposit/withdrawal liquidity source",
                "pr": 321
            }
        ],
        "timestamp": 1638390144
    },
    {
        "version": "16.39.0",
        "changes": [
            {
                "note": "Curve ETH/CRV pool",
                "pr": 378
            }
        ]
    },
    {
        "version": "16.38.0",
        "changes": [
            {
                "note": "Capture sampler metrics",
                "pr": 374
            }
        ],
        "timestamp": 1638228231
    },
    {
        "version": "16.37.0",
        "changes": [
            {
                "note": "Changed Sushiswap router address",
                "pr": 373
            }
        ],
        "timestamp": 1637349338
    },
    {
        "version": "16.36.0",
        "changes": [
            {
                "note": "Specify liquid routes for FEI/TRIBE FXS/FRAX and OHM/FRAX",
                "pr": 371
            }
        ],
        "timestamp": 1637290768
    },
    {
        "version": "16.35.0",
        "changes": [
            {
                "note": "Add Beethoven X, MorpheusSwap and JetSwap to Fantom",
                "pr": 370
            }
        ],
        "timestamp": 1637206290
    },
    {
        "version": "16.34.0",
        "changes": [
            {
                "note": "Add support Celo",
                "pr": 367
            }
        ],
        "timestamp": 1637102971
    },
    {
        "version": "16.33.0",
        "changes": [
            {
                "note": "Add support for Uniswap V3 1 bps pools",
                "pr": 366
            }
        ],
        "timestamp": 1637065617
    },
    {
        "version": "16.32.0",
        "changes": [
            {
                "note": "Extended Quote Report",
                "pr": 361
            }
        ],
        "timestamp": 1636480845
    },
    {
        "timestamp": 1635903615,
        "version": "16.31.0",
        "changes": [
            {
                "note": "Added `Curve`, `Curve_V2` and `KyberDmm` to Avalanche",
                "pr": 363
            }
        ]
    },
    {
        "timestamp": 1635903615,
        "version": "16.30.1",
        "changes": [
            {
                "note": "Dependencies updated"
            }
        ]
    },
    {
        "version": "16.30.0",
        "changes": [
            {
                "note": "Fantom deployment",
                "pr": 347
            }
        ],
        "timestamp": 1634668033
    },
    {
        "version": "16.29.3",
        "changes": [
            {
                "note": "Update neon-router version and address breaking changes",
                "pr": 344
            }
        ],
        "timestamp": 1634553393
    },
    {
        "version": "16.29.2",
        "changes": [
            {
                "note": "Check MAX_IN_RATIO in sampleBuysFromBalancer",
                "pr": 338
            },
            {
                "note": "Go back to using transformERC20 (instead of transformERC20Staging)",
                "pr": 343
            }
        ],
        "timestamp": 1634147078
    },
    {
        "version": "16.29.1",
        "changes": [
            {
                "note": "Remove `Clipper` as a custom liquidity source",
                "pr": 335
            }
        ],
        "timestamp": 1633374058
    },
    {
        "version": "16.29.0",
        "changes": [
            {
                "note": "Initial integration of neon-router (behind feature flag)",
                "pr": 295
            }
        ],
        "timestamp": 1633350101
    },
    {
        "version": "16.28.0",
        "changes": [
            {
                "note": "Update ExchangeProxySwapQuoteConsumer for Multiplex V2 and friends",
                "pr": 282
            }
        ],
        "timestamp": 1632957537
    },
    {
        "version": "16.27.5",
        "changes": [
            {
                "note": "Remove protocol fees by setting `PROTOCOL_FEE_MULTIPLIER` to 0",
                "pr": 333
            }
        ]
    },
    {
        "timestamp": 1631710679,
        "version": "16.27.4",
        "changes": [
            {
                "note": "Dependencies updated"
            }
        ]
    },
    {
        "timestamp": 1631646242,
        "version": "16.27.3",
        "changes": [
            {
                "note": "Dependencies updated"
            }
        ]
    },
    {
        "timestamp": 1631639620,
        "version": "16.27.2",
        "changes": [
            {
                "note": "Dependencies updated"
            }
        ]
    },
    {
        "version": "16.27.1",
        "changes": [
            {
                "note": "Fix ApproximateBuys sampler to terminate if the buy amount is not met",
                "pr": 319
            }
        ],
        "timestamp": 1631120757
    },
    {
        "version": "16.27.0",
        "changes": [
            {
                "note": "Avalanche deployment",
                "pr": 312
            }
        ],
        "timestamp": 1630459879
    },
    {
        "version": "16.26.2",
        "changes": [
            {
                "note": "chore: Curve new pools (CVX-CRX, MIM, atricrypto3)"
            }
        ],
        "timestamp": 1630393585
    },
    {
        "timestamp": 1629414734,
        "version": "16.26.1",
        "changes": [
            {
                "note": "Dependencies updated"
            }
        ]
    },
    {
        "version": "16.26.0",
        "changes": [
            {
                "note": "feat: Enable partial Native fills to be consumed, previously for v3 they were dropped",
                "pr": 309
            },
            {
                "note": "feat: Modify Intermediate tokens to be a union",
                "pr": 309
            },
            {
                "note": "feat: Retire Eth2Dai/Oasis",
                "pr": 309
            }
        ],
        "timestamp": 1629353596
    },
    {
        "version": "16.25.0",
        "changes": [
            {
                "note": "Fix: fallback fills which have not been used, unique id by source-index"
            }
        ],
        "timestamp": 1629079369
    },
    {
        "timestamp": 1628665757,
        "version": "16.24.1",
        "changes": [
            {
                "note": "Dependencies updated"
            }
        ]
    },
    {
        "version": "16.24.0",
        "changes": [
            {
                "note": "Add `Clipper` as a custom liquidity source",
                "pr": 299
            },
            {
                "note": "Added `Curve` `Tricrypto2` and `ESD` v2",
                "pr": 302
            }
        ],
        "timestamp": 1628225642
    },
    {
        "version": "16.23.1",
        "changes": [
            {
                "note": "Fix fill amount rounding error when covnerting fills to orders.",
                "pr": 296
            }
        ],
        "timestamp": 1627572227
    },
    {
        "version": "16.23.0",
        "changes": [
            {
                "note": "ACryptoS",
                "pr": 284
            }
        ],
        "timestamp": 1626473497
    },
    {
        "version": "16.22.0",
        "changes": [
            {
                "note": "IronSwap",
                "pr": 281
            }
        ],
        "timestamp": 1626214787
    },
    {
        "version": "16.21.0",
        "changes": [
            {
                "note": "JetSwap",
                "pr": 280
            }
        ],
        "timestamp": 1625904026
    },
    {
        "version": "16.20.0",
        "changes": [
            {
                "note": "ShibaSwap",
                "pr": 276
            }
        ],
        "timestamp": 1625607277
    },
    {
        "version": "16.19.1",
        "changes": [
            {
                "note": "Fix LiquidityProvider fallback",
                "pr": 272
            }
        ],
        "timestamp": 1625544188
    },
    {
        "version": "16.19.0",
        "changes": [
            {
                "note": "Add LiquidityProvider to Polygon sources",
                "pr": 270
            }
        ],
        "timestamp": 1625190486
    },
    {
        "version": "6.18.3",
        "changes": [
            {
                "note": "Polygon Balance V2"
            }
        ],
        "timestamp": 1624987208
    },
    {
        "timestamp": 1624562704,
        "version": "6.18.2",
        "changes": [
            {
                "note": "Dependencies updated"
            }
        ]
    },
    {
        "version": "6.18.1",
        "changes": [
            {
                "note": "FirebirdOneSwap, ApeSwap. New hop tokens: DFYN, BANANA, WEXPOLY",
                "pr": 265
            }
        ],
        "timestamp": 1624405040
    },
    {
        "version": "6.18.0",
        "changes": [
            {
                "note": "Add Lido stETH deposit integration",
                "pr": 260
            }
        ],
        "timestamp": 1624356181
    },
    {
        "version": "6.17.3",
        "changes": [
            {
                "note": "QUICK, TITAN, IRON as intermediate tokens, integrating WaultSwap and Polydex for Polygon, Curve renBTC pool"
            }
        ],
        "timestamp": 1623807529
    },
    {
        "timestamp": 1623382456,
        "version": "6.17.2",
        "changes": [
            {
                "note": "Dependencies updated"
            }
        ]
    },
    {
        "timestamp": 1622609597,
        "version": "6.17.1",
        "changes": [
            {
                "note": "Dependencies updated"
            }
        ]
    },
    {
        "version": "6.17.0",
        "changes": [
            {
                "note": "Re-enable liquidity provider and update KNC address",
                "pr": 253
            }
        ],
        "timestamp": 1622154125
    },
    {
        "version": "6.16.0",
        "changes": [
            {
                "note": "Add support for the Polygon chain",
                "pr": 240
            }
        ],
        "timestamp": 1621944788
    },
    {
        "version": "6.15.0",
        "changes": [
            {
                "note": "Fix KyberDmm",
                "pr": 236
            },
            {
                "note": "Re-enable KyberDmm",
                "pr": 247
            },
            {
                "note": "Add Huobi Token to liquidity provider tokens",
                "pr": 246
            },
            {
                "note": "Temporarily disable specific LiquidityProvider"
            }
        ],
        "timestamp": 1621600614
    },
    {
        "version": "6.14.0",
        "changes": [
            {
                "note": "Add support for additional sources and intermediate tokens on Ropsten",
                "pr": 231
            },
            {
                "note": "Add UniswapV3 VIP support",
                "pr": 237
            }
        ],
        "timestamp": 1620810800
    },
    {
        "version": "6.13.0",
        "changes": [
            {
                "note": "Add LiquidityProvider to BSC sources",
                "pr": 234
            }
        ],
        "timestamp": 1620703098
    },
    {
        "version": "6.12.0",
        "changes": [
            {
                "note": "`TwoHopSampler` to use `call` over `staticcall` in order to support sources like `Uniswap_V3` and `Balancer_V2`",
                "pr": 233
            }
        ],
        "timestamp": 1620610602
    },
    {
        "version": "6.11.0",
        "changes": [
            {
                "note": "Add price comparisons data separate from the quote report",
                "pr": 219
            },
            {
                "note": "Add caching for top Balancer V2 pools on startup and during regular intervals",
                "pr": 228
            },
            {
                "note": "Tweak compiler settings for smaller sampler bytecode",
                "pr": 229
            },
            {
                "note": "Fix Multiplex multihop encoding for ETH buys/sells",
                "pr": 230
            },
            {
                "note": "Fix Sampler address override for Ganache",
                "pr": 232
            }
        ],
        "timestamp": 1620362129
    },
    {
        "version": "6.10.0",
        "changes": [
            {
                "note": "Reactivate PancakeSwapV2 and BakerySwap VIP on BSC",
                "pr": 222
            },
            {
                "note": "Add LUSD Curve pool",
                "pr": 218
            },
            {
                "note": "Fix exchangeProxyGasOverhead for fallback path",
                "pr": 215
            },
            {
                "note": "Enable ETH based Curve pools",
                "pr": 220
            },
            {
                "note": "Reactivate PancakeSwapV2 and BakerySwap VIP on BSC",
                "pr": 222
            },
            {
                "note": "Disable WETH based SnowSwap pools",
                "pr": 220
            },
            {
                "note": "PLP now includes a fallback due to observed collisions",
                "pr": 223
            },
            {
                "note": "Add Balancer V2 integration",
                "pr": 206
            },
            {
                "note": "Re-work the PoolCache for Balancer et al",
                "pr": 226
            }
        ],
        "timestamp": 1620214333
    },
    {
        "version": "6.9.1",
        "changes": [
            {
                "note": "Temporarily remove PancakeV2 and BakerySwap from VIP"
            }
        ],
        "timestamp": 1619830995
    },
    {
        "version": "6.9.0",
        "changes": [
            {
                "note": "Remove conflicting Kyber reserve",
                "pr": 216
            }
        ],
        "timestamp": 1619825976
    },
    {
        "version": "6.8.0",
        "changes": [
            {
                "note": "Prune paths which cannot improve the best path",
                "pr": 183
            },
            {
                "note": "Use FastABI for Sampler ABI encoding and decoding",
                "pr": 183
            }
        ],
        "timestamp": 1619596077
    },
    {
        "version": "6.7.0",
        "changes": [
            {
                "note": "Support PancakeSwap V2",
                "pr": 211
            }
        ],
        "timestamp": 1619481586
    },
    {
        "version": "6.6.1",
        "changes": [
            {
                "note": "Fixing Positive Slippage logic to not force the EP route",
                "pr": 209
            }
        ]
    },
    {
        "version": "6.6.0",
        "changes": [
            {
                "note": "Support `Ropsten` network",
                "pr": 203
            },
            {
                "note": "BSC Uniswap clones (ApeSwap, CafeSwap, CheeseSwap, JulSwap), Saddle BTC pool, Curve gas schedule",
                "pr": 208
            }
        ],
        "timestamp": 1618592834
    },
    {
        "version": "6.5.3",
        "changes": [
            {
                "note": "Apply slippage to bridge orders in consumer",
                "pr": 198
            }
        ],
        "timestamp": 1618433771
    },
    {
        "timestamp": 1618314654,
        "version": "6.5.2",
        "changes": [
            {
                "note": "Dependencies updated"
            }
        ]
    },
    {
        "timestamp": 1618259868,
        "version": "6.5.1",
        "changes": [
            {
                "note": "Dependencies updated"
            }
        ]
    },
    {
        "version": "6.5.0",
        "changes": [
            {
                "note": "Add Kyber DMM to Ethereum mainnet",
                "pr": 194
            },
            {
                "note": "Add default LiquidityProvider registry and allow LiquidityProvider gasCost to be a function of tokens",
                "pr": 196
            }
        ],
        "timestamp": 1617913615
    },
    {
        "version": "6.4.0",
        "changes": [
            {
                "note": "Added Component, Smoothy, Saddle, Curve open pools, tweeks gas schedule, adding SushiSwap as a fee quote source",
                "pr": 182
            },
            {
                "note": "Use SOURCE_FLAGS.rfqOrder in comparisonPrice",
                "pr": 177
            },
            {
                "note": "Add a cancel token to ensure timeouts are respected",
                "pr": 176
            },
            {
                "note": "Rename {Rfqt=>Rfq} for many types in Asset Swapper",
                "pr": 179
            },
            {
                "note": "improve logging for alt RFQ requests",
                "pr": 158
            },
            {
                "note": "Use new bridge source ID encoding.",
                "pr": 162
            },
            {
                "note": "Refactor to provide chain id specific addresses",
                "pr": 163
            },
            {
                "note": "Added PancakeSwap and BakerySwap on Chain 56",
                "pr": 163
            },
            {
                "note": "Added Nerve and Dodo (v1) to BSC",
                "pr": 181
            }
        ],
        "timestamp": 1617311315
    },
    {
        "version": "6.3.0",
        "changes": [
            {
                "note": "Add MooniswapLiquidityProvider \"direct\" route to EP consumer.",
                "pr": 143
            },
            {
                "note": "Enable the ability to send RFQT requests thru a proxy",
                "pr": 159
            },
            {
                "note": "Add support for MultiplexFeature",
                "pr": 168
            }
        ],
        "timestamp": 1616005394
    },
    {
        "version": "6.2.0",
        "changes": [
            {
                "note": "drop curve Y and BUSD pools",
                "pr": 161
            }
        ],
        "timestamp": 1614645844
    },
    {
        "version": "6.1.0",
        "changes": [
            {
                "note": "Filter MultiHop where second source is not present",
                "pr": 138
            },
            {
                "note": "Add CurveLiquidityProvider \"direct\" route to EP consumer.",
                "pr": 127
            },
            {
                "note": "Fix compiler error on `ILiquidityProvider` call",
                "pr": 127
            },
            {
                "note": "Add deployed `CurveLiquidityProvider` addresses",
                "pr": 144
            },
            {
                "note": "Support `Mirror Protocol` with hops to `UST`",
                "pr": 142
            },
            {
                "note": "Fix protocol fee in fee schedule for `RfqOrder`",
                "pr": 146
            },
            {
                "note": "Special case BNB in uni v1 sampler",
                "pr": 147
            },
            {
                "note": "Create `FakeTaker` contract to get result data and gas used",
                "pr": 151
            },
            {
                "note": "Added support for `Dodo` v2",
                "pr": 152
            },
            {
                "note": "Added support for `Linkswap`",
                "pr": 153
            },
            {
                "note": "Re-add WBTC in default intermediate hops",
                "pr": 154
            },
            {
                "note": "Add an alternative RFQ market making implementation",
                "pr": 139
            },
            {
                "note": "Added an opt-in `PositiveSlippageAffiliateFee`",
                "pr": 101
            }
        ],
        "timestamp": 1614141718
    },
    {
        "version": "6.0.0",
        "changes": [
            {
                "note": "Pull top 250 Balancer pairs on initialization",
                "pr": 113
            },
            {
                "note": "Support v4 `RFQ` and `Limit` orders",
                "pr": 113
            },
            {
                "note": "Refactor to consume latest `FillQuoteTransformer`",
                "pr": 113
            },
            {
                "note": "Enable `fillData` for all sources, no longer optional",
                "pr": 113
            },
            {
                "note": "Support `tx.origin` in RFQT quote requestor",
                "pr": 113
            }
        ],
        "timestamp": 1612950500
    },
    {
        "version": "5.8.2",
        "changes": [
            {
                "note": "Fix error when Multihop data is not present",
                "pr": 80
            }
        ],
        "timestamp": 1611869778
    },
    {
        "timestamp": 1611648096,
        "version": "5.8.1",
        "changes": [
            {
                "note": "Dependencies updated"
            }
        ]
    },
    {
        "version": "5.8.0",
        "changes": [
            {
                "note": "Automatically Discover Kyber reserves for tokens using `getTradingReserves`",
                "pr": 111
            },
            {
                "note": "Return `CallResults` from the Sampler",
                "pr": 111
            }
        ],
        "timestamp": 1610510890
    },
    {
        "version": "5.7.0",
        "changes": [
            {
                "note": "Add SPDX license identifiers to solidity files",
                "pr": 105
            }
        ]
    },
    {
        "timestamp": 1609802516,
        "version": "5.6.2",
        "changes": [
            {
                "note": "Dependencies updated"
            }
        ]
    },
    {
        "version": "5.6.1",
        "changes": [
            {
                "note": "Fix fillAmount `ExchangeProxySwapQuoteConsumer` encoding when quote is a BuyQuote"
            }
        ],
        "timestamp": 1609387311
    },
    {
        "version": "5.6.0",
        "changes": [
            {
                "note": "Added Mooniswap V2 factory address",
                "pr": 100
            }
        ],
        "timestamp": 1609113560
    },
    {
        "timestamp": 1608692071,
        "version": "5.5.3",
        "changes": [
            {
                "note": "Dependencies updated"
            }
        ]
    },
    {
        "timestamp": 1608245516,
        "version": "5.5.2",
        "changes": [
            {
                "note": "Dependencies updated"
            }
        ]
    },
    {
        "timestamp": 1608149382,
        "version": "5.5.1",
        "changes": [
            {
                "note": "Dependencies updated"
            }
        ]
    },
    {
        "version": "5.5.0",
        "changes": [
            {
                "note": "Bancor now supported in all pairs",
                "pr": 88
            }
        ],
        "timestamp": 1608105788
    },
    {
        "timestamp": 1607485227,
        "version": "5.4.2",
        "changes": [
            {
                "note": "Dependencies updated"
            }
        ]
    },
    {
        "timestamp": 1607381756,
        "version": "5.4.1",
        "changes": [
            {
                "note": "Dependencies updated"
            }
        ]
    },
    {
        "version": "5.4.0",
        "changes": [
            {
                "note": "Add `takerAssetToEthRate` and `makerAssetToEthRate` to swap quote response",
                "pr": 49
            }
        ],
        "timestamp": 1607373752
    },
    {
        "timestamp": 1607036724,
        "version": "5.3.1",
        "changes": [
            {
                "note": "Dependencies updated"
            }
        ]
    },
    {
        "version": "5.3.0",
        "changes": [
            {
                "note": "Added Crypto.com",
                "pr": 43
            },
            {
                "note": "Add `getQuoteInfoMinBuyAmount` to quote consumer utils",
                "pr": 62
            },
            {
                "note": "Add `unoptimizedQuoteInfo` and `unoptimizedOrders` to SwapQuoteBase",
                "pr": 62
            },
            {
                "note": "Add `unoptimizedPath` to OptimizerResult",
                "pr": 62
            },
            {
                "note": "Enable PLP VIP feature and add gasCost field to LiquidityProviderRegistry",
                "pr": 65
            }
        ],
        "timestamp": 1606961263
    },
    {
        "version": "5.2.0",
        "changes": [
            {
                "note": "Update Gas schedules",
                "pr": 34
            },
            {
                "note": "Return the maker/taker token decimals from the sampler as part of the `SwapQuote`",
                "pr": 34
            },
            {
                "note": "Disable off-chain sampling for Balancer and CREAM",
                "pr": 41
            }
        ],
        "timestamp": 1605763885
    },
    {
        "version": "5.1.1",
        "changes": [
            {
                "note": "Disable PLP VIP feature in EP swap quote consumer",
                "pr": 36
            }
        ],
        "timestamp": 1605320370
    },
    {
        "version": "5.1.0",
        "changes": [
            {
                "note": "Add support for LiquidityProvider feature in the swap quote consumer",
                "pr": 16
            },
            {
                "note": "Remove support for MultiBridge 😞",
                "pr": 16
            }
        ],
        "timestamp": 1605302002
    },
    {
        "timestamp": 1604620645,
        "version": "5.0.3",
        "changes": [
            {
                "note": "Dependencies updated"
            }
        ]
    },
    {
        "timestamp": 1604385937,
        "version": "5.0.2",
        "changes": [
            {
                "note": "Dependencies updated"
            },
            {
                "note": "adding Curve pools: PAX, hBTC, metapools: gUSD, hUSD, USDn, mUSD, tBTC",
                "pr": 26
            }
        ]
    },
    {
        "timestamp": 1604376968,
        "version": "5.0.1",
        "changes": [
            {
                "note": "Dependencies updated"
            }
        ]
    },
    {
        "version": "5.0.0",
        "changes": [
            {
                "note": "Support multiple `Shells` by supplying the `pool` address",
                "pr": 17
            },
            {
                "note": "Make use of Token Adjacency in more places. Moved as a parameter for the quote",
                "pr": 24
            }
        ],
        "timestamp": 1604355662
    },
    {
        "version": "4.8.1",
        "changes": [
            {
                "note": "Fix Gas schedule with `SnowSwap` and `Bancor`",
                "pr": 15
            }
        ],
        "timestamp": 1603851023
    },
    {
        "version": "4.8.0",
        "changes": [
            {
                "note": "Moved Bridge addresses into Asset-swapper",
                "pr": 4
            },
            {
                "note": "Updated Sampler to Solidity 0.6",
                "pr": 4
            }
        ],
        "timestamp": 1603833198
    },
    {
        "timestamp": 1603487270,
        "version": "4.7.1",
        "changes": [
            {
                "note": "Dependencies updated"
            }
        ]
    },
    {
        "version": "4.7.0",
        "changes": [
            {
                "note": "Return quoteReport from SwapQuoter functions",
                "pr": 2627
            },
            {
                "note": "Allow an empty override for sampler overrides",
                "pr": 2637
            },
            {
                "note": "Potentially heavy CPU functions inside the optimizer now yield to the event loop. As such they are now async.",
                "pr": 2637
            },
            {
                "note": "Support more varied curves",
                "pr": 2633
            },
            {
                "note": "Make path optimization go faster",
                "pr": 2640
            },
            {
                "note": "Adds `getBidAskLiquidityForMakerTakerAssetPairAsync` to return more detailed sample information",
                "pr": 2641
            },
            {
                "note": "Fix regression where a split on the same source was collapsed into a single fill",
                "pr": 2654
            },
            {
                "note": "Add support for buy token affiliate fees",
                "pr": 2658
            },
            {
                "note": "Fix optimization of buy paths",
                "pr": 2655
            },
            {
                "note": "Fix depth buy scale",
                "pr": 2659
            },
            {
                "note": "Adjust fill by ethToInputRate when ethToOutputRate is 0",
                "pr": 2660
            },
            {
                "note": "Add Bancor as liquidity source",
                "pr": 2650
            },
            {
                "note": "Added `mStable`",
                "pr": 2662
            },
            {
                "note": "Merge `erc20-bridge-sampler` into this package",
                "pr": 2664
            },
            {
                "note": "Added `Mooniswap`",
                "pr": 2675
            },
            {
                "note": "Stop requiring takerAddress for RFQ-T indicative quotes",
                "pr": 2684
            },
            {
                "note": "Added two-hop support",
                "pr": 2647
            },
            {
                "note": "Move ERC20BridgeSampler interfaces into `interfaces` directory",
                "pr": 2647
            },
            {
                "note": "Use on-chain sampling (sometimes) for Balancer",
                "pr": 2647
            },
            {
                "note": "Re-worked `Kyber` quotes supporting multiple reserves",
                "pr": 2683
            },
            {
                "note": "Enable Quote Report to be generated with an option `shouldGenerateQuoteReport`. Default is `false`",
                "pr": 2687
            },
            {
                "note": "Add `refundReceiver` to `ExchangeProxySwapQuoteConsumer` options.",
                "pr": 2657
            },
            {
                "note": "Use `IZeroExContract` in EP swap quote consumer.",
                "pr": 2657
            },
            {
                "note": "Set `rfqtTakerAddress` to null in EP consumer",
                "pr": 2692
            },
            {
                "note": "Return Mooniswap pool in sampler and encode it in bridge data",
                "pr": 2692
            },
            {
                "note": "Added `Swerve`",
                "pr": 2698
            },
            {
                "note": "Added `SushiSwap`",
                "pr": 2698
            },
            {
                "note": "Add uniswap VIP support",
                "pr": 2703
            },
            {
                "note": "Add `includedSources` support",
                "pr": 2703
            },
            {
                "note": "Added `Curve` Tripool",
                "pr": 2708
            },
            {
                "note": "Pass back fillData from quote reporter",
                "pr": 2702
            },
            {
                "note": "Fix Balancer sampling",
                "pr": 2711
            },
            {
                "note": "Respect max slippage in EP consumer",
                "pr": 2712
            },
            {
                "note": "Introduced Path class, exchangeProxyOverhead parameter",
                "pr": 2691
            },
            {
                "note": "Added `Shell`",
                "pr": 2722
            },
            {
                "note": "Fix exchange proxy overhead gas being scaled by gas price",
                "pr": 2723
            },
            {
                "note": "Remove 0x-API swap/v0-specifc code from asset-swapper",
                "pr": 2725
            },
            {
                "note": "Added `DODO`",
                "pr": 2701
            },
            {
                "note": "Fix for some edge cases with `includedSources` and `MultiHop`",
                "pr": 2730
            },
            {
                "note": "Introduced `excludedFeeSources` to disable sources when determining the price of an asset in ETH",
                "pr": 2731
            },
            {
                "note": "Support `DODO` Trade Allowed parameter to automatically disable the pool",
                "pr": 2732
            },
            {
                "note": "Added `SwerveBridge` and `SnowSwapBridge` deployed addresses",
                "pr": 7
            }
        ],
        "timestamp": 1603265572
    },
    {
        "version": "4.6.0",
        "changes": [
            {
                "note": "Use internal Eth Gas Station proxy",
                "pr": 2614
            },
            {
                "note": "Renamed RFQT request parameters",
                "pr": 2582
            },
            {
                "note": "Fix worst case asset amount calculations.",
                "pr": 2615
            },
            {
                "note": "Specify EthGasStation url as an optional parameter",
                "pr": 2617
            },
            {
                "note": "Singleton Gas Price Oracle",
                "pr": 2619
            },
            {
                "note": "\"Fix\" forwarder buys of low decimal tokens.",
                "pr": 2618
            },
            {
                "note": "Add Balancer support",
                "pr": 2613
            },
            {
                "note": "Consolidate UniswapV2 sources, Curve sources in `ERC20BridgeSource` enum",
                "pr": 2613
            },
            {
                "note": "Change gas/fee schedule values from constants to functions returning numbers",
                "pr": 2613
            },
            {
                "note": "Specify overrides to the ERC20Sampler contract, by default the latest bytecode is the override",
                "pr": 2629
            }
        ],
        "timestamp": 1594788383
    },
    {
        "version": "4.5.0",
        "changes": [
            {
                "note": "Add support for private liquidity providers",
                "pr": 2505
            },
            {
                "note": "Big refactor of market operation utils",
                "pr": 2513
            },
            {
                "note": "Remove `dustFractionThreshold`, `noConflicts` options.",
                "pr": 2513
            },
            {
                "note": "Revamp fill optimization algorithm",
                "pr": 2513
            },
            {
                "note": "Add fallback orders to quotes via `allowFallback` option.",
                "pr": 2513
            },
            {
                "note": "Add `maxFallbackSlippage` option.",
                "pr": 2513
            },
            {
                "note": "Fix fee schedule not being scaled by gas price.",
                "pr": 2522
            },
            {
                "note": "Fix quote optimizer bug not properly accounting for fees.",
                "pr": 2526
            },
            {
                "note": "Fix `getBatchMarketBuyOrdersAsync` throwing NO_OPTIMAL_PATH",
                "pr": 2533
            },
            {
                "note": "Add DFB support + refactor swap quote calculator utils",
                "pr": 2536
            },
            {
                "note": "Add support for RFQ-T, querying maker-hosted endpoints for quotes to be submitted by the taker",
                "pr": 2541
            },
            {
                "note": "Add support for indicative (non-committal) quotes via RFQ-T",
                "pr": 2555
            },
            {
                "note": "Collapse `LiquidityProvider` into `DexForwarderBridge`",
                "pr": 2560
            },
            {
                "note": "Added Curve `sUSD`",
                "pr": 2563
            },
            {
                "note": "Fix sporadically failing quote simulation tests",
                "pr": 2564
            },
            {
                "note": "Apply Native order penalty inline with the target amount",
                "pr": 2565
            },
            {
                "note": "Remove Kyber exclusion when Uniswap/Eth2Dai is present",
                "pr": 2575
            },
            {
                "note": "Expose fills object in asset-swapper quote orders",
                "pr": 2583
            },
            {
                "note": "Increase timeout for tests",
                "pr": 2587
            },
            {
                "note": "Add support for Uniswap V2",
                "pr": 2599
            },
            {
                "note": "Add support for MultiBridge",
                "pr": 2593
            },
            {
                "note": "Fix Uniswap V2 path ordering",
                "pr": 2601
            },
            {
                "note": "Add exchange proxy support",
                "pr": 2591
            }
        ],
        "timestamp": 1592969527
    },
    {
        "version": "4.4.0",
        "changes": [
            {
                "note": "Add support for ERC721 assets",
                "pr": 2491
            },
            {
                "note": "Add destroy for gas heartbeat",
                "pr": 2492
            },
            {
                "note": "Added `BUSD` Curve",
                "pr": 2506
            },
            {
                "note": "Updated `Compound` Curve address",
                "pr": 2506
            }
        ],
        "timestamp": 1583220306
    },
    {
        "version": "4.3.2",
        "changes": [
            {
                "note": "Fix order native pruning by fill amount",
                "pr": 2500
            }
        ],
        "timestamp": 1582837861
    },
    {
        "timestamp": 1582677073,
        "version": "4.3.1",
        "changes": [
            {
                "note": "Dependencies updated"
            }
        ]
    },
    {
        "version": "4.3.0",
        "changes": [
            {
                "note": "Add `fees` to `GetMarketOrdersOpts`",
                "pr": 2481
            },
            {
                "note": "Incorporate fees into fill optimization",
                "pr": 2481
            }
        ],
        "timestamp": 1582623685
    },
    {
        "version": "4.2.0",
        "changes": [
            {
                "note": "Use `batchCall()` version of the `ERC20BridgeSampler` contract",
                "pr": 2477
            },
            {
                "note": "Support for sampling Curve contracts",
                "pr": 2483
            }
        ],
        "timestamp": 1581748629
    },
    {
        "timestamp": 1581204851,
        "version": "4.1.2",
        "changes": [
            {
                "note": "Dependencies updated"
            }
        ]
    },
    {
        "version": "4.1.1",
        "changes": [
            {
                "note": "Fix bug with liquidity source breakdown",
                "pr": 2472
            },
            {
                "note": "Prune orders before creating a dummy order for the Sampler",
                "pr": 2470
            },
            {
                "note": "Bump sampler gas limit to 60e6",
                "pr": 2471
            }
        ],
        "timestamp": 1580988106
    },
    {
        "version": "4.1.0",
        "changes": [
            {
                "note": "Allow contract addresses to be passed as optional constructor ags instead of hardcoding",
                "pr": 2461
            },
            {
                "note": "Add swap quote liquidity source breakdown",
                "pr": 2465
            }
        ],
        "timestamp": 1580811564
    },
    {
        "version": "4.0.1",
        "changes": [
            {
                "note": "Fix underestimated protocol fee in worst case quote.",
                "pr": 2452
            }
        ],
        "timestamp": 1579744659
    },
    {
        "version": "4.0.0",
        "changes": [
            {
                "note": "Upgrade to new `Forwarder` contract with flat affiliate fees.",
                "pr": 2432
            },
            {
                "note": "Remove `getSmartContractParamsOrThrow()` from `SwapQuoteConsumer`s.",
                "pr": 2432
            },
            {
                "note": "Added `getBatchMarketBuySwapQuoteForAssetDataAsync` on `SwapQuoter`",
                "pr": 2427
            },
            {
                "note": "Add exponential sampling distribution and `sampleDistributionBase` option to `SwapQuoter`",
                "pr": 2427
            },
            {
                "note": "Compute more accurate best quote price",
                "pr": 2427
            },
            {
                "note": "Change Exchange sell function from `marketSellOrdersNoThrow` to `marketSellOrdersFillOrKill`",
                "pr": 2450
            }
        ],
        "timestamp": 1579682890
    },
    {
        "version": "3.0.3",
        "changes": [
            {
                "note": "Ignore zero sample results from the sampler contract.",
                "pr": 2406
            },
            {
                "note": "Increase default `runLimit` from `1024` to `4096`.",
                "pr": 2406
            },
            {
                "note": "Increase default `numSamples` from `8` to `10`",
                "pr": 2406
            },
            {
                "note": "Fix ordering of optimized orders.",
                "pr": 2406
            },
            {
                "note": "Fix best and worst quotes being reversed sometimes.",
                "pr": 2406
            },
            {
                "note": "Fix rounding of quoted asset amounts.",
                "pr": 2406
            },
            {
                "note": "Undo bridge slippage in best case quote calculation.",
                "pr": 2406
            },
            {
                "note": "Compare equivalent asset data when validating quotes and checking fee asset data.",
                "pr": 2421
            }
        ],
        "timestamp": 1578272714
    },
    {
        "version": "3.0.2",
        "changes": [
            {
                "note": "Fix gasPrice from `ethgasstation` to be in WEI instead of GWEI",
                "pr": 2393
            },
            {
                "note": "Add aggregator utils",
                "pr": 2353
            }
        ],
        "timestamp": 1576540892
    },
    {
        "timestamp": 1575931811,
        "version": "3.0.1",
        "changes": [
            {
                "note": "Dependencies updated"
            }
        ]
    },
    {
        "version": "3.0.0",
        "changes": [
            {
                "note": "Refactor of logic for marketBuy/marketSell order pruning and selecting, introduced protocol fees, and refactored types used by the package",
                "pr": 2272
            },
            {
                "note": "Incorporate paying protocol fees.",
                "pr": 2350
            },
            {
                "note": "Update BigNumber version to ~9.0.0",
                "pr": 2342
            },
            {
                "note": "All references to network ID have been removed, and references to chain ID have been introduced instead",
                "pr": 2313
            }
        ],
        "timestamp": 1575296764
    },
    {
        "version": "2.1.0-beta.4",
        "changes": [
            {
                "note": "Dependencies updated"
            }
        ],
        "timestamp": 1575290197
    },
    {
        "version": "2.1.0-beta.3",
        "changes": [
            {
                "note": "Refactor of logic for marketBuy/marketSell order pruning and selecting, introduced protocol fees, and refactored types used by the package",
                "pr": 2272
            },
            {
                "note": "Incorporate paying protocol fees.",
                "pr": 2350
            }
        ],
        "timestamp": 1574238768
    },
    {
        "version": "2.1.0-beta.2",
        "changes": [
            {
                "note": "Update BigNumber version to ~9.0.0",
                "pr": 2342
            }
        ],
        "timestamp": 1573159180
    },
    {
        "version": "2.1.0-beta.1",
        "changes": [
            {
                "note": "All references to network ID have been removed, and references to chain ID have been introduced instead",
                "pr": 2313
            }
        ],
        "timestamp": 1573159180
    },
    {
        "version": "2.1.0-beta.0",
        "changes": [
            {
                "note": "Dependencies updated"
            }
        ],
        "timestamp": 1570135330
    },
    {
        "version": "2.0.0",
        "changes": [
            {
                "note": "AssetSwapper to use `@0x/orderbook` to fetch and subscribe to order updates",
                "pr": 2056
            }
        ],
        "timestamp": 1568744790
    },
    {
        "timestamp": 1567521715,
        "version": "1.0.3",
        "changes": [
            {
                "note": "Dependencies updated"
            }
        ]
    },
    {
        "timestamp": 1566446343,
        "version": "1.0.2",
        "changes": [
            {
                "note": "Dependencies updated"
            }
        ]
    },
    {
        "timestamp": 1565296576,
        "version": "1.0.1",
        "changes": [
            {
                "note": "Dependencies updated"
            }
        ]
    },
    {
        "version": "1.0.0",
        "changes": [
            {
                "note": "Added optimization utils to consumer output",
                "pr": 1988
            },
            {
                "note": "Expanded test coverage",
                "pr": 1980
            }
        ],
        "timestamp": 1564604963
    },
    {
        "timestamp": 1563957393,
        "version": "0.0.5",
        "changes": [
            {
                "note": "Dependencies updated"
            }
        ]
    },
    {
        "timestamp": 1563193019,
        "version": "0.0.4",
        "changes": [
            {
                "note": "Switched MarketOperation type to enum and expanded default constants configuration",
                "pr": 1959
            },
            {
                "note": "Added additional options to control asset-swapper behavior and optimized consumer output",
                "pr": 1966
            }
        ]
    },
    {
        "timestamp": 1563047529,
        "version": "0.0.3",
        "changes": [
            {
                "note": "Dependencies updated"
            }
        ]
    },
    {
        "timestamp": 1563006338,
        "version": "0.0.2",
        "changes": [
            {
                "note": "Dependencies updated"
            }
        ]
    },
    {
        "version": "0.0.1",
        "changes": [
            {
                "note": "Refactored asset-buyer into asset-swapper to support ERC<>ERC marketSell and marketBuy operations",
                "pr": 1845
            }
        ]
    }
]<|MERGE_RESOLUTION|>--- conflicted
+++ resolved
@@ -1,14 +1,14 @@
 [
     {
-<<<<<<< HEAD
-        "version": "16.47.1",
+        "version": "16.49.1",
         "changes": [
             {
                 "note": "Fix WorstCaseQuoteInfo encoding bug",
                 "pr": 402
             }
         ]
-=======
+    },
+    {
         "version": "16.49.0",
         "changes": [
             {
@@ -27,7 +27,6 @@
             }
         ],
         "timestamp": 1643148019
->>>>>>> e5ed8b2c
     },
     {
         "version": "16.47.0",

--- conflicted
+++ resolved
@@ -1,14 +1,12 @@
 [
     {
-<<<<<<< HEAD
-        "version": "16.54.0",
+        "version": "16.55.0",
         "changes": [
             {
                 "note": "Add Excalibur to Fantom",
                 "pr": 456
             }
         ]
-=======
         "version": "16.55.0",
         "changes": [
             {
@@ -27,7 +25,6 @@
             }
         ],
         "timestamp": 1649215576
->>>>>>> 4327885a
     },
     {
         "version": "16.53.0",

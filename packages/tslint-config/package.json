{
    "name": "@0xproject/tslint-config",
    "version": "0.4.21",
    "engines": {
        "node": ">=6.12"
    },
    "description": "Lint rules related to 0xProject for TSLint",
    "main": "tslint.json",
    "scripts": {
        "watch_without_deps": "tsc -w",
        "build": "tsc && copyfiles -u 2 './lib/monorepo_scripts/**/*' ./scripts",
        "clean": "shx rm -rf lib scripts",
        "lint": "tslint --project .",
        "manual:postpublish": "yarn build; node ./scripts/postpublish.js"
    },
    "repository": {
        "type": "git",
        "url": "git://github.com/0xProject/0x-monorepo.git"
    },
    "keywords": [
        "tslint",
        "config",
        "0xProject",
        "typescript",
        "ts"
    ],
    "author": {
        "name": "Fabio Berger",
        "email": "fabio@0xproject.com"
    },
    "license": "Apache-2.0",
    "bugs": {
        "url": "https://github.com/0xProject/0x-monorepo/issues"
    },
    "homepage": "https://github.com/0xProject/0x-monorepo/packages/tslint-config/README.md",
    "devDependencies": {
        "@0xproject/monorepo-scripts": "^0.2.2",
        "@types/lodash": "4.14.104",
        "copyfiles": "^1.2.0",
        "make-promises-safe": "^1.1.0",
        "shx": "^0.2.2",
        "typescript": "2.7.1"
    },
    "dependencies": {
        "lodash": "^4.17.4",
<<<<<<< HEAD
        "tslint": "5.10.0",
=======
        "tslint": "5.11.0",
>>>>>>> f3241ff8
        "tslint-eslint-rules": "^4.1.1",
        "tslint-react": "^3.2.0",
        "tsutils": "2.22.2"
    },
    "publishConfig": {
        "access": "public"
    }
}<|MERGE_RESOLUTION|>--- conflicted
+++ resolved
@@ -43,11 +43,7 @@
     },
     "dependencies": {
         "lodash": "^4.17.4",
-<<<<<<< HEAD
-        "tslint": "5.10.0",
-=======
         "tslint": "5.11.0",
->>>>>>> f3241ff8
         "tslint-eslint-rules": "^4.1.1",
         "tslint-react": "^3.2.0",
         "tsutils": "2.22.2"

--- conflicted
+++ resolved
@@ -56,11 +56,8 @@
     Avalanche = 43114,
     Fantom = 250,
     Celo = 42220,
-<<<<<<< HEAD
-=======
+    Optimism = 10,
     Arbitrum = 42161,
->>>>>>> 2be10bc7
-    Optimism = 10,
     ArbitrumRinkeby = 421611
 }
 

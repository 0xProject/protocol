--- conflicted
+++ resolved
@@ -1,10 +1,6 @@
-<<<<<<< HEAD
-import { Web3Wrapper } from '@0xproject/web3-wrapper';
-=======
 import { uniqueVersionIds, Web3Wrapper } from '@0xproject/web3-wrapper';
-import * as _ from 'lodash';
+import { includes } from 'lodash';
 import * as Web3 from 'web3';
->>>>>>> 785b9811
 
 enum NodeType {
     Geth = 'GETH',
@@ -53,9 +49,9 @@
     }
     private async _getNodeTypeAsync(): Promise<NodeType> {
         const version = await this._web3Wrapper.getNodeVersionAsync();
-        if (_.includes(version, uniqueVersionIds.geth)) {
+        if (includes(version, uniqueVersionIds.geth)) {
             return NodeType.Geth;
-        } else if (_.includes(version, uniqueVersionIds.ganache)) {
+        } else if (includes(version, uniqueVersionIds.ganache)) {
             return NodeType.Ganache;
         } else {
             throw new Error(`Unknown client version: ${version}`);

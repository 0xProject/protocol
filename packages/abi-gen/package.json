{
    "name": "@0x/abi-gen",
<<<<<<< HEAD
    "version": "1.0.18",
=======
    "version": "1.0.19",
>>>>>>> 6d45becc
    "engines": {
        "node": ">=6.12"
    },
    "description": "Generate contract wrappers from ABI and handlebars templates",
    "main": "lib/src/index.js",
    "types": "lib/src/index.d.ts",
    "scripts": {
        "lint": "tslint --format stylish --project .",
        "clean": "shx rm -rf lib",
        "build": "tsc -b",
        "build:ci": "yarn build",
        "test": "yarn run_mocha",
        "run_mocha": "mocha --require source-map-support/register --require make-promises-safe lib/test/**/*_test.js --bail --exit",
        "test:circleci": "yarn test:coverage",
        "test:coverage": "nyc npm run test --all && yarn coverage:report:lcov",
        "coverage:report:lcov": "nyc report --reporter=text-lcov > coverage/lcov.info"
    },
    "bin": {
        "abi-gen": "bin/abi-gen.js"
    },
    "repository": {
        "type": "git",
        "url": "https://github.com/0xProject/0x-monorepo.git"
    },
    "license": "Apache-2.0",
    "bugs": {
        "url": "https://github.com/0xProject/0x-monorepo/issues"
    },
    "homepage": "https://github.com/0xProject/0x-monorepo/packages/abi-gen/README.md",
    "dependencies": {
<<<<<<< HEAD
        "@0x/typescript-typings": "^3.0.5",
        "@0x/utils": "^2.0.7",
        "chalk": "^2.3.0",
        "ethereum-types": "^1.1.3",
=======
        "@0x/typescript-typings": "^3.0.6",
        "@0x/utils": "^2.0.8",
        "chalk": "^2.3.0",
        "ethereum-types": "^1.1.4",
>>>>>>> 6d45becc
        "glob": "^7.1.2",
        "handlebars": "^4.0.11",
        "lodash": "^4.17.5",
        "mkdirp": "^0.5.1",
        "sleep": "^5.1.1",
        "tmp": "^0.0.33",
        "to-snake-case": "^1.0.0",
        "yargs": "^10.0.3"
    },
    "devDependencies": {
        "@0x/tslint-config": "^2.0.0",
        "@types/glob": "5.0.35",
        "@types/handlebars": "^4.0.36",
        "@types/mkdirp": "^0.5.1",
        "@types/node": "*",
        "@types/sleep": "^0.0.7",
        "@types/tmp": "^0.0.33",
        "@types/yargs": "^10.0.0",
        "chai": "^4.1.2",
        "dirty-chai": "^2.0.1",
        "make-promises-safe": "^1.1.0",
        "mocha": "^5.2.0",
        "npm-run-all": "^4.1.2",
        "shx": "^0.2.2",
        "tslint": "5.11.0",
        "typescript": "3.0.1"
    },
    "publishConfig": {
        "access": "public"
    }
}<|MERGE_RESOLUTION|>--- conflicted
+++ resolved
@@ -1,10 +1,6 @@
 {
     "name": "@0x/abi-gen",
-<<<<<<< HEAD
-    "version": "1.0.18",
-=======
     "version": "1.0.19",
->>>>>>> 6d45becc
     "engines": {
         "node": ">=6.12"
     },
@@ -35,17 +31,10 @@
     },
     "homepage": "https://github.com/0xProject/0x-monorepo/packages/abi-gen/README.md",
     "dependencies": {
-<<<<<<< HEAD
-        "@0x/typescript-typings": "^3.0.5",
-        "@0x/utils": "^2.0.7",
-        "chalk": "^2.3.0",
-        "ethereum-types": "^1.1.3",
-=======
         "@0x/typescript-typings": "^3.0.6",
         "@0x/utils": "^2.0.8",
         "chalk": "^2.3.0",
         "ethereum-types": "^1.1.4",
->>>>>>> 6d45becc
         "glob": "^7.1.2",
         "handlebars": "^4.0.11",
         "lodash": "^4.17.5",

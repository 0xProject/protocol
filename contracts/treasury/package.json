{
    "name": "@0x/contracts-treasury",
<<<<<<< HEAD
    "version": "1.4.44",
=======
    "version": "1.4.45",
>>>>>>> e57fc60a
    "engines": {
        "node": ">=6.12"
    },
    "description": "Smart contracts for governing the 0x ZRX treasury",
    "main": "lib/src/index.js",
    "directories": {
        "test": "test"
    },
    "scripts": {
        "build": "yarn pre_build && yarn build:ts",
        "build:ci": "yarn build",
        "build:ts": "tsc -b",
        "pre_build": "run-s compile contracts:gen generate_contract_wrappers contracts:copy",
        "test": "yarn run_mocha",
        "rebuild_and_test": "run-s build test",
        "run_mocha": "mocha --require source-map-support/register --require make-promises-safe 'lib/test/**/*.js' --timeout 100000 --bail --exit",
        "compile": "sol-compiler",
        "watch": "sol-compiler -w",
        "clean": "shx rm -rf lib test/generated-artifacts test/generated-wrappers generated-artifacts generated-wrappers",
        "generate_contract_wrappers": "abi-gen --debug --abis  ${npm_package_config_abis} --output test/generated-wrappers --backend ethers",
        "lint": "eslint src test",
        "fix": "eslint --fix src test",
        "test:ci": "yarn test",
        "contracts:gen": "contracts-gen generate",
        "contracts:copy": "contracts-gen copy",
        "docs:md": "ts-doc-gen --sourceDir='$PROJECT_FILES' --output=$MD_FILE_DIR --fileExtension=mdx --tsconfig=./typedoc-tsconfig.json",
        "docs:json": "typedoc --excludePrivate --excludeExternals --excludeProtected --ignoreCompilerErrors --target ES5 --tsconfig typedoc-tsconfig.json --json $JSON_FILE_PATH $PROJECT_FILES",
        "publish:private": "yarn build && gitpkg publish"
    },
    "config": {
        "publicInterfaceContracts": "ZrxTreasury,DefaultPoolOperator,ISablier",
        "abis:comment": "This list is auto-generated by contracts-gen. Don't edit manually.",
        "abis": "./test/generated-artifacts/@(DefaultPoolOperator|ISablier|IStaking|IZrxTreasury|ZrxTreasury).json"
    },
    "repository": {
        "type": "git",
        "url": "https://github.com/0xProject/protocol.git"
    },
    "license": "Apache-2.0",
    "bugs": {
        "url": "https://github.com/0xProject/protocol/issues"
    },
    "homepage": "https://github.com/0xProject/protocol/tree/main/contracts/treasury",
    "devDependencies": {
        "@0x/abi-gen": "^5.8.5",
<<<<<<< HEAD
        "@0x/contract-addresses": "^8.3.0",
=======
        "@0x/contract-addresses": "^8.5.0",
>>>>>>> e57fc60a
        "@0x/contracts-asset-proxy": "^3.7.19",
        "@0x/contracts-erc20": "3.3.57",
        "@0x/contracts-gen": "^2.0.50",
        "@0x/contracts-staking": "^2.0.45",
<<<<<<< HEAD
        "@0x/contracts-test-utils": "^5.4.51",
=======
        "@0x/contracts-test-utils": "^5.4.52",
>>>>>>> e57fc60a
        "@0x/sol-compiler": "^4.8.2",
        "@0x/ts-doc-gen": "^0.0.28",
        "@types/isomorphic-fetch": "^0.0.35",
        "@types/lodash": "4.14.104",
        "@types/mocha": "^5.2.7",
        "@types/prompts": "^2.0.9",
        "@typescript-eslint/eslint-plugin": "^5.38.0",
        "@typescript-eslint/parser": "^5.38.0",
        "eslint": "^8.23.1",
        "eslint-config-prettier": "^8.5.0",
        "isomorphic-fetch": "^3.0.0",
        "lodash": "^4.17.11",
        "mocha": "^6.2.0",
        "npm-run-all": "^4.1.2",
        "prompts": "^2.4.0",
        "shx": "^0.2.2",
        "typedoc": "~0.16.11",
        "typescript": "4.6.3"
    },
    "dependencies": {
        "@0x/base-contract": "^7.0.0",
<<<<<<< HEAD
        "@0x/protocol-utils": "^11.19.0",
=======
        "@0x/protocol-utils": "^11.21.0",
>>>>>>> e57fc60a
        "@0x/subproviders": "^8.0.1",
        "@0x/types": "^3.3.7",
        "@0x/typescript-typings": "^5.3.1",
        "@0x/utils": "^7.0.0",
        "@0x/web3-wrapper": "^8.0.1",
        "ethereum-types": "^3.7.1",
        "ethereumjs-util": "^7.0.10"
    },
    "publishConfig": {
        "access": "public"
    }
}<|MERGE_RESOLUTION|>--- conflicted
+++ resolved
@@ -1,10 +1,6 @@
 {
     "name": "@0x/contracts-treasury",
-<<<<<<< HEAD
-    "version": "1.4.44",
-=======
     "version": "1.4.45",
->>>>>>> e57fc60a
     "engines": {
         "node": ">=6.12"
     },
@@ -50,20 +46,12 @@
     "homepage": "https://github.com/0xProject/protocol/tree/main/contracts/treasury",
     "devDependencies": {
         "@0x/abi-gen": "^5.8.5",
-<<<<<<< HEAD
-        "@0x/contract-addresses": "^8.3.0",
-=======
         "@0x/contract-addresses": "^8.5.0",
->>>>>>> e57fc60a
         "@0x/contracts-asset-proxy": "^3.7.19",
         "@0x/contracts-erc20": "3.3.57",
         "@0x/contracts-gen": "^2.0.50",
         "@0x/contracts-staking": "^2.0.45",
-<<<<<<< HEAD
-        "@0x/contracts-test-utils": "^5.4.51",
-=======
         "@0x/contracts-test-utils": "^5.4.52",
->>>>>>> e57fc60a
         "@0x/sol-compiler": "^4.8.2",
         "@0x/ts-doc-gen": "^0.0.28",
         "@types/isomorphic-fetch": "^0.0.35",
@@ -85,11 +73,7 @@
     },
     "dependencies": {
         "@0x/base-contract": "^7.0.0",
-<<<<<<< HEAD
-        "@0x/protocol-utils": "^11.19.0",
-=======
         "@0x/protocol-utils": "^11.21.0",
->>>>>>> e57fc60a
         "@0x/subproviders": "^8.0.1",
         "@0x/types": "^3.3.7",
         "@0x/typescript-typings": "^5.3.1",

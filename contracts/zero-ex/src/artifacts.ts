--- conflicted
+++ resolved
@@ -50,9 +50,6 @@
     AffiliateFeeTransformer: AffiliateFeeTransformer as ContractArtifact,
     SignatureValidator: SignatureValidator as ContractArtifact,
     MetaTransactions: MetaTransactions as ContractArtifact,
-<<<<<<< HEAD
     BridgeAdapter: BridgeAdapter as ContractArtifact,
-=======
     LogMetadataTransformer: LogMetadataTransformer as ContractArtifact,
->>>>>>> 9b670339
 };
--- conflicted
+++ resolved
@@ -33,10 +33,6 @@
         "test/generated-artifacts/FillQuoteTransformer.json",
         "test/generated-artifacts/FixinCommon.json",
         "test/generated-artifacts/FixinEIP712.json",
-<<<<<<< HEAD
-=======
-        "test/generated-artifacts/FixinGasToken.json",
->>>>>>> 9b670339
         "test/generated-artifacts/FixinReentrancyGuard.json",
         "test/generated-artifacts/FlashWallet.json",
         "test/generated-artifacts/FullMigration.json",

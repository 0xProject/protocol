--- conflicted
+++ resolved
@@ -55,9 +55,6 @@
     uint128 internal constant WOOFI = 31;
     uint128 internal constant AAVEV3 = 32;
     uint128 internal constant KYBERELASTIC = 33;
-<<<<<<< HEAD
-    uint128 internal constant TRADERJOEV2 = 34;
-=======
     uint128 internal constant BARTER = 34;
->>>>>>> ad2d41fd
+    uint128 internal constant TRADERJOEV2 = 35;
 }
--- conflicted
+++ resolved
@@ -1,17 +1,18 @@
 [
     {
-<<<<<<< HEAD
         "version": "0.43.0",
         "changes": [
             {
                 "note": "Add Trader Joe V2.1 Router Support for MixIn"
-=======
+            }
+        ]
+    },
+    {
         "timestamp": 1682334742,
         "version": "0.42.1",
         "changes": [
             {
                 "note": "Dependencies updated"
->>>>>>> f8dd7168
             }
         ]
     },

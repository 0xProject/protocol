{
    "name": "@0x/contracts-zero-ex",
<<<<<<< HEAD
    "version": "0.40.0",
=======
    "version": "0.42.0",
>>>>>>> e57fc60a
    "engines": {
        "node": ">=6.12"
    },
    "description": "Extensible contracts for interacting with the 0x protocol",
    "main": "lib/src/index.js",
    "directories": {
        "test": "test"
    },
    "scripts": {
        "build": "yarn pre_build && yarn build:ts",
        "build:ci": "yarn build",
        "build:ts": "tsc -b",
        "pre_build": "run-s compile contracts:gen generate_contract_wrappers contracts:copy",
        "test": "yarn run_mocha",
        "test:integration": "forge test -vvv",
        "rebuild_and_test": "run-s build test",
        "test:profiler": "SOLIDITY_PROFILER=true run-s build run_mocha profiler:report:html",
        "test:trace": "SOLIDITY_REVERT_TRACE=true run-s build run_mocha",
        "run_mocha": "mocha --require source-map-support/register --require make-promises-safe 'lib/test/**/*.js' --timeout 100000 --bail --exit",
        "compile": "sol-compiler",
        "watch": "sol-compiler -w",
        "clean": "shx rm -rf lib test/generated-artifacts test/generated-wrappers generated-artifacts generated-wrappers",
        "generate_contract_wrappers": "abi-gen --debug --abis  ${npm_package_config_abis} --output test/generated-wrappers --backend ethers",
        "lint": "eslint src test scripts",
        "fix": "eslint --fix src scripts test",
        "test:ci": "yarn test",
        "contracts:gen": "contracts-gen generate",
        "contracts:copy": "contracts-gen copy",
        "docs:md": "ts-doc-gen --sourceDir='$PROJECT_FILES' --output=$MD_FILE_DIR --fileExtension=mdx --tsconfig=./typedoc-tsconfig.json",
        "docs:json": "typedoc --excludePrivate --excludeExternals --excludeProtected --ignoreCompilerErrors --target ES5 --tsconfig typedoc-tsconfig.json --json $JSON_FILE_PATH $PROJECT_FILES",
        "publish:private": "yarn build && gitpkg publish",
        "rollback": "node ./lib/scripts/rollback.js",
        "typechain": "typechain --target=ethers-v5 --out-dir='typechain-wrappers'  './foundry-artifacts/**/*.json'"
    },
    "config": {
        "publicInterfaceContracts": "IZeroEx,ZeroEx,FullMigration,InitialMigration,IFlashWallet,IERC20Transformer,IOwnableFeature,ISimpleFunctionRegistryFeature,ITransformERC20Feature,FillQuoteTransformer,PayTakerTransformer,PositiveSlippageFeeTransformer,WethTransformer,OwnableFeature,SimpleFunctionRegistryFeature,TransformERC20Feature,AffiliateFeeTransformer,MetaTransactionsFeature,LogMetadataTransformer,LiquidityProviderFeature,ILiquidityProviderFeature,NativeOrdersFeature,INativeOrdersFeature,FeeCollectorController,FeeCollector,CurveLiquidityProvider,BatchFillNativeOrdersFeature,IBatchFillNativeOrdersFeature,MultiplexFeature,IMultiplexFeature,OtcOrdersFeature,IOtcOrdersFeature,AvalancheBridgeAdapter,BSCBridgeAdapter,CeloBridgeAdapter,EthereumBridgeAdapter,FantomBridgeAdapter,OptimismBridgeAdapter,PolygonBridgeAdapter,MetaTransactionsFeatureV2",
        "abis:comment": "This list is auto-generated by contracts-gen. Don't edit manually.",
        "abis": "./test/generated-artifacts/@(AbstractBridgeAdapter|AffiliateFeeTransformer|ArbitrumBridgeAdapter|AvalancheBridgeAdapter|BSCBridgeAdapter|BatchFillNativeOrdersFeature|BootstrapFeature|BridgeProtocols|CeloBridgeAdapter|CurveLiquidityProvider|ERC1155OrdersFeature|ERC165Feature|ERC721OrdersFeature|EthereumBridgeAdapter|FantomBridgeAdapter|FeeCollector|FeeCollectorController|FillQuoteTransformer|FixinCommon|FixinEIP712|FixinERC1155Spender|FixinERC721Spender|FixinProtocolFees|FixinReentrancyGuard|FixinTokenSpender|FlashWallet|FullMigration|FundRecoveryFeature|IBatchFillNativeOrdersFeature|IBootstrapFeature|IBridgeAdapter|IERC1155OrdersFeature|IERC1155Token|IERC165Feature|IERC20Bridge|IERC20Transformer|IERC721OrdersFeature|IERC721Token|IFeature|IFeeRecipient|IFlashWallet|IFundRecoveryFeature|ILiquidityProvider|ILiquidityProviderFeature|ILiquidityProviderSandbox|IMetaTransactionsFeature|IMetaTransactionsFeatureV2|IMooniswapPool|IMultiplexFeature|INativeOrdersEvents|INativeOrdersFeature|IOtcOrdersFeature|IOwnableFeature|IPancakeSwapFeature|IPropertyValidator|ISimpleFunctionRegistryFeature|IStaking|ITakerCallback|ITestSimpleFunctionRegistryFeature|ITokenSpenderFeature|ITransformERC20Feature|IUniswapFeature|IUniswapV2Pair|IUniswapV3Feature|IUniswapV3Pool|IZeroEx|InitialMigration|LibBootstrap|LibCommonRichErrors|LibERC1155OrdersStorage|LibERC20Transformer|LibERC721OrdersStorage|LibFeeCollector|LibLiquidityProviderRichErrors|LibMetaTransactionsRichErrors|LibMetaTransactionsStorage|LibMigrate|LibNFTOrder|LibNFTOrdersRichErrors|LibNativeOrder|LibNativeOrdersRichErrors|LibNativeOrdersStorage|LibOtcOrdersStorage|LibOwnableRichErrors|LibOwnableStorage|LibProxyRichErrors|LibProxyStorage|LibReentrancyGuardStorage|LibSignature|LibSignatureRichErrors|LibSimpleFunctionRegistryRichErrors|LibSimpleFunctionRegistryStorage|LibStorage|LibTransformERC20RichErrors|LibTransformERC20Storage|LibWalletRichErrors|LiquidityProviderFeature|LiquidityProviderSandbox|LogMetadataTransformer|MetaTransactionsFeature|MetaTransactionsFeatureV2|MixinAaveV2|MixinBalancer|MixinBalancerV2Batch|MixinBancor|MixinBancorV3|MixinCompound|MixinCryptoCom|MixinCurve|MixinCurveV2|MixinDodo|MixinDodoV2|MixinGMX|MixinKyberDmm|MixinLido|MixinMStable|MixinMakerPSM|MixinMooniswap|MixinNerve|MixinPlatypus|MixinShell|MixinSolidly|MixinSynthetix|MixinUniswap|MixinUniswapV2|MixinUniswapV3|MixinZeroExBridge|MooniswapLiquidityProvider|MultiplexFeature|MultiplexLiquidityProvider|MultiplexOtc|MultiplexRfq|MultiplexTransformERC20|MultiplexUniswapV2|MultiplexUniswapV3|NFTOrders|NativeOrdersCancellation|NativeOrdersFeature|NativeOrdersInfo|NativeOrdersProtocolFees|NativeOrdersSettlement|OptimismBridgeAdapter|OtcOrdersFeature|OwnableFeature|PancakeSwapFeature|PayTakerTransformer|PermissionlessTransformerDeployer|PolygonBridgeAdapter|PositiveSlippageFeeTransformer|SimpleFunctionRegistryFeature|TestCurve|TestDelegateCaller|TestFeeCollectorController|TestFeeRecipient|TestFillQuoteTransformerBridge|TestFillQuoteTransformerExchange|TestFillQuoteTransformerHost|TestFixinProtocolFees|TestFixinTokenSpender|TestFullMigration|TestInitialMigration|TestLibNativeOrder|TestLibSignature|TestLiquidityProvider|TestMetaTransactionsNativeOrdersFeature|TestMetaTransactionsTransformERC20Feature|TestMigrator|TestMintTokenERC20Transformer|TestMintableERC1155Token|TestMintableERC20Token|TestMintableERC721Token|TestMooniswap|TestNFTOrderPresigner|TestNativeOrdersFeature|TestNoEthRecipient|TestOrderSignerRegistryWithContractWallet|TestPermissionlessTransformerDeployerSuicidal|TestPermissionlessTransformerDeployerTransformer|TestPropertyValidator|TestRfqOriginRegistration|TestSimpleFunctionRegistryFeatureImpl1|TestSimpleFunctionRegistryFeatureImpl2|TestStaking|TestTokenSpenderERC20Token|TestTransformERC20|TestTransformerBase|TestTransformerDeployerTransformer|TestTransformerHost|TestUniswapV2Factory|TestUniswapV2Pool|TestUniswapV3Factory|TestUniswapV3Feature|TestUniswapV3Pool|TestWeth|TestWethTransformerHost|TransformERC20Feature|Transformer|TransformerDeployer|UniswapFeature|UniswapV3Feature|WethTransformer|ZeroEx|ZeroExOptimized).json"
    },
    "repository": {
        "type": "git",
        "url": "https://github.com/0xProject/protocol.git"
    },
    "license": "Apache-2.0",
    "bugs": {
        "url": "https://github.com/0xProject/protocol/issues"
    },
    "homepage": "https://github.com/0xProject/protocol/tree/main/contracts/zero-ex",
    "devDependencies": {
        "@0x/abi-gen": "^5.8.5",
<<<<<<< HEAD
        "@0x/contract-addresses": "^8.3.0",
        "@0x/contracts-erc20": "^3.3.57",
        "@0x/contracts-gen": "^2.0.50",
        "@0x/contracts-test-utils": "^5.4.51",
=======
        "@0x/contract-addresses": "^8.5.0",
        "@0x/contracts-erc20": "^3.3.57",
        "@0x/contracts-gen": "^2.0.50",
        "@0x/contracts-test-utils": "^5.4.52",
>>>>>>> e57fc60a
        "@0x/dev-utils": "^5.0.2",
        "@0x/order-utils": "^10.4.28",
        "@0x/sol-compiler": "^4.8.2",
        "@0x/ts-doc-gen": "^0.0.28",
        "@typechain/ethers-v5": "^10.0.0",
        "@types/isomorphic-fetch": "^0.0.35",
        "@types/lodash": "4.14.104",
        "@types/mocha": "^5.2.7",
        "@types/prompts": "^2.0.9",
        "@typescript-eslint/eslint-plugin": "^5.38.0",
        "@typescript-eslint/parser": "^5.38.0",
        "eslint": "^8.23.1",
        "eslint-config-prettier": "^8.5.0",
        "isomorphic-fetch": "^3.0.0",
        "lodash": "^4.17.11",
        "mocha": "^6.2.0",
        "npm-run-all": "^4.1.2",
        "prompts": "^2.4.0",
        "shx": "^0.2.2",
        "typechain": "^8.0.0",
        "typedoc": "~0.16.11",
        "typescript": "4.6.3"
    },
    "dependencies": {
        "@0x/base-contract": "^7.0.0",
<<<<<<< HEAD
        "@0x/protocol-utils": "^11.19.0",
=======
        "@0x/protocol-utils": "^11.21.0",
>>>>>>> e57fc60a
        "@0x/subproviders": "^8.0.1",
        "@0x/types": "^3.3.7",
        "@0x/typescript-typings": "^5.3.1",
        "@0x/utils": "^7.0.0",
        "@0x/web3-wrapper": "^8.0.1",
        "ethereum-types": "^3.7.1",
        "ethereumjs-util": "^7.0.10",
        "ethers": "~4.0.4"
    },
    "publishConfig": {
        "access": "public"
    },
    "gitHead": "4f91bfd907996b2f4dd383778b50c479c2602b56"
}<|MERGE_RESOLUTION|>--- conflicted
+++ resolved
@@ -1,10 +1,6 @@
 {
     "name": "@0x/contracts-zero-ex",
-<<<<<<< HEAD
-    "version": "0.40.0",
-=======
     "version": "0.42.0",
->>>>>>> e57fc60a
     "engines": {
         "node": ">=6.12"
     },
@@ -55,17 +51,10 @@
     "homepage": "https://github.com/0xProject/protocol/tree/main/contracts/zero-ex",
     "devDependencies": {
         "@0x/abi-gen": "^5.8.5",
-<<<<<<< HEAD
-        "@0x/contract-addresses": "^8.3.0",
-        "@0x/contracts-erc20": "^3.3.57",
-        "@0x/contracts-gen": "^2.0.50",
-        "@0x/contracts-test-utils": "^5.4.51",
-=======
         "@0x/contract-addresses": "^8.5.0",
         "@0x/contracts-erc20": "^3.3.57",
         "@0x/contracts-gen": "^2.0.50",
         "@0x/contracts-test-utils": "^5.4.52",
->>>>>>> e57fc60a
         "@0x/dev-utils": "^5.0.2",
         "@0x/order-utils": "^10.4.28",
         "@0x/sol-compiler": "^4.8.2",
@@ -91,11 +80,7 @@
     },
     "dependencies": {
         "@0x/base-contract": "^7.0.0",
-<<<<<<< HEAD
-        "@0x/protocol-utils": "^11.19.0",
-=======
         "@0x/protocol-utils": "^11.21.0",
->>>>>>> e57fc60a
         "@0x/subproviders": "^8.0.1",
         "@0x/types": "^3.3.7",
         "@0x/typescript-typings": "^5.3.1",

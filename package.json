{
    "private": true,
    "name": "0x-monorepo",
    "engines": {
        "node": ">=6.12"
    },
    "workspaces": [
        "packages/*",
        "contracts/*"
    ],
    "scripts": {
        "deps_versions:ci": "node ./packages/monorepo-scripts/lib/deps_versions.js",
        "fix": "wsrun fix $PKG --fast-exit --parallel --exclude-missing",
        "ganache": "ganache-cli -p 8545 --gasLimit 10000000 --networkId 50 -m \"${npm_package_config_mnemonic}\"",
        "prettier": "prettier --write '**/*.{ts,tsx,json,md}' --config .prettierrc",
        "prettier:ci": "prettier --list-different '**/*.{ts,tsx,json,md}' --config .prettierrc",
        "report_coverage": "lcov-result-merger './{packages/*/coverage/lcov.info,python-packages/*/.coverage}' | coveralls",
        "test:installation": "node ./packages/monorepo-scripts/lib/test_installation.js",
        "test:installation:local": "IS_LOCAL_PUBLISH=true node ./packages/monorepo-scripts/lib/test_installation.js",
        "test:publish:circleci": "yarn npm-cli-login -u test -p test -e test@example.com -r http://localhost:4873 && IS_LOCAL_PUBLISH=true run-s script:publish test:installation:local",
        "run:publish": "run-s install:all build:monorepo_scripts script:prepublish_checks rebuild script:publish",
        "run:publish:local": "IS_LOCAL_PUBLISH=true yarn run:publish",
        "script:prepublish_checks": "node ./packages/monorepo-scripts/lib/prepublish_checks.js",
        "script:publish": "node ./packages/monorepo-scripts/lib/publish.js",
        "install:all": "yarn install",
        "wsrun": "wsrun",
        "lerna": "lerna",
        "build": "lerna link && wsrun build $PKG --fast-exit -r --stages --exclude-missing",
        "build:ci": "lerna link && wsrun build:ci $PKG --fast-exit -r --stages --exclude-missing",
        "build:contracts": "lerna link && wsrun build -p ${npm_package_config_contractsPackages} -c --fast-exit -r --stages --exclude-missing",
        "build:monorepo_scripts": "PKG=@0x/monorepo-scripts yarn build",
        "build:ts": "tsc -b",
        "watch:ts": "tsc -b -w",
        "clean": "wsrun clean $PKG --fast-exit -r --parallel --exclude-missing",
        "clean:contracts": "wsrun clean -p ${npm_package_config_contractsPackages} -c --fast-exit -r --parallel --exclude-missing",
        "contracts:gen": "wsrun contracts:gen $PKG --fast-exit -r --parallel --exclude-missing",
        "contracts:compile": "wsrun compile $PKG --fast-exit -r --stages --exclude-missing",
        "contracts:watch": "wsrun watch $PKG --parallel --exclude-missing",
        "remove_node_modules": "lerna clean --yes; rm -rf node_modules",
        "rebuild": "run-s clean build",
        "test": "wsrun test $PKG --fast-exit --serial --exclude-missing",
        "test:contracts": "wsrun test -p ${npm_package_config_contractsPackages} -c --fast-exit --serial --exclude-missing",
        "generate_doc": "node ./packages/monorepo-scripts/lib/doc_generate.js",
        "upload_md_docs": "wsrun s3:sync_md_docs --exclude-missing",
        "diff_md_docs:ci": "wsrun diff_docs --exclude-missing",
        "test:generate_docs:circleci": "for i in ${npm_package_config_packagesWithDocPages}; do yarn generate_doc --package $i || break -1; done;",
        "bundlewatch": "bundlewatch",
        "lint": "wsrun lint $PKG --fast-exit --parallel --exclude-missing"
    },
    "config": {
        "contractsPackages": "@0x/contracts-asset-proxy @0x/contracts-erc20 @0x/contracts-erc721 @0x/contracts-erc1155 @0x/contracts-exchange @0x/contracts-exchange-forwarder @0x/contracts-exchange-libs @0x/contracts-extensions @0x/contracts-multisig @0x/contracts-test-utils @0x/contracts-utils @0x/contracts-coordinator @0x/contracts-dev-utils",
        "mnemonic": "concert load couple harbor equip island argue ramp clarify fence smart topic",
        "packagesWithDocPages": "contract-wrappers 0x.js connect json-schemas subproviders web3-wrapper order-utils sol-compiler sol-coverage sol-profiler sol-trace ethereum-types asset-buyer asset-swapper migrations",
        "ignoreDependencyVersions": "@types/styled-components @types/node",
<<<<<<< HEAD
        "ignoreDependencyVersionsForPackage": "website instant contract-wrappers"
=======
        "ignoreDependencyVersionsForPackage": "instant dev-tools-pages contract-wrappers"
>>>>>>> 5d6584b0
    },
    "bundlewatch": {
        "files": [
            {
                "path": "packages/0x.js/_bundles/index.min.js",
                "maxSize": "800kB"
            },
            {
                "path": "packages/instant/umd/instant.js",
                "maxSize": "1000kB"
            }
        ],
        "ci": {
            "trackBranches": [
                "master",
                "development"
            ],
            "repoBranchBase": "development"
        }
    },
    "devDependencies": {
        "@0x-lerna-fork/lerna": "3.16.10",
        "@0xproject/npm-cli-login": "^0.0.11",
        "async-child-process": "^1.1.1",
        "bundlewatch": "^0.2.1",
        "coveralls": "^3.0.0",
        "ganache-cli": "6.4.1",
        "lcov-result-merger": "^3.0.0",
        "lerna": "^3.0.0-beta.25",
        "npm-run-all": "^4.1.2",
        "prettier": "^1.16.3",
        "source-map-support": "^0.5.6",
        "typescript": "3.0.1",
        "wsrun": "^2.2.0"
    }
}<|MERGE_RESOLUTION|>--- conflicted
+++ resolved
@@ -52,11 +52,7 @@
         "mnemonic": "concert load couple harbor equip island argue ramp clarify fence smart topic",
         "packagesWithDocPages": "contract-wrappers 0x.js connect json-schemas subproviders web3-wrapper order-utils sol-compiler sol-coverage sol-profiler sol-trace ethereum-types asset-buyer asset-swapper migrations",
         "ignoreDependencyVersions": "@types/styled-components @types/node",
-<<<<<<< HEAD
-        "ignoreDependencyVersionsForPackage": "website instant contract-wrappers"
-=======
-        "ignoreDependencyVersionsForPackage": "instant dev-tools-pages contract-wrappers"
->>>>>>> 5d6584b0
+        "ignoreDependencyVersionsForPackage": "instant contract-wrappers"
     },
     "bundlewatch": {
         "files": [
